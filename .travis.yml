--- conflicted
+++ resolved
@@ -46,30 +46,20 @@
     ## We run rust and coverage with hardening off, which seems like enough
     # - env: HARDENING_OPTIONS=""
     ## We check asciidoc with distcheck, to make sure we remove doc products
-<<<<<<< HEAD
-    - env: DISTCHECK="yes" ASCIIDOC_OPTIONS=""
+    - env: DISTCHECK="yes" ASCIIDOC_OPTIONS="" SKIP_MAKE_CHECK="yes"
     # We clone our stem repo and run `make test-stem`
-    - env: TEST_STEM="yes"
+    - env: TEST_STEM="yes" SKIP_MAKE_CHECK="yes"
     ## Check rust online with distcheck, to make sure we remove rust products
     - env: DISTCHECK="yes" RUST_OPTIONS="--enable-rust --enable-cargo-online-mode"
-=======
-    - env: DISTCHECK="yes" ASCIIDOC_OPTIONS="" SKIP_MAKE_CHECK="yes"
-    ## Check rust online with distcheck, to make sure we remove rust products
-    ## But without hardening (see above)
-    - env: DISTCHECK="yes" RUST_OPTIONS="--enable-rust --enable-cargo-online-mode" HARDENING_OPTIONS="" SKIP_MAKE_CHECK="yes"
->>>>>>> db10bd36
     ## Check disable module dirauth with and without rust
     - env: MODULES_OPTIONS="--disable-module-dirauth" RUST_OPTIONS="--enable-rust" TOR_RUST_DEPENDENCIES=true
     - env: MODULES_OPTIONS="--disable-module-dirauth"
-<<<<<<< HEAD
     ## Check NSS
     - env: NSS_OPTIONS="--enable-nss"
-=======
     # We also try running a hardened clang build with chutney on Linux.
     - env: CHUTNEY="yes" SKIP_MAKE_CHECK="yes"
       compiler: clang
       os: linux
->>>>>>> db10bd36
 
   ## Uncomment to allow the build to report success (with non-required
   ## sub-builds continuing to run) if all required sub-builds have
@@ -216,16 +206,11 @@
   - CONFIGURE_FLAGS="$ASCIIDOC_OPTIONS $COVERAGE_OPTIONS $HARDENING_OPTIONS $MODULES_OPTIONS $NSS_OPTIONS $OPENSSL_OPTIONS $RUST_OPTIONS --enable-fatal-warnings --disable-silent-rules"
   - echo "Configure flags are $CONFIGURE_FLAGS"
   - ./configure $CONFIGURE_FLAGS
-  ## We run `make check` because that's what https://jenkins.torproject.org does.
-<<<<<<< HEAD
-  - if [[ "$DISTCHECK" == "" && "$TEST_STEM" == "" ]]; then make check; fi
-  - if [[ "$TEST_STEM" != "" ]]; then make src/app/tor test-stem; fi
-  - if [[ "$DISTCHECK" != "" && "$TEST_STEM" == "" ]]; then make distcheck DISTCHECK_CONFIGURE_FLAGS="$CONFIGURE_FLAGS"; fi
-=======
+  ## We run `make check` because that's what https://jenkins.torproject.org does
   - if [[ "$SKIP_MAKE_CHECK" == "" ]]; then make check; fi
   - if [[ "$DISTCHECK" != "" ]]; then make distcheck DISTCHECK_CONFIGURE_FLAGS="$CONFIGURE_FLAGS"; fi
+  - if [[ "$TEST_STEM" != "" ]]; then make src/app/tor test-stem; fi
   - if [[ "$CHUTNEY" != "" ]]; then make test-network-forgiving; fi
->>>>>>> db10bd36
 
 after_failure:
   ## configure will leave a log file with more details of config failures.
