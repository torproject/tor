--- conflicted
+++ resolved
@@ -50,21 +50,17 @@
     ## We run rust and coverage with hardening off, which seems like enough
     # - env: HARDENING_OPTIONS=""
     ## We check asciidoc with distcheck, to make sure we remove doc products
-<<<<<<< HEAD
-    - env: DISTCHECK="yes" ASCIIDOC_OPTIONS=""
+    - env: DISTCHECK="yes" ASCIIDOC_OPTIONS="" SKIP_MAKE_CHECK="yes"
     ## Check rust online with distcheck, to make sure we remove rust products
     ## But without hardening (see above)
-    - env: DISTCHECK="yes" RUST_OPTIONS="--enable-rust --enable-cargo-online-mode" HARDENING_OPTIONS=""
+    - env: DISTCHECK="yes" RUST_OPTIONS="--enable-rust --enable-cargo-online-mode" HARDENING_OPTIONS="" SKIP_MAKE_CHECK="yes"
     ## Check disable module dirauth with and without rust
     - env: MODULES_OPTIONS="--disable-module-dirauth" RUST_OPTIONS="--enable-rust" TOR_RUST_DEPENDENCIES=true HARDENING_OPTIONS=""
     - env: MODULES_OPTIONS="--disable-module-dirauth"
-=======
-    - env: DISTCHECK="yes" ASCIIDOC_OPTIONS="" SKIP_MAKE_CHECK="yes"
     # We also try running a hardened clang build with chutney on Linux.
     - env: CHUTNEY="yes" SKIP_MAKE_CHECK="yes"
       compiler: clang
       os: linux
->>>>>>> 2bee2127
 
   ## Uncomment to allow the build to report success (with non-required
   ## sub-builds continuing to run) if all required sub-builds have
@@ -182,7 +178,6 @@
   - if [[ "$COVERAGE_OPTIONS" != "" ]]; then pip install --user cpp-coveralls; fi
   ## If we're on OSX, and using asciidoc, configure asciidoc
   - if [[ "$ASCIIDOC_OPTIONS" == "" ]] && [[ "$TRAVIS_OS_NAME" == "osx" ]]; then export XML_CATALOG_FILES="/usr/local/etc/xml/catalog"; fi
-<<<<<<< HEAD
   ## If we're using Rust, download rustup
   - if [[ "$RUST_OPTIONS" != "" ]]; then curl -Ssf -o rustup.sh https://sh.rustup.rs; fi
   ## Install the stable channels of rustc and cargo and setup our toolchain environment
@@ -191,10 +186,8 @@
   ## If we're testing rust builds in offline-mode, then set up our vendored dependencies
   - if [[ "$TOR_RUST_DEPENDENCIES" == "true" ]]; then export TOR_RUST_DEPENDENCIES=$PWD/src/ext/rust/crates; fi
   ##
-=======
   ## If we're running chutney, install it.
   - if [[ "$CHUTNEY" != "" ]]; then git clone --depth 1 https://github.com/torproject/chutney.git ; export CHUTNEY_PATH="$(pwd)/chutney"; fi
->>>>>>> 2bee2127
   ## Finally, list installed package versions
   - if [[ "$TRAVIS_OS_NAME" == "linux" ]]; then dpkg-query --show; fi
   - if [[ "$TRAVIS_OS_NAME" == "osx" ]]; then brew list --versions; fi
