// Copyright (c) The Tor Project, Inc.
// See LICENSE for licensing information
// This is an asciidoc file used to generate the manpage/html reference.
// Learn asciidoc on http://www.methods.co.nz/asciidoc/userguide.html
TOR(1)
======

NAME
----
tor - The second-generation onion router


SYNOPSIS
--------
**tor** [__OPTION__ __value__]...

DESCRIPTION
-----------
__tor__ is a connection-oriented anonymizing communication
service. Users choose a source-routed path through a set of nodes, and
negotiate a "virtual circuit" through the network, in which each node
knows its predecessor and successor, but no others. Traffic flowing down
the circuit is unwrapped by a symmetric key at each node, which reveals
the downstream node. +

Basically __tor__ provides a distributed network of servers ("onion routers").
Users bounce their TCP streams -- web traffic, ftp, ssh, etc -- around the
routers, and recipients, observers, and even the routers themselves have
difficulty tracking the source of the stream.

OPTIONS
-------
**-h**, **-help**::
    Display a short help message and exit.

**-f** __FILE__::
    FILE contains further "option value" paris. (Default: @CONFDIR@/torrc)

**--hash-password**::
    Generates a hashed password for control port access.

**--list-fingerprint**::
    Generate your keys and output your nickname and fingerprint.

**--verify-config**::
    Verify the configuration file is valid.

**--nt-service**::
    **--service [install|remove|start|stop]** Manage the Tor Windows
    NT/2000/XP service. Current instructions can be found at
    https://wiki.torproject.org/noreply/TheOnionRouter/TorFAQ#WinNTService

**--list-torrc-options**::
    List all valid options.

**--version**::
    Display Tor version and exit.

**--quiet**::
    Do not start Tor with a console log unless explicitly requested to do so.
    (By default, Tor starts out logging messages at level "notice" or higher to
    the console, until it has parsed its configuration.)

Other options can be specified either on the command-line (--option
    value), or in the configuration file (option value or option "value").
    Options are case-insensitive. C-style escaped characters are allowed inside
    quoted values.   Options on the command line take precedence over
    options found in the configuration file, except indicated otherwise.  To
    split one configuration entry into multiple lines, use a single \ before
    the end of the line.  Comments can be used in such multiline entries, but
    they must start at the beginning of a line.

**BandwidthRate** __N__ **bytes**|**KB**|**MB**|**GB**::
    A token bucket limits the average incoming bandwidth usage on this node to
    the specified number of bytes per second, and the average outgoing
    bandwidth usage to that same value.  If you want to run a relay in the
    public network, this needs to be _at the very least_ 20 KB (that is,
    20480 bytes). (Default: 5 MB)

**BandwidthBurst** __N__ **bytes**|**KB**|**MB**|**GB**::
    Limit the maximum token bucket size (also known as the burst) to the given
    number of bytes in each direction. (Default: 10 MB)

**MaxAdvertisedBandwidth** __N__ **bytes**|**KB**|**MB**|**GB**::
    If set, we will not advertise more than this amount of bandwidth for our
    BandwidthRate. Server operators who want to reduce the number of clients
    who ask to build circuits through them (since this is proportional to
    advertised bandwidth rate) can thus reduce the CPU demands on their server
    without impacting network performance.

**RelayBandwidthRate** __N__ **bytes**|**KB**|**MB**|**GB**::
    If not 0, a separate token bucket limits the average incoming bandwidth
    usage for \_relayed traffic_ on this node to the specified number of bytes
    per second, and the average outgoing bandwidth usage to that same value.
    Relayed traffic currently is calculated to include answers to directory
    requests, but that may change in future versions. (Default: 0)

**RelayBandwidthBurst** __N__ **bytes**|**KB**|**MB**|**GB**::
    If not 0, limit the maximum token bucket size (also known as the burst) for
    \_relayed traffic_ to the given number of bytes in each direction.
    (Default: 0)

**PerConnBWRate** __N__ **bytes**|**KB**|**MB**|**GB**::
    If set, do separate rate limiting for each connection from a non-relay.
    You should never need to change this value, since a network-wide value is
    published in the consensus and your relay will use that value. (Default: 0)

**PerConnBWBurst** __N__ **bytes**|**KB**|**MB**|**GB**::
    If set, do separate rate limiting for each connection from a non-relay.
    You should never need to change this value, since a network-wide value is
    published in the consensus and your relay will use that value. (Default: 0)

**ConnLimit** __NUM__::
    The minimum number of file descriptors that must be available to the Tor
    process before it will start. Tor will ask the OS for as many file
    descriptors as the OS will allow (you can find this by "ulimit -H -n").
    If this number is less than ConnLimit, then Tor will refuse to start. +
 +
    You probably don't need to adjust this. It has no effect on Windows
    since that platform lacks getrlimit(). (Default: 1000)

**ConstrainedSockets** **0**|**1**::
    If set, Tor will tell the kernel to attempt to shrink the buffers for all
    sockets to the size specified in **ConstrainedSockSize**. This is useful for
    virtual servers and other environments where system level TCP buffers may
    be limited. If you're on a virtual server, and you encounter the "Error
    creating network socket: No buffer space available" message, you are
    likely experiencing this problem. +
 +
    The preferred solution is to have the admin increase the buffer pool for
    the host itself via /proc/sys/net/ipv4/tcp_mem or equivalent facility;
    this configuration option is a second-resort. +
 +
    The DirPort option should also not be used if TCP buffers are scarce. The
    cached directory requests consume additional sockets which exacerbates
    the problem. +
 +
    You should **not** enable this feature unless you encounter the "no buffer
    space available" issue. Reducing the TCP buffers affects window size for
    the TCP stream and will reduce throughput in proportion to round trip
    time on long paths. (Default: 0.)

**ConstrainedSockSize** __N__ **bytes**|**KB**::
    When **ConstrainedSockets** is enabled the receive and transmit buffers for
    all sockets will be set to this limit. Must be a value between 2048 and
    262144, in 1024 byte increments. Default of 8192 is recommended.

**ControlPort** __Port__::
    If set, Tor will accept connections on this port and allow those
    connections to control the Tor process using the Tor Control Protocol
    (described in control-spec.txt). Note: unless you also specify one of
    **HashedControlPassword** or **CookieAuthentication**, setting this option will
    cause Tor to allow any process on the local host to control it. This
    option is required for many Tor controllers; most use the value of 9051.

**ControlListenAddress** __IP__[:__PORT__]::
    Bind the controller listener to this address. If you specify a port, bind
    to this port rather than the one specified in ControlPort. We strongly
    recommend that you leave this alone unless you know what you're doing,
    since giving attackers access to your control listener is really
    dangerous. (Default: 127.0.0.1) This directive can be specified multiple
    times to bind to multiple addresses/ports.

**ControlSocket** __Path__::
    Like ControlPort, but listens on a Unix domain socket, rather than a TCP
    socket. (Unix and Unix-like systems only.)

**HashedControlPassword** __hashed_password__::
    Don't allow any connections on the control port except when the other
    process knows the password whose one-way hash is __hashed_password__. You
    can compute the hash of a password by running "tor --hash-password
    __password__". You can provide several acceptable passwords by using more
    than one HashedControlPassword line.

**CookieAuthentication** **0**|**1**::
    If this option is set to 1, don't allow any connections on the control port
    except when the connecting process knows the contents of a file named
    "control_auth_cookie", which Tor will create in its data directory. This
    authentication method should only be used on systems with good filesystem
    security. (Default: 0)

**CookieAuthFile** __Path__::
    If set, this option overrides the default location and file name
    for Tor's cookie file. (See CookieAuthentication above.)

**CookieAuthFileGroupReadable** **0**|**1**|__Groupname__::
    If this option is set to 0, don't allow the filesystem group to read the
    cookie file. If the option is set to 1, make the cookie file readable by
    the default GID. [Making the file readable by other groups is not yet
    implemented; let us know if you need this for some reason.] (Default: 0).

**DataDirectory** __DIR__::
    Store working data in DIR (Default: @LOCALSTATEDIR@/lib/tor)

**DirServer** [__nickname__] [**flags**] __address__:__port__ __fingerprint__::
    Use a nonstandard authoritative directory server at the provided address
    and port, with the specified key fingerprint. This option can be repeated
    many times, for multiple authoritative directory servers. Flags are
    separated by spaces, and determine what kind of an authority this directory
    is. By default, every authority is authoritative for current ("v2")-style
    directories, unless the "no-v2" flag is given. If the "v1" flags is
    provided, Tor will use this server as an authority for old-style (v1)
    directories as well. (Only directory mirrors care about this.) Tor will
    use this server as an authority for hidden service information if the "hs"
    flag is set, or if the "v1" flag is set and the "no-hs" flag is **not** set.
    Tor will use this authority as a bridge authoritative directory if the
    "bridge" flag is set. If a flag "orport=**port**" is given, Tor will use the
    given port when opening encrypted tunnels to the dirserver. Lastly, if a
    flag "v3ident=**fp**" is given, the dirserver is a v3 directory authority
    whose v3 long-term signing key has the fingerprint **fp**. +
 +
    If no **dirserver** line is given, Tor will use the default directory
    servers. NOTE: this option is intended for setting up a private Tor
    network with its own directory authorities. If you use it, you will be
    distinguishable from other users, because you won't believe the same
    authorities they do.

**AlternateDirAuthority** [__nickname__] [**flags**] __address__:__port__ __fingerprint__ +

**AlternateHSAuthority** [__nickname__] [**flags**] __address__:__port__ __fingerprint__ +

**AlternateBridgeAuthority** [__nickname__] [**flags**] __address__:__port__ __ fingerprint__::
    As DirServer, but replaces less of the default directory authorities. Using
    AlternateDirAuthority replaces the default Tor directory authorities, but
    leaves the hidden service authorities and bridge authorities in place.
    Similarly, Using AlternateHSAuthority replaces the default hidden service
    authorities, but not the directory or bridge authorities.

**DisableAllSwap** **0**|**1**::
    If set to 1, Tor will attempt to lock all current and future memory pages,
    so that memory cannot be paged out. Windows, OS X and Solaris are currently
    not supported. We believe that this feature works on modern Gnu/Linux
    distributions, and that it should work on *BSD systems (untested). This
    option requires that you start your Tor as root, and you should use the
    **User** option to properly reduce Tor's privileges. (Default: 0)

**FetchDirInfoEarly** **0**|**1**::
    If set to 1, Tor will always fetch directory information like other
    directory caches, even if you don't meet the normal criteria for fetching
    early. Normal users should leave it off. (Default: 0)

**FetchDirInfoExtraEarly** **0**|**1**::
    If set to 1, Tor will fetch directory information before other directory
    caches. It will attempt to download directory information closer to the
    start of the consensus period. Normal users should leave it off.
    (Default: 0)

**FetchHidServDescriptors** **0**|**1**::
    If set to 0, Tor will never fetch any hidden service descriptors from the
    rendezvous directories. This option is only useful if you're using a Tor
    controller that handles hidden service fetches for you. (Default: 1)

**FetchServerDescriptors** **0**|**1**::
    If set to 0, Tor will never fetch any network status summaries or server
    descriptors from the directory servers. This option is only useful if
    you're using a Tor controller that handles directory fetches for you.
    (Default: 1)

**FetchUselessDescriptors** **0**|**1**::
    If set to 1, Tor will fetch every non-obsolete descriptor from the
    authorities that it hears about. Otherwise, it will avoid fetching useless
    descriptors, for example for routers that are not running. This option is
    useful if you're using the contributed "exitlist" script to enumerate Tor
    nodes that exit to certain addresses. (Default: 0)

**HTTPProxy** __host__[:__port__]::
    Tor will make all its directory requests through this host:port (or host:80
    if port is not specified), rather than connecting directly to any directory
    servers.

**HTTPProxyAuthenticator** __username:password__::
    If defined, Tor will use this username:password for Basic HTTP proxy
    authentication, as in RFC 2617. This is currently the only form of HTTP
    proxy authentication that Tor supports; feel free to submit a patch if you
    want it to support others.

**HTTPSProxy** __host__[:__port__]::
    Tor will make all its OR (SSL) connections through this host:port (or
    host:443 if port is not specified), via HTTP CONNECT rather than connecting
    directly to servers. You may want to set **FascistFirewall** to restrict
    the set of ports you might try to connect to, if your HTTPS proxy only
    allows connecting to certain ports.

**HTTPSProxyAuthenticator** __username:password__::
    If defined, Tor will use this username:password for Basic HTTPS proxy
    authentication, as in RFC 2617. This is currently the only form of HTTPS
    proxy authentication that Tor supports; feel free to submit a patch if you
    want it to support others.

**Socks4Proxy** __host__[:__port__]::
    Tor will make all OR connections through the SOCKS 4 proxy at host:port
    (or host:1080 if port is not specified).

**Socks5Proxy** __host__[:__port__]::
    Tor will make all OR connections through the SOCKS 5 proxy at host:port
    (or host:1080 if port is not specified).

**Socks5ProxyUsername** __username__ +

**Socks5ProxyPassword** __password__::
    If defined, authenticate to the SOCKS 5 server using username and password
    in accordance to RFC 1929. Both username and password must be between 1 and
    255 characters.

**KeepalivePeriod** __NUM__::
    To keep firewalls from expiring connections, send a padding keepalive cell
    every NUM seconds on open connections that are in use. If the connection
    has no open circuits, it will instead be closed after NUM seconds of
    idleness. (Default: 5 minutes)

**Log** __minSeverity__[-__maxSeverity__] **stderr**|**stdout**|**syslog**::
    Send all messages between __minSeverity__ and __maxSeverity__ to the standard
    output stream, the standard error stream, or to the system log. (The
    "syslog" value is only supported on Unix.) Recognized severity levels are
    debug, info, notice, warn, and err. We advise using "notice" in most cases,
    since anything more verbose may provide sensitive information to an
    attacker who obtains the logs. If only one severity level is given, all
    messages of that level or higher will be sent to the listed destination.

**Log** __minSeverity__[-__maxSeverity__] **file** __FILENAME__::
    As above, but send log messages to the listed filename. The
    "Log" option may appear more than once in a configuration file.
    Messages are sent to all the logs that match their severity
    level.

**OutboundBindAddress** __IP__::
    Make all outbound connections originate from the IP address specified. This
    is only useful when you have multiple network interfaces, and you want all
    of Tor's outgoing connections to use a single one.  This setting will be
    ignored for connections to the loopback addresses (127.0.0.0/8 and ::1).

**PidFile** __FILE__::
    On startup, write our PID to FILE. On clean shutdown, remove
    FILE.

**ProtocolWarnings** **0**|**1**::
    If 1, Tor will log with severity \'warn' various cases of other parties not
    following the Tor specification. Otherwise, they are logged with severity
    \'info'. (Default: 0)

**RunAsDaemon** **0**|**1**::
    If 1, Tor forks and daemonizes to the background. This option has no effect
    on Windows; instead you should use the --service command-line option.
    (Default: 0)

**LogTimeGranularity** __NUM__::
    Set the resolution of timestamps in Tor's logs to NUM milliseconds.
    NUM must be positive and either a divisor or a multiple of 1 second.
    Note that this option only controls the granularity written by Tor to
    a file or console log.  Tor does not (for example) "batch up" log
    messages to affect times logged by a controller, times attached to
    syslog messages, or the mtime fields on log files.  (Default: 1 second)

**SafeLogging** **0**|**1**|**relay**::
    Tor can scrub potentially sensitive strings from log messages (e.g.
    addresses) by replacing them with the string [scrubbed]. This way logs can
    still be useful, but they don't leave behind personally identifying
    information about what sites a user might have visited. +
 +
    If this option is set to 0, Tor will not perform any scrubbing, if it is
    set to 1, all potentially sensitive strings are replaced. If it is set to
    relay, all log messages generated when acting as a relay are sanitized, but
    all messages generated when acting as a client are not. (Default: 1)

**User** __UID__::
    On startup, setuid to this user and setgid to their primary group.

**HardwareAccel** **0**|**1**::
    If non-zero, try to use built-in (static) crypto hardware acceleration when
    available. (Default: 0)

**AccelName** __NAME__::
    When using OpenSSL hardware crypto acceleration attempt to load the dynamic
    engine of this name. This must be used for any dynamic hardware engine.
    Names can be verified with the openssl engine command.

**AccelDir** __DIR__::
    Specify this option if using dynamic hardware acceleration and the engine
    implementation library resides somewhere other than the OpenSSL default.

**AvoidDiskWrites** **0**|**1**::
    If non-zero, try to write to disk less frequently than we would otherwise.
    This is useful when running on flash memory or other media that support
    only a limited number of writes. (Default: 0)

**TunnelDirConns** **0**|**1**::
    If non-zero, when a directory server we contact supports it, we will build
    a one-hop circuit and make an encrypted connection via its ORPort.
    (Default: 1)

**PreferTunneledDirConns** **0**|**1**::
    If non-zero, we will avoid directory servers that don't support tunneled
    directory connections, when possible. (Default: 1)

**CircuitPriorityHalflife** __NUM1__::
    If this value is set, we override the default algorithm for choosing which
    circuit's cell to deliver or relay next. When the value is 0, we
    round-robin between the active circuits on a connection, delivering one
    cell from each in turn. When the value is positive, we prefer delivering
    cells from whichever connection has the lowest weighted cell count, where
    cells are weighted exponentially according to the supplied
    CircuitPriorityHalflife value (in seconds). If this option is not set at
    all, we use the behavior recommended in the current consensus
    networkstatus. This is an advanced option; you generally shouldn't have
    to mess with it. (Default: not set.)

**DisableIOCP** **0**|**1**::
    If Tor was built to use the Libevent's "bufferevents" networking code
    and you're running on Windows, setting this option to 1 will tell Libevent
    not to use the Windows IOCP networking API.  (Default: 1)

CLIENT OPTIONS
--------------

The following options are useful only for clients (that is, if
**SocksPort** is non-zero):

**AllowInvalidNodes** **entry**|**exit**|**middle**|**introduction**|**rendezvous**|**...**::
    If some Tor servers are obviously not working right, the directory
    authorities can manually mark them as invalid, meaning that it's not
    recommended you use them for entry or exit positions in your circuits. You
    can opt to use them in some circuit positions, though. The default is
    "middle,rendezvous", and other choices are not advised.

**ExcludeSingleHopRelays** **0**|**1**::
    This option controls whether circuits built by Tor will include relays with
    the AllowSingleHopExits flag set to true. If ExcludeSingleHopRelays is set
    to 0, these relays will be included. Note that these relays might be at
    higher risk of being seized or observed, so they are not normally
    included.  Also note that relatively few clients turn off this option,
    so using these relays might make your client stand out.
    (Default: 1)

**Bridge** __IP__:__ORPort__ [fingerprint]::
    When set along with UseBridges, instructs Tor to use the relay at
    "IP:ORPort" as a "bridge" relaying into the Tor network. If "fingerprint"
    is provided (using the same format as for DirServer), we will verify that
    the relay running at that location has the right fingerprint. We also use
    fingerprint to look up the bridge descriptor at the bridge authority, if
    it's provided and if UpdateBridgesFromAuthority is set too.

**LearnCircuitBuildTimeout** **0**|**1**::
    If 0, CircuitBuildTimeout adaptive learning is disabled. (Default: 1)

**CircuitBuildTimeout** __NUM__::

    Try for at most NUM seconds when building circuits. If the circuit isn't
    open in that time, give up on it. If LearnCircuitBuildTimeout is 1, this
    value serves as the initial value to use before a timeout is learned. If
    LearnCircuitBuildTimeout is 0, this value is the only value used.
    (Default: 60 seconds.)

**CircuitIdleTimeout** __NUM__::
    If we have kept a clean (never used) circuit around for NUM seconds, then
    close it. This way when the Tor client is entirely idle, it can expire all
    of its circuits, and then expire its TLS connections. Also, if we end up
    making a circuit that is not useful for exiting any of the requests we're
    receiving, it won't forever take up a slot in the circuit list. (Default: 1
    hour.)

**CircuitStreamTimeout** __NUM__::
    If non-zero, this option overrides our internal timeout schedule for how
    many seconds until we detach a stream from a circuit and try a new circuit.
    If your network is particularly slow, you might want to set this to a
    number like 60. (Default: 0)

**ClientOnly** **0**|**1**::
    If set to 1, Tor will under no circumstances run as a server or serve
    directory requests. The default is to run as a client unless ORPort is
    configured. (Usually, you don't need to set this; Tor is pretty smart at
    figuring out whether you are reliable and high-bandwidth enough to be a
    useful server.) (Default: 0)

**ExcludeNodes** __node__,__node__,__...__::
    A list of identity fingerprints, nicknames, country codes and address
    patterns of nodes to never use when building a circuit. (Example:
    ExcludeNodes SlowServer, $    EFFFFFFFFFFFFFFF, \{cc}, 255.254.0.0/8)

**ExcludeExitNodes** __node__,__node__,__...__::
    A list of identity fingerprints, nicknames, country codes and address
    patterns of nodes to never use when picking an exit node. Note that any
    node listed in ExcludeNodes is automatically considered to be part of this
    list.

**EntryNodes** __node__,__node__,__...__::
    A list of identity fingerprints, nicknames, country codes and address
    patterns of nodes to use for the first hop in normal circuits. These are
    treated only as preferences unless StrictNodes (see below) is also set.

**ExitNodes** __node__,__node__,__...__::
    A list of identity fingerprints, nicknames, country codes and address
    patterns of nodes to use for the last hop in normal exit circuits. These
    are treated only as preferences unless StrictNodes (see below) is also set.

**StrictNodes** **0**|**1**::
    If 1 and EntryNodes config option is set, Tor will never use any nodes
    besides those listed in EntryNodes for the first hop of a normal circuit.
    If 1 and ExitNodes config option is set, Tor will never use any nodes
    besides those listed in ExitNodes for the last hop of a normal exit
    circuit. Note that Tor might still use these nodes for non-exit circuits
    such as one-hop directory fetches or hidden service support circuits.

**FascistFirewall** **0**|**1**::
    If 1, Tor will only create outgoing connections to ORs running on ports
    that your firewall allows (defaults to 80 and 443; see **FirewallPorts**).
    This will allow you to run Tor as a client behind a firewall with
    restrictive policies, but will not allow you to run as a server behind such
    a firewall. If you prefer more fine-grained control, use
    ReachableAddresses instead.

**FirewallPorts** __PORTS__::
    A list of ports that your firewall allows you to connect to. Only used when
    **FascistFirewall** is set. This option is deprecated; use ReachableAddresses
    instead. (Default: 80, 443)

**HidServAuth** __onion-address__ __auth-cookie__ [__service-name__]::
    Client authorization for a hidden service. Valid onion addresses contain 16
    characters in a-z2-7 plus ".onion", and valid auth cookies contain 22
    characters in A-Za-z0-9+/. The service name is only used for internal
    purposes, e.g., for Tor controllers. This option may be used multiple times
    for different hidden services. If a hidden service uses authorization and
    this option is not set, the hidden service is not accessible. Hidden
    services can be configured to require authorization using the 
    **HiddenServiceAuthorizeClient** option.

**ReachableAddresses** __ADDR__[/__MASK__][:__PORT__]...::
    A comma-separated list of IP addresses and ports that your firewall allows
    you to connect to. The format is as for the addresses in ExitPolicy, except
    that "accept" is understood unless "reject" is explicitly provided. For
    example, \'ReachableAddresses 99.0.0.0/8, reject 18.0.0.0/8:80, accept
    \*:80' means that your firewall allows connections to everything inside net
    99, rejects port 80 connections to net 18, and accepts connections to port
    80 otherwise. (Default: \'accept \*:*'.)

**ReachableDirAddresses** __ADDR__[/__MASK__][:__PORT__]...::
    Like **ReachableAddresses**, a list of addresses and ports. Tor will obey
    these restrictions when fetching directory information, using standard HTTP
    GET requests. If not set explicitly then the value of
    **ReachableAddresses** is used. If **HTTPProxy** is set then these
    connections will go through that proxy.

**ReachableORAddresses** __ADDR__[/__MASK__][:__PORT__]...::
    Like **ReachableAddresses**, a list of addresses and ports. Tor will obey
    these restrictions when connecting to Onion Routers, using TLS/SSL. If not
    set explicitly then the value of **ReachableAddresses** is used. If
    **HTTPSProxy** is set then these connections will go through that proxy. +
 +
    The separation between **ReachableORAddresses** and
    **ReachableDirAddresses** is only interesting when you are connecting
    through proxies (see **HTTPProxy** and **HTTPSProxy**). Most proxies limit
    TLS connections (which Tor uses to connect to Onion Routers) to port 443,
    and some limit HTTP GET requests (which Tor uses for fetching directory
    information) to port 80.

**LongLivedPorts** __PORTS__::
    A list of ports for services that tend to have long-running connections
    (e.g. chat and interactive shells). Circuits for streams that use these
    ports will contain only high-uptime nodes, to reduce the chance that a node
    will go down before the stream is finished. (Default: 21, 22, 706, 1863,
    5050, 5190, 5222, 5223, 6667, 6697, 8300)

**MapAddress** __address__ __newaddress__::
    When a request for address arrives to Tor, it will rewrite it to newaddress
    before processing it. For example, if you always want connections to
    www.indymedia.org to exit via __torserver__ (where __torserver__ is the
    nickname of the server), use "MapAddress www.indymedia.org
    www.indymedia.org.torserver.exit".

**NewCircuitPeriod** __NUM__::
    Every NUM seconds consider whether to build a new circuit. (Default: 30
    seconds)

**MaxCircuitDirtiness** __NUM__::
    Feel free to reuse a circuit that was first used at most NUM seconds ago,
    but never attach a new stream to a circuit that is too old. (Default: 10
    minutes)

**NodeFamily** __node__,__node__,__...__::
    The Tor servers, defined by their identity fingerprints or nicknames,
    constitute a "family" of similar or co-administered servers, so never use
    any two of them in the same circuit. Defining a NodeFamily is only needed
    when a server doesn't list the family itself (with MyFamily). This option
    can be used multiple times.  In addition to nodes, you can also list
    IP address and ranges and country codes in {curly braces}.

**EnforceDistinctSubnets** **0**|**1**::
    If 1, Tor will not put two servers whose IP addresses are "too close" on
    the same circuit. Currently, two addresses are "too close" if they lie in
    the same /16 range. (Default: 1)

**SocksPort** __PORT__::
    Advertise this port to listen for connections from Socks-speaking
    applications. Set this to 0 if you don't want to allow application
    connections. (Default: 9050)

**SocksListenAddress** __IP__[:__PORT__]::
    Bind to this address to listen for connections from Socks-speaking
    applications. (Default: 127.0.0.1) You can also specify a port (e.g.
    192.168.0.1:9100). This directive can be specified multiple times to bind
    to multiple addresses/ports.

**SocksPolicy** __policy__,__policy__,__...__::
    Set an entrance policy for this server, to limit who can connect to the
    SocksPort and DNSPort ports. The policies have the same form as exit
    policies below.

**SocksTimeout** __NUM__::
    Let a socks connection wait NUM seconds handshaking, and NUM seconds
    unattached waiting for an appropriate circuit, before we fail it. (Default:
    2 minutes.)

**TrackHostExits** __host__,__.domain__,__...__::
    For each value in the comma separated list, Tor will track recent
    connections to hosts that match this value and attempt to reuse the same
    exit node for each. If the value is prepended with a \'.\', it is treated as
    matching an entire domain. If one of the values is just a \'.', it means
    match everything. This option is useful if you frequently connect to sites
    that will expire all your authentication cookies (i.e. log you out) if
    your IP address changes. Note that this option does have the disadvantage
    of making it more clear that a given history is associated with a single
    user. However, most people who would wish to observe this will observe it
    through cookies or other protocol-specific means anyhow.

**TrackHostExitsExpire** __NUM__::
    Since exit servers go up and down, it is desirable to expire the
    association between host and exit server after NUM seconds. The default is
    1800 seconds (30 minutes).

**UpdateBridgesFromAuthority** **0**|**1**::
    When set (along with UseBridges), Tor will try to fetch bridge descriptors
    from the configured bridge authorities when feasible. It will fall back to
    a direct request if the authority responds with a 404. (Default: 0)

**UseBridges** **0**|**1**::
    When set, Tor will fetch descriptors for each bridge listed in the "Bridge"
    config lines, and use these relays as both entry guards and directory
    guards. (Default: 0)

**UseEntryGuards** **0**|**1**::
    If this option is set to 1, we pick a few long-term entry servers, and try
    to stick with them. This is desirable because constantly changing servers
    increases the odds that an adversary who owns some servers will observe a
    fraction of your paths. (Defaults to 1.)

**NumEntryGuards** __NUM__::
    If UseEntryGuards is set to 1, we will try to pick a total of NUM routers
    as long-term entries for our circuits. (Defaults to 3.)

**SafeSocks** **0**|**1**::
    When this option is enabled, Tor will reject application connections that
    use unsafe variants of the socks protocol -- ones that only provide an IP
    address, meaning the application is doing a DNS resolve first.
    Specifically, these are socks4 and socks5 when not doing remote DNS.
    (Defaults to 0.)

**TestSocks** **0**|**1**::
    When this option is enabled, Tor will make a notice-level log entry for
    each connection to the Socks port indicating whether the request used a
    safe socks protocol or an unsafe one (see above entry on SafeSocks). This
    helps to determine whether an application using Tor is possibly leaking
    DNS requests. (Default: 0)

**WarnUnsafeSocks** **0**|**1**::
    When this option is enabled, Tor will warn whenever a request is
    received that only contains an IP address instead of a hostname. Allowing
    applications to do DNS resolves themselves is usually a bad idea and
    can leak your location to attackers. (Default: 1)

**VirtualAddrNetwork** __Address__/__bits__::
    When Tor needs to assign a virtual (unused) address because of a MAPADDRESS
    command from the controller or the AutomapHostsOnResolve feature, Tor
    picks an unassigned address from this range. (Default:
    127.192.0.0/10) +
 +
    When providing proxy server service to a network of computers using a tool
    like dns-proxy-tor, change this address to "10.192.0.0/10" or
    "172.16.0.0/12". The default **VirtualAddrNetwork** address range on a
    properly configured machine will route to the loopback interface. For
    local use, no change to the default VirtualAddrNetwork setting is needed.

**AllowNonRFC953Hostnames** **0**|**1**::
    When this option is disabled, Tor blocks hostnames containing illegal
    characters (like @ and :) rather than sending them to an exit node to be
    resolved. This helps trap accidental attempts to resolve URLs and so on.
    (Default: 0)

**AllowDotExit** **0**|**1**::
    If enabled, we convert "www.google.com.foo.exit" addresses on the
    SocksPort/TransPort/NATDPort into "www.google.com" addresses that exit from
    the node "foo". Disabled by default since attacking websites and exit
    relays can use it to manipulate your path selection. (Default: 0)

**FastFirstHopPK** **0**|**1**::
    When this option is disabled, Tor uses the public key step for the first
    hop of creating circuits. Skipping it is generally safe since we have
    already used TLS to authenticate the relay and to establish forward-secure
    keys. Turning this option off makes circuit building slower. +
 +
    Note that Tor will always use the public key step for the first hop if it's
    operating as a relay, and it will never use the public key step if it
    doesn't yet know the onion key of the first hop. (Default: 1)

**TransPort** __PORT__::
    If non-zero, enables transparent proxy support on __PORT__ (by convention,
    9040). Requires OS support for transparent proxies, such as BSDs' pf or
    Linux's IPTables. If you're planning to use Tor as a transparent proxy for
    a network, you'll want to examine and change VirtualAddrNetwork from the
    default setting. You'll also want to set the TransListenAddress option for
    the network you'd like to proxy. (Default: 0).

**TransListenAddress** __IP__[:__PORT__]::
    Bind to this address to listen for transparent proxy connections. (Default:
    127.0.0.1). This is useful for exporting a transparent proxy server to an
    entire network.

**NATDPort** __PORT__::
    Allow old versions of ipfw (as included in old versions of FreeBSD, etc.)
    to send connections through Tor using the NATD protocol. This option is
    only for people who cannot use TransPort.

**NATDListenAddress** __IP__[:__PORT__]::
    Bind to this address to listen for NATD connections. (Default: 127.0.0.1).

**AutomapHostsOnResolve** **0**|**1**::
    When this option is enabled, and we get a request to resolve an address
    that ends with one of the suffixes in **AutomapHostsSuffixes**, we map an
    unused virtual address to that address, and return the new virtual address. 
    This is handy for making ".onion" addresses work with applications that
    resolve an address and then connect to it. (Default: 0).

**AutomapHostsSuffixes** __SUFFIX__,__SUFFIX__,__...__::
    A comma-separated list of suffixes to use with **AutomapHostsOnResolve**.
    The "." suffix is equivalent to "all addresses." (Default: .exit,.onion).

**DNSPort** __PORT__::
    If non-zero, Tor listens for UDP DNS requests on this port and resolves
    them anonymously. (Default: 0).

**DNSListenAddress** __IP__[:__PORT__]::
    Bind to this address to listen for DNS connections. (Default: 127.0.0.1).

**ClientDNSRejectInternalAddresses** **0**|**1**::
    If true, Tor does not believe any anonymously retrieved DNS answer that
    tells it that an address resolves to an internal address (like 127.0.0.1 or
    192.168.0.1). This option prevents certain browser-based attacks; don't
    turn it off unless you know what you're doing. (Default: 1).

**ClientRejectInternalAddresses** **0**|**1**::
    If true, Tor does not try to fulfill requests to connect to an internal
    address (like 127.0.0.1 or 192.168.0.1) __unless a exit node is
    specifically requested__ (for example, via a .exit hostname, or a
    controller request).  (Default: 1).

**DownloadExtraInfo** **0**|**1**::
    If true, Tor downloads and caches "extra-info" documents. These documents
    contain information about servers other than the information in their
    regular router descriptors. Tor does not use this information for anything
    itself; to save bandwidth, leave this option turned off. (Default: 0).

**FallbackNetworkstatusFile** __FILENAME__::
    If Tor doesn't have a cached networkstatus file, it starts out using this
    one instead. Even if this file is out of date, Tor can still use it to
    learn about directory mirrors, so it doesn't need to put load on the
    authorities. (Default: None).

**WarnPlaintextPorts** __port__,__port__,__...__::
    Tells Tor to issue a warnings whenever the user tries to make an anonymous
    connection to one of these ports. This option is designed to alert users
    to services that risk sending passwords in the clear. (Default:
    23,109,110,143).

**RejectPlaintextPorts** __port__,__port__,__...__::
    Like WarnPlaintextPorts, but instead of warning about risky port uses, Tor
    will instead refuse to make the connection. (Default: None).

**AllowSingleHopCircuits** **0**|**1**::
    When this option is set, the attached Tor controller can use relays
    that have the **AllowSingleHopExits** option turned on to build
    one-hop Tor connections.  (Default: 0)

SERVER OPTIONS
--------------

The following options are useful only for servers (that is, if ORPort
is non-zero):

**Address** __address__::
    The IP address or fully qualified domain name of this server (e.g.
    moria.mit.edu). You can leave this unset, and Tor will guess your IP
    address.  This IP address is the one used to tell clients and other
    servers where to find your Tor server; it doesn't affect the IP that your
    Tor client binds to.  To bind to a different address, use the
    *ListenAddress and OutboundBindAddress options.

**AllowSingleHopExits** **0**|**1**::
    This option controls whether clients can use this server as a single hop
    proxy. If set to 1, clients can use this server as an exit even if it is
    the only hop in the circuit.  Note that most clients will refuse to use
    servers that set this option, since most clients have
    ExcludeSingleHopRelays set.  (Default: 0)

**AssumeReachable** **0**|**1**::
    This option is used when bootstrapping a new Tor network. If set to 1,
    don't do self-reachability testing; just upload your server descriptor
    immediately. If **AuthoritativeDirectory** is also set, this option
    instructs the dirserver to bypass remote reachability testing too and list
    all connected servers as running.

**BridgeRelay** **0**|**1**::
    Sets the relay to act as a "bridge" with respect to relaying connections
    from bridge users to the Tor network. It mainly causes Tor to publish a
    server descriptor to the bridge database, rather than publishing a relay
    descriptor to the public directory authorities.

**ContactInfo** __email_address__::
    Administrative contact information for server. This line might get picked
    up by spam harvesters, so you may want to obscure the fact that it's an
    email address.

**ExitPolicy** __policy__,__policy__,__...__::
    Set an exit policy for this server. Each policy is of the form
    "**accept**|**reject** __ADDR__[/__MASK__][:__PORT__]". If /__MASK__ is
    omitted then this policy just applies to the host given. Instead of giving
    a host or network you can also use "\*" to denote the universe (0.0.0.0/0).
    __PORT__ can be a single port number, an interval of ports
    "__FROM_PORT__-__TO_PORT__", or "\*". If __PORT__ is omitted, that means
    "\*". +
 +
    For example, "accept 18.7.22.69:\*,reject 18.0.0.0/8:\*,accept \*:\*" would
    reject any traffic destined for MIT except for web.mit.edu, and accept
    anything else. +
 +
    To specify all internal and link-local networks (including 0.0.0.0/8,
    169.254.0.0/16,    127.0.0.0/8,    192.168.0.0/16, 10.0.0.0/8, and
    172.16.0.0/12), you can use the "private" alias instead of an address.
    These addresses are rejected by default (at the beginning of your exit
    policy), along with your public IP address, unless you set the
    ExitPolicyRejectPrivate config option to 0. For example, once you've done
    that, you could allow HTTP to 127.0.0.1 and block all other connections to
    internal networks with "accept 127.0.0.1:80,reject private:\*", though that
    may also allow connections to your own computer that are addressed to its
    public (external) IP address. See RFC 1918 and RFC 3330 for more details
    about internal and reserved IP address space. +
 +
    This directive can be specified multiple times so you don't have to put it
    all on one line. +
 +
    Policies are considered first to last, and the first match wins. If you
    want to \_replace_ the default exit policy, end your exit policy with
    either a reject \*:* or an accept \*:*. Otherwise, you're \_augmenting_
    (prepending to) the default exit policy. The default exit policy is: +

       reject *:25
       reject *:119
       reject *:135-139
       reject *:445
       reject *:563
       reject *:1214
       reject *:4661-4666
       reject *:6346-6429
       reject *:6699
       reject *:6881-6999
       accept *:*

**ExitPolicyRejectPrivate** **0**|**1**::
    Reject all private (local) networks, along with your own public IP address,
    at the beginning of your exit policy. See above entry on ExitPolicy.
    (Default: 1)

**MaxOnionsPending** __NUM__::
    If you have more than this number of onionskins queued for decrypt, reject
    new ones. (Default: 100)

**MyFamily** __node__,__node__,__...__::
    Declare that this Tor server is controlled or administered by a group or
    organization identical or similar to that of the other servers, defined by
    their identity fingerprints or nicknames. When two servers both declare
    that they are in the same \'family', Tor clients will not use them in the
    same circuit. (Each server only needs to list the other servers in its
    family; it doesn't need to list itself, but it won't hurt.)

**Nickname** __name__::
    Set the server's nickname to \'name'. Nicknames must be between 1 and 19
    characters inclusive, and must contain only the characters [a-zA-Z0-9].

**NumCPUs** __num__::
    How many processes to use at once for decrypting onionskins and other
    parallelizable operations.  If this is set to 0, Tor will try to detect
    how many CPUs you have, defaulting to 1 if it can't tell.  (Default: 0)

**ORPort** __PORT__::
    Advertise this port to listen for connections from Tor clients and servers.

**ORListenAddress** __IP__[:__PORT__]::
    Bind to this IP address to listen for connections from Tor clients and
    servers. If you specify a port, bind to this port rather than the one
    specified in ORPort. (Default: 0.0.0.0) This directive can be specified
    multiple times to bind to multiple addresses/ports.

<<<<<<< HEAD
**PortForwarding** **0**|**1**::
    Attempt to automatically forward the DirPort and ORPort on a NAT router
    connecting this Tor server to the Internet. If set, Tor will try both
    NAT-PMP (common on Apple routers) and UPnP (common on routers from other
    manufacturers). (Default: 0)

**PortForwardingHelper** __filename__|__pathname__::
    If PortForwarding is set, use this executable to configure the forwarding.
    If set to a filename, the system path will be searched for the executable.
    If set to a path, only the specified path will be executed.
    (Default: tor-fw-helper)

**PublishServerDescriptor** **0**|**1**|**v1**|**v2**|**v3**|**bridge**|**hidserv**,**...**::
=======
**PublishServerDescriptor** **0**|**1**|**v1**|**v2**|**v3**|**bridge**,**...**::
>>>>>>> 20d49330
    This option specifies which descriptors Tor will publish when acting as
    a relay. You can
    choose multiple arguments, separated by commas.
 +
    If this option is set to 0, Tor will not publish its
    descriptors to any directories. (This is useful if you're testing
    out your server, or if you're using a Tor controller that handles directory
    publishing for you.) Otherwise, Tor will publish its descriptors of all
    type(s) specified. The default is "1",
    which means "if running as a server, publish the
    appropriate descriptors to the authorities".

**ShutdownWaitLength** __NUM__::
    When we get a SIGINT and we're a server, we begin shutting down:
    we close listeners and start refusing new circuits. After **NUM**
    seconds, we exit. If we get a second SIGINT, we exit immedi-
    ately. (Default: 30 seconds)


**AccountingMax** __N__ **bytes**|**KB**|**MB**|**GB**|**TB**::
    Never send more than the specified number of bytes in a given accounting
    period, or receive more than that number in the period. For example, with
    AccountingMax set to 1 GB, a server could send 900 MB and receive 800 MB
    and continue running. It will only hibernate once one of the two reaches 1
    GB. When the number of bytes gets low, Tor will stop accepting new
    connections and circuits.  When the number of bytes
    is exhausted, Tor will hibernate until some
    time in the next accounting period. To prevent all servers from waking at
    the same time, Tor will also wait until a random point in each period
    before waking up. If you have bandwidth cost issues, enabling hibernation
    is preferable to setting a low bandwidth, since it provides users with a
    collection of fast servers that are up some of the time, which is more
    useful than a set of slow servers that are always "available".

**AccountingStart** **day**|**week**|**month** [__day__] __HH:MM__::
    Specify how long accounting periods last. If **month** is given, each
    accounting period runs from the time __HH:MM__ on the __dayth__ day of one
    month to the same day and time of the next. (The day must be between 1 and
    28.) If **week** is given, each accounting period runs from the time __HH:MM__
    of the __dayth__ day of one week to the same day and time of the next week,
    with Monday as day 1 and Sunday as day 7. If **day** is given, each
    accounting period runs from the time __HH:MM__ each day to the same time on
    the next day. All times are local, and given in 24-hour time. (Defaults to
    "month 1 0:00".)

**RefuseUnknownExits** **0**|**1**|**auto**::
    Prevent nodes that don't appear in the consensus from exiting using this
    relay.  If the option is 1, we always block exit attempts from such
    nodes; if it's 0, we never do, and if the option is "auto", then we do
    whatever the authorities suggest in the consensus. (Defaults to auto.)

**ServerDNSResolvConfFile** __filename__::
    Overrides the default DNS configuration with the configuration in
    __filename__. The file format is the same as the standard Unix
    "**resolv.conf**" file (7). This option, like all other ServerDNS options,
    only affects name lookups that your server does on behalf of clients.
    (Defaults to use the system DNS configuration.)

**ServerDNSAllowBrokenConfig** **0**|**1**::
    If this option is false, Tor exits immediately if there are problems
    parsing the system DNS configuration or connecting to nameservers.
    Otherwise, Tor continues to periodically retry the system nameservers until
    it eventually succeeds. (Defaults to "1".)

**ServerDNSSearchDomains** **0**|**1**::
    If set to 1, then we will search for addresses in the local search domain.
    For example, if this system is configured to believe it is in
    "example.com", and a client tries to connect to "www", the client will be
    connected to "www.example.com". This option only affects name lookups that
    your server does on behalf of clients. (Defaults to "0".)

**ServerDNSDetectHijacking** **0**|**1**::
    When this option is set to 1, we will test periodically to determine
    whether our local nameservers have been configured to hijack failing DNS
    requests (usually to an advertising site). If they are, we will attempt to
    correct this. This option only affects name lookups that your server does
    on behalf of clients. (Defaults to "1".)

**ServerDNSTestAddresses** __address__,__address__,__...__::
    When we're detecting DNS hijacking, make sure that these __valid__ addresses
    aren't getting redirected. If they are, then our DNS is completely useless,
    and we'll reset our exit policy to "reject *:*". This option only affects
    name lookups that your server does on behalf of clients. (Defaults to
    "www.google.com, www.mit.edu, www.yahoo.com, www.slashdot.org".)

**ServerDNSAllowNonRFC953Hostnames** **0**|**1**::
    When this option is disabled, Tor does not try to resolve hostnames
    containing illegal characters (like @ and :) rather than sending them to an
    exit node to be resolved. This helps trap accidental attempts to resolve
    URLs and so on. This option only affects name lookups that your server does
    on behalf of clients. (Default: 0)

**BridgeRecordUsageByCountry** **0**|**1**::
    When this option is enabled and BridgeRelay is also enabled, and we have
    GeoIP data, Tor keeps a keep a per-country count of how many client
    addresses have contacted it so that it can help the bridge authority guess
    which countries have blocked access to it. (Default: 1)

**ServerDNSRandomizeCase** **0**|**1**::
    When this option is set, Tor sets the case of each character randomly in
    outgoing DNS requests, and makes sure that the case matches in DNS replies.
    This so-called "0x20 hack" helps resist some types of DNS poisoning attack.
    For more information, see "Increased DNS Forgery Resistance through
    0x20-Bit Encoding". This option only affects name lookups that your server
    does on behalf of clients. (Default: 1)

**GeoIPFile** __filename__::
    A filename containing GeoIP data, for use with BridgeRecordUsageByCountry.

**CellStatistics** **0**|**1**::
    When this option is enabled, Tor writes statistics on the mean time that
    cells spend in circuit queues to disk every 24 hours. (Default: 0)

**DirReqStatistics** **0**|**1**::
    When this option is enabled, Tor writes statistics on the number and
    response time of network status requests to disk every 24 hours.
    (Default: 0)

**EntryStatistics** **0**|**1**::
    When this option is enabled, Tor writes statistics on the number of
    directly connecting clients to disk every 24 hours. (Default: 0)

**ExitPortStatistics** **0**|**1**::
    When this option is enabled, Tor writes statistics on the number of relayed
    bytes and opened stream per exit port to disk every 24 hours. (Default: 0)

**ConnDirectionStatistics** **0**|**1**::
    When this option is enabled, Tor writes statistics on the bidirectional use
    of connections to disk every 24 hours. (Default: 0)

**ExtraInfoStatistics** **0**|**1**::
    When this option is enabled, Tor includes previously gathered statistics in
    its extra-info documents that it uploads to the directory authorities.
    (Default: 0)

DIRECTORY SERVER OPTIONS
------------------------

The following options are useful only for directory servers (that is,
if DirPort is non-zero):

**AuthoritativeDirectory** **0**|**1**::
    When this option is set to 1, Tor operates as an authoritative directory
    server. Instead of caching the directory, it generates its own list of
    good servers, signs it, and sends that to the clients. Unless the clients
    already have you listed as a trusted directory, you probably do not want
    to set this option. Please coordinate with the other admins at
    tor-ops@torproject.org if you think you should be a directory.

**DirPortFrontPage** __FILENAME__::
    When this option is set, it takes an HTML file and publishes it as "/" on
    the DirPort. Now relay operators can provide a disclaimer without needing
    to set up a separate webserver. There's a sample disclaimer in
    contrib/tor-exit-notice.html.

**V1AuthoritativeDirectory** **0**|**1**::
    When this option is set in addition to **AuthoritativeDirectory**, Tor
    generates version 1 directory and running-routers documents (for legacy
    Tor clients up to 0.1.0.x).

**V2AuthoritativeDirectory** **0**|**1**::
    When this option is set in addition to **AuthoritativeDirectory**, Tor
    generates version 2 network statuses and serves descriptors, etc as
    described in doc/spec/dir-spec-v2.txt (for Tor clients and servers running
    0.1.1.x and 0.1.2.x).

**V3AuthoritativeDirectory** **0**|**1**::
    When this option is set in addition to **AuthoritativeDirectory**, Tor
    generates version 3 network statuses and serves descriptors, etc as
    described in doc/spec/dir-spec.txt (for Tor clients and servers running at
    least 0.2.0.x).

**VersioningAuthoritativeDirectory** **0**|**1**::
    When this option is set to 1, Tor adds information on which versions of
    Tor are still believed safe for use to the published directory. Each
    version 1 authority is automatically a versioning authority; version 2
    authorities provide this service optionally. See **RecommendedVersions**,
    **RecommendedClientVersions**, and **RecommendedServerVersions**.

**NamingAuthoritativeDirectory** **0**|**1**::
    When this option is set to 1, then the server advertises that it has
    opinions about nickname-to-fingerprint bindings. It will include these
    opinions in its published network-status pages, by listing servers with
    the flag "Named" if a correct binding between that nickname and fingerprint
    has been registered with the dirserver. Naming dirservers will refuse to
    accept or publish descriptors that contradict a registered binding. See
    **approved-routers** in the **FILES** section below.

**HSAuthoritativeDir** **0**|**1**::
    When this option is set in addition to **AuthoritativeDirectory**, Tor also
    accepts and serves hidden service descriptors. (Default: 0)

**HidServDirectoryV2** **0**|**1**::
    When this option is set, Tor accepts and serves v2 hidden service
    descriptors. Setting DirPort is not required for this, because clients
    connect via the ORPort by default. (Default: 1)

**BridgeAuthoritativeDir** **0**|**1**::
    When this option is set in addition to **AuthoritativeDirectory**, Tor
    accepts and serves router descriptors, but it caches and serves the main
    networkstatus documents rather than generating its own. (Default: 0)

**MinUptimeHidServDirectoryV2** __N__ **seconds**|**minutes**|**hours**|**days**|**weeks**::
    Minimum uptime of a v2 hidden service directory to be accepted as such by
    authoritative directories. (Default: 24 hours)

**DirPort** __PORT__::
    Advertise the directory service on this port.

**DirListenAddress** __IP__[:__PORT__]::
    Bind the directory service to this address. If you specify a port, bind to
    this port rather than the one specified in DirPort.  (Default: 0.0.0.0)
    This directive can be specified multiple times  to bind to multiple
    addresses/ports.

**DirPolicy** __policy__,__policy__,__...__::
    Set an entrance policy for this server, to limit who can connect to the
    directory ports. The policies have the same form as exit policies above.

DIRECTORY AUTHORITY SERVER OPTIONS
----------------------------------

**RecommendedVersions** __STRING__::
    STRING is a comma-separated list of Tor versions currently believed to be
    safe. The list is included in each directory, and nodes which pull down the
    directory learn whether they need to upgrade. This option can appear
    multiple times: the values from multiple lines are spliced together. When
    this is set then **VersioningAuthoritativeDirectory** should be set too.

**RecommendedClientVersions** __STRING__::
    STRING is a comma-separated list of Tor versions currently believed to be
    safe for clients to use. This information is included in version 2
    directories. If this is not set then the value of **RecommendedVersions**
    is used. When this is set then **VersioningAuthoritativeDirectory** should
    be set too.

**RecommendedServerVersions** __STRING__::
    STRING is a comma-separated list of Tor versions currently believed to be
    safe for servers to use. This information is included in version 2
    directories. If this is not set then the value of **RecommendedVersions**
    is used. When this is set then **VersioningAuthoritativeDirectory** should
    be set too.

**ConsensusParams** __STRING__::
    STRING is a space-separated list of key=value pairs that Tor will include
    in the "params" line of its networkstatus vote.

**DirAllowPrivateAddresses** **0**|**1**::
    If set to 1, Tor will accept router descriptors with arbitrary "Address"
    elements. Otherwise, if the address is not an IP address or is a private IP
    address, it will reject the router descriptor. Defaults to 0.

**AuthDirBadDir** __AddressPattern...__::
    Authoritative directories only. A set of address patterns for servers that
    will be listed as bad directories in any network status document this
    authority publishes, if **AuthDirListBadDirs** is set.

**AuthDirBadExit** __AddressPattern...__::
    Authoritative directories only. A set of address patterns for servers that
    will be listed as bad exits in any network status document this authority
    publishes, if **AuthDirListBadExits** is set.

**AuthDirInvalid** __AddressPattern...__::
    Authoritative directories only. A set of address patterns for servers that
    will never be listed as "valid" in any network status document that this
    authority publishes.

**AuthDirReject** __AddressPattern__...::
    Authoritative directories only. A set of address patterns for servers that
    will never be listed at all in any network status document that this
    authority publishes, or accepted as an OR address in any descriptor
    submitted for publication by this authority.

**AuthDirListBadDirs** **0**|**1**::
    Authoritative directories only. If set to 1, this directory has some
    opinion about which nodes are unsuitable as directory caches. (Do not set
    this to 1 unless you plan to list non-functioning directories as bad;
    otherwise, you are effectively voting in favor  of every declared
    directory.)

**AuthDirListBadExits** **0**|**1**::
    Authoritative directories only. If set to 1, this directory has some
    opinion about which nodes are unsuitable as exit nodes. (Do not set this to
    1 unless you plan to list non-functioning exits as bad; otherwise, you are
    effectively voting in favor of every declared exit as an exit.)

**AuthDirRejectUnlisted** **0**|**1**::
    Authoritative directories only. If set to 1, the directory server rejects
    all uploaded server descriptors that aren't explicitly listed in the
    fingerprints file. This acts as a "panic button" if we get hit with a Sybil
    attack. (Default: 0)

**AuthDirMaxServersPerAddr** __NUM__::
    Authoritative directories only. The maximum number of servers that we will
    list as acceptable on a single IP address. Set this to "0" for "no limit".
    (Default: 2)

**AuthDirMaxServersPerAuthAddr** __NUM__::
    Authoritative directories only. Like AuthDirMaxServersPerAddr, but applies
    to addresses shared with directory authorities. (Default: 5)

**V3AuthVotingInterval** __N__ **minutes**|**hours**::
    V3 authoritative directories only. Configures the server's preferred voting
    interval. Note that voting will __actually__ happen at an interval chosen
    by consensus from all the authorities' preferred intervals. This time
    SHOULD divide evenly into a day. (Default: 1 hour)

**V3AuthVoteDelay** __N__ **minutes**|**hours**::
    V3 authoritative directories only. Configures the server's preferred delay
    between publishing its vote and assuming it has all the votes from all the
    other authorities. Note that the actual time used is not the server's
    preferred time, but the consensus of all preferences. (Default: 5 minutes.)

**V3AuthDistDelay** __N__ **minutes**|**hours**::
    V3 authoritative directories only. Configures the server's preferred  delay
    between publishing its consensus and signature and assuming  it has all the
    signatures from all the other authorities. Note that the actual time used
    is not the server's preferred time,  but the consensus of all preferences.
    (Default: 5 minutes.)

**V3AuthNIntervalsValid** __NUM__::
    V3 authoritative directories only. Configures the number of VotingIntervals
    for which each consensus should be valid for. Choosing high numbers
    increases network partitioning risks; choosing low numbers increases
    directory traffic. Note that the actual number of intervals used is not the
    server's preferred number, but the consensus of all preferences. Must be at
    least 2. (Default: 3.)

**V3BandwidthsFile** __FILENAME__::
    V3 authoritative directories only. Configures the location of the
    bandiwdth-authority generated file storing information on relays' measured
    bandwidth capacities. (Default: unset.)

HIDDEN SERVICE OPTIONS
----------------------

The following options are used to configure a hidden service.

**HiddenServiceDir** __DIRECTORY__::
    Store data files for a hidden service in DIRECTORY. Every hidden service
    must have a separate directory. You may use this option  multiple times to
    specify multiple services.

**HiddenServicePort** __VIRTPORT__ [__TARGET__]::
    Configure a virtual port VIRTPORT for a hidden service. You may use this
    option multiple times; each time applies to the service using the most
    recent hiddenservicedir. By default, this option maps the virtual port to
    the same port on 127.0.0.1. You may override the target port, address, or
    both by specifying a target of addr, port, or addr:port. You may also have
    multiple lines with  the same VIRTPORT: when a user connects to that
    VIRTPORT, one of the TARGETs from those lines will be chosen at random.

**PublishHidServDescriptors** **0**|**1**::
    If set to 0, Tor will run any hidden services you configure, but it won't
    advertise them to the rendezvous directory. This option is only useful if
    you're using a Tor controller that handles hidserv publishing for you.
    (Default: 1)

**HiddenServiceVersion** __version__,__version__,__...__::
    A list of rendezvous service descriptor versions to publish for the hidden
    service. Currently, only version 2 is supported. (Default: 2)

**HiddenServiceAuthorizeClient** __auth-type__ __client-name__,__client-name__,__...__::
    If configured, the hidden service is accessible for authorized clients
    only. The auth-type can either be \'basic' for a general-purpose
    authorization protocol or \'stealth' for a less scalable protocol that also
    hides service activity from unauthorized clients. Only clients that are
    listed here are authorized to access the hidden service. Valid client names
    are 1 to 19 characters  long and only use characters in A-Za-z0-9+-_ (no
    spaces). If this option is set, the hidden service is not accessible for
    clients without authorization any more. Generated authorization data can be
    found in the hostname file. Clients need to put this authorization data in
    their configuration file using **HidServAuth**.

**RendPostPeriod** __N__ **seconds**|**minutes**|**hours**|**days**|**weeks**::
    Every time the specified period elapses, Tor uploads any rendezvous 
    service descriptors to the directory servers. This information  is also
    uploaded whenever it changes. (Default: 1 hour)

TESTING NETWORK OPTIONS
-----------------------

The following options are used for running a testing Tor network.

**TestingTorNetwork** **0**|**1**::
    If set to 1, Tor adjusts default values of the configuration options below,
    so that it is easier to set up a testing Tor network. May only be set if
    non-default set of DirServers is set. Cannot be unset while Tor is running.
    (Default: 0) +

       ServerDNSAllowBrokenConfig 1
       DirAllowPrivateAddresses 1
       EnforceDistinctSubnets 0
       AssumeReachable 1
       AuthDirMaxServersPerAddr 0
       AuthDirMaxServersPerAuthAddr 0
       ClientDNSRejectInternalAddresses 0
       ClientRejectInternalAddresses 0
       ExitPolicyRejectPrivate 0
       V3AuthVotingInterval 5 minutes
       V3AuthVoteDelay 20 seconds
       V3AuthDistDelay 20 seconds
       MinUptimeHidServDirectoryV2 0 seconds
       TestingV3AuthInitialVotingInterval 5 minutes
       TestingV3AuthInitialVoteDelay 20 seconds
       TestingV3AuthInitialDistDelay 20 seconds
       TestingAuthDirTimeToLearnReachability 0 minutes
       TestingEstimatedDescriptorPropagationTime 0 minutes

**TestingV3AuthInitialVotingInterval** __N__ **minutes**|**hours**::
    Like V3AuthVotingInterval, but for initial voting interval before the first
    consensus has been created. Changing this requires that
    **TestingTorNetwork** is set. (Default: 30 minutes)

**TestingV3AuthInitialVoteDelay** __N__ **minutes**|**hours**::
    Like TestingV3AuthInitialVoteDelay, but for initial voting interval before
    the first consensus has been created. Changing this requires that
    **TestingTorNetwork** is set. (Default: 5 minutes)

**TestingV3AuthInitialDistDelay** __N__ **minutes**|**hours**::
    Like TestingV3AuthInitialDistDelay, but for initial voting interval before
    the first consensus has been created. Changing this requires that
    **TestingTorNetwork** is set. (Default: 5 minutes)

**TestingAuthDirTimeToLearnReachability** __N__ **minutes**|**hours**::
    After starting as an authority, do not make claims about whether routers
    are Running until this much time has passed. Changing this requires
    that **TestingTorNetwork** is set.  (Default: 30 minutes)

**TestingEstimatedDescriptorPropagationTime** __N__ **minutes**|**hours**::
    Clients try downloading router descriptors from directory caches after this
    time. Changing this requires that **TestingTorNetwork** is set. (Default:
    10 minutes)

SIGNALS
-------

Tor catches the following signals:

**SIGTERM**::
    Tor will catch this, clean up and sync to disk if necessary, and exit.

**SIGINT**::
    Tor clients behave as with SIGTERM; but Tor servers will do a controlled
    slow shutdown, closing listeners and waiting 30 seconds before exiting.
    (The delay can be configured with the ShutdownWaitLength config option.)

**SIGHUP**::
    The signal instructs Tor to reload its configuration (including closing and
    reopening logs), and kill and restart its helper processes if applicable.

**SIGUSR1**::
    Log statistics about current connections, past connections, and throughput.

**SIGUSR2**::
    Switch all logs to loglevel debug. You can go back to the old loglevels by
    sending a SIGHUP.

**SIGCHLD**::
    Tor receives this signal when one of its helper processes has exited, so it
    can clean up.

**SIGPIPE**::
    Tor catches this signal and ignores it.

**SIGXFSZ**::
    If this signal exists on your platform, Tor catches and ignores it.

FILES
-----

**@CONFDIR@/torrc**::
    The configuration file, which contains "option value" pairs.

**@LOCALSTATEDIR@/lib/tor/**::
    The tor process stores keys and other data here.

__DataDirectory__**/cached-status/**::
    The most recently downloaded network status document for each authority.
    Each file holds one such document; the filenames are the hexadecimal
    identity key fingerprints of the directory authorities.

__DataDirectory__**/cached-descriptors** and **cached-descriptors.new**::
    These files hold downloaded router statuses. Some routers may appear more
    than once; if so, the most recently published descriptor is used. Lines
    beginning with @-signs are annotations that contain more information about
    a given router. The ".new" file is an append-only journal; when it gets
    too large, all entries are merged into a new cached-descriptors file.

__DataDirectory__**/cached-routers** and **cached-routers.new**::
    Obsolete versions of cached-descriptors and cached-descriptors.new. When
    Tor can't find the newer files, it looks here instead.

__DataDirectory__**/state**::
    A set of persistent key-value mappings. These are documented in
    the file. These include:
            - The current entry guards and their status.
            - The current bandwidth accounting values (unused so far; see
            below).
            - When the file was last written
            - What version of Tor generated the state file
            - A short history of bandwidth usage, as produced in the router
            descriptors.

__DataDirectory__**/bw_accounting**::
    Used to track bandwidth accounting values (when the current period starts
    and ends; how much has been read and written so far this period). This file
    is obsolete, and the data is now stored in the \'state' file as well. Only
    used when bandwidth accounting is enabled.

__DataDirectory__**/control_auth_cookie**::
    Used for cookie authentication with the controller. Location can be
    overridden by the CookieAuthFile config option. Regenerated on startup. See
    control-spec.txt for details. Only used when cookie authentication is
    enabled.

__DataDirectory__**/keys/***::
    Only used by servers. Holds identity keys and onion keys.

__DataDirectory__**/fingerprint**::
    Only used by servers. Holds the fingerprint of the server's identity key.

__DataDirectory__**/approved-routers**::
    Only for naming authoritative directory servers (see
    **NamingAuthoritativeDirectory**). This file lists nickname to identity
    bindings. Each line lists a nickname and a fingerprint separated by
    whitespace. See your **fingerprint** file in the __DataDirectory__ for an
    example line. If the nickname is **!reject** then descriptors from the
    given identity (fingerprint) are rejected by this server. If it is
    **!invalid** then descriptors are accepted but marked in the directory as
    not valid, that is, not recommended.

__DataDirectory__**/router-stability**::
    Only used by authoritative directory servers. Tracks measurements for
    router mean-time-between-failures so that authorities have a good idea of
    how to set their Stable flags.

__HiddenServiceDirectory__**/hostname**::
    The <base32-encoded-fingerprint>.onion domain name for this hidden service.
    If the hidden service is restricted to authorized clients only, this file
    also contains authorization data for all clients.

__HiddenServiceDirectory__**/private_key**::
    The private key for this hidden service.

__HiddenServiceDirectory__**/client_keys**::
    Authorization data for a hidden service that is only accessible by
    authorized clients.

SEE ALSO
--------
**privoxy**(1), **tsocks**(1), **torify**(1) +

**https://www.torproject.org/**


BUGS
----

Plenty, probably. Tor is still in development. Please report them.

AUTHORS
-------
Roger Dingledine [arma at mit.edu], Nick Mathewson [nickm at alum.mit.edu].
<|MERGE_RESOLUTION|>--- conflicted
+++ resolved
@@ -897,7 +897,6 @@
     specified in ORPort. (Default: 0.0.0.0) This directive can be specified
     multiple times to bind to multiple addresses/ports.
 
-<<<<<<< HEAD
 **PortForwarding** **0**|**1**::
     Attempt to automatically forward the DirPort and ORPort on a NAT router
     connecting this Tor server to the Internet. If set, Tor will try both
@@ -910,10 +909,7 @@
     If set to a path, only the specified path will be executed.
     (Default: tor-fw-helper)
 
-**PublishServerDescriptor** **0**|**1**|**v1**|**v2**|**v3**|**bridge**|**hidserv**,**...**::
-=======
 **PublishServerDescriptor** **0**|**1**|**v1**|**v2**|**v3**|**bridge**,**...**::
->>>>>>> 20d49330
     This option specifies which descriptors Tor will publish when acting as
     a relay. You can
     choose multiple arguments, separated by commas.
