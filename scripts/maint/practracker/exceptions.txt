--- conflicted
+++ resolved
@@ -33,11 +33,7 @@
 #
 # Remember: It is better to fix the problem than to add a new exception!
 
-<<<<<<< HEAD
 problem file-size /src/app/config/config.c 9001
-=======
-problem file-size /src/app/config/config.c 7527
->>>>>>> 6b0a40c8
 problem include-count /src/app/config/config.c 80
 problem function-size /src/app/config/config.c:options_act() 381
 problem function-size /src/app/config/config.c:resolve_my_address() 191
