/* Copyright (c) 2001-2004, Roger Dingledine.
 * Copyright (c) 2004-2006, Roger Dingledine, Nick Mathewson.
 * Copyright (c) 2007-2019, The Tor Project, Inc. */
/* See LICENSE for licensing information */

/**
 * \file voteflags.c
 * \brief Authority code for deciding the performance thresholds for flags,
 *   and assigning flags to routers.
 **/

#define VOTEFLAGS_PRIVATE
#include "core/or/or.h"
#include "feature/dirauth/voteflags.h"

#include "app/config/config.h"
#include "core/mainloop/mainloop.h"
#include "core/or/policies.h"
#include "feature/dirauth/bwauth.h"
#include "feature/dirauth/reachability.h"
#include "feature/hibernate/hibernate.h"
#include "feature/nodelist/dirlist.h"
#include "feature/nodelist/networkstatus.h"
#include "feature/nodelist/nodelist.h"
#include "feature/nodelist/routerlist.h"
#include "feature/nodelist/routerset.h"
#include "feature/relay/router.h"
#include "feature/stats/rephist.h"

#include "feature/nodelist/node_st.h"
#include "feature/nodelist/routerinfo_st.h"
#include "feature/nodelist/routerlist_st.h"
#include "feature/nodelist/vote_routerstatus_st.h"
#include "feature/nodelist/torcert.h"

#include "lib/container/order.h"

/** If a router's uptime is at least this value, then it is always
 * considered stable, regardless of the rest of the network. This
 * way we resist attacks where an attacker doubles the size of the
 * network using allegedly high-uptime nodes, displacing all the
 * current guards. */
#define UPTIME_TO_GUARANTEE_STABLE (3600*24*30)
/** If a router's MTBF is at least this value, then it is always stable.
 * See above.  (Corresponds to about 7 days for current decay rates.) */
#define MTBF_TO_GUARANTEE_STABLE (60*60*24*5)
/** Similarly, every node with at least this much weighted time known can be
 * considered familiar enough to be a guard.  Corresponds to about 20 days for
 * current decay rates.
 */
#define TIME_KNOWN_TO_GUARANTEE_FAMILIAR (8*24*60*60)
/** Similarly, every node with sufficient WFU is around enough to be a guard.
 */
#define WFU_TO_GUARANTEE_GUARD (0.98)

/* Thresholds for server performance: set by
 * dirserv_compute_performance_thresholds, and used by
 * generate_v2_networkstatus */

/** Any router with an uptime of at least this value is stable. */
static uint32_t stable_uptime = 0; /* start at a safe value */
/** Any router with an mtbf of at least this value is stable. */
static double stable_mtbf = 0.0;
/** If true, we have measured enough mtbf info to look at stable_mtbf rather
 * than stable_uptime. */
static int enough_mtbf_info = 0;
/** Any router with a weighted fractional uptime of at least this much might
 * be good as a guard. */
static double guard_wfu = 0.0;
/** Don't call a router a guard unless we've known about it for at least this
 * many seconds. */
static long guard_tk = 0;
/** Any router with a bandwidth at least this high is "Fast" */
static uint32_t fast_bandwidth_kb = 0;
/** If exits can be guards, then all guards must have a bandwidth this
 * high. */
static uint32_t guard_bandwidth_including_exits_kb = 0;
/** If exits can't be guards, then all guards must have a bandwidth this
 * high. */
static uint32_t guard_bandwidth_excluding_exits_kb = 0;

/** Helper: estimate the uptime of a router given its stated uptime and the
 * amount of time since it last stated its stated uptime. */
static inline long
real_uptime(const routerinfo_t *router, time_t now)
{
  if (now < router->cache_info.published_on)
    return router->uptime;
  else
    return router->uptime + (now - router->cache_info.published_on);
}

/** Return 1 if <b>router</b> is not suitable for these parameters, else 0.
 * If <b>need_uptime</b> is non-zero, we require a minimum uptime.
 * If <b>need_capacity</b> is non-zero, we require a minimum advertised
 * bandwidth.
 */
static int
dirserv_thinks_router_is_unreliable(time_t now,
                                    const routerinfo_t *router,
                                    int need_uptime, int need_capacity)
{
  if (need_uptime) {
    if (!enough_mtbf_info) {
      /* XXXX We should change the rule from
       * "use uptime if we don't have mtbf data" to "don't advertise Stable on
       * v3 if we don't have enough mtbf data."  Or maybe not, since if we ever
       * hit a point where we need to reset a lot of authorities at once,
       * none of them would be in a position to declare Stable.
       */
      long uptime = real_uptime(router, now);
      if ((unsigned)uptime < stable_uptime &&
          (unsigned)uptime < UPTIME_TO_GUARANTEE_STABLE)
        return 1;
    } else {
      double mtbf =
        rep_hist_get_stability(router->cache_info.identity_digest, now);
      if (mtbf < stable_mtbf &&
          mtbf < MTBF_TO_GUARANTEE_STABLE)
        return 1;
    }
  }
  if (need_capacity) {
    uint32_t bw_kb = dirserv_get_credible_bandwidth_kb(router);
    if (bw_kb < fast_bandwidth_kb)
      return 1;
  }
  return 0;
}

/** Return 1 if <b>ri</b>'s descriptor is "active" -- running, valid,
 * not hibernating, having observed bw greater 0, and not too old. Else
 * return 0.
 */
static int
router_is_active(const routerinfo_t *ri, const node_t *node, time_t now)
{
  time_t cutoff = now - ROUTER_MAX_AGE_TO_PUBLISH;
  if (ri->cache_info.published_on < cutoff) {
    return 0;
  }
  if (!node->is_running || !node->is_valid || ri->is_hibernating) {
    return 0;
  }
  /* Only require bandwidth capacity in non-test networks, or
   * if TestingTorNetwork, and TestingMinExitFlagThreshold is non-zero */
  if (!ri->bandwidthcapacity) {
    if (get_options()->TestingTorNetwork) {
      if (get_options()->TestingMinExitFlagThreshold > 0) {
        /* If we're in a TestingTorNetwork, and TestingMinExitFlagThreshold is,
         * then require bandwidthcapacity */
        return 0;
      }
    } else {
      /* If we're not in a TestingTorNetwork, then require bandwidthcapacity */
      return 0;
    }
  }
  return 1;
}

/** Return true iff <b>router</b> should be assigned the "HSDir" flag.
 *
 * Right now this means it advertises support for it, it has a high uptime,
 * it's a directory cache, it has the Stable and Fast flags, and it's currently
 * considered Running.
 *
 * This function needs to be called after router-\>is_running has
 * been set.
 */
static int
dirserv_thinks_router_is_hs_dir(const routerinfo_t *router,
                                const node_t *node, time_t now)
{

  long uptime;

  /* If we haven't been running for at least
   * get_options()->MinUptimeHidServDirectoryV2 seconds, we can't
   * have accurate data telling us a relay has been up for at least
   * that long. We also want to allow a bit of slack: Reachability
   * tests aren't instant. If we haven't been running long enough,
   * trust the relay. */

  if (get_uptime() >
      get_options()->MinUptimeHidServDirectoryV2 * 1.1)
    uptime = MIN(rep_hist_get_uptime(router->cache_info.identity_digest, now),
                 real_uptime(router, now));
  else
    uptime = real_uptime(router, now);

  return (router->wants_to_be_hs_dir &&
          router->supports_tunnelled_dir_requests &&
          node->is_stable && node->is_fast &&
          uptime >= get_options()->MinUptimeHidServDirectoryV2 &&
          router_is_active(router, node, now));
}

/** Don't consider routers with less bandwidth than this when computing
 * thresholds. */
#define ABSOLUTE_MIN_BW_VALUE_TO_CONSIDER_KB 4

/** Helper for dirserv_compute_performance_thresholds(): Decide whether to
 * include a router in our calculations, and return true iff we should; the
 * require_mbw parameter is passed in by
 * dirserv_compute_performance_thresholds() and controls whether we ever
 * count routers with only advertised bandwidths */
static int
router_counts_toward_thresholds(const node_t *node, time_t now,
                                const digestmap_t *omit_as_sybil,
                                int require_mbw)
{
  /* Have measured bw? */
  int have_mbw =
    dirserv_has_measured_bw(node->identity);
  uint64_t min_bw_kb = ABSOLUTE_MIN_BW_VALUE_TO_CONSIDER_KB;
  const or_options_t *options = get_options();

  if (options->TestingTorNetwork) {
    min_bw_kb = (int64_t)options->TestingMinExitFlagThreshold / 1000;
  }

  return node->ri && router_is_active(node->ri, node, now) &&
    !digestmap_get(omit_as_sybil, node->identity) &&
    (dirserv_get_credible_bandwidth_kb(node->ri) >= min_bw_kb) &&
    (have_mbw || !require_mbw);
}

/** Look through the routerlist, the Mean Time Between Failure history, and
 * the Weighted Fractional Uptime history, and use them to set thresholds for
 * the Stable, Fast, and Guard flags.  Update the fields stable_uptime,
 * stable_mtbf, enough_mtbf_info, guard_wfu, guard_tk, fast_bandwidth,
 * guard_bandwidth_including_exits, and guard_bandwidth_excluding_exits.
 *
 * Also, set the is_exit flag of each router appropriately. */
void
dirserv_compute_performance_thresholds(digestmap_t *omit_as_sybil)
{
  int n_active, n_active_nonexit, n_familiar;
  uint32_t *uptimes, *bandwidths_kb, *bandwidths_excluding_exits_kb;
  long *tks;
  double *mtbfs, *wfus;
  const smartlist_t *nodelist;
  time_t now = time(NULL);
  const or_options_t *options = get_options();

  /* Require mbw? */
  int require_mbw =
    (dirserv_get_last_n_measured_bws() >
     options->MinMeasuredBWsForAuthToIgnoreAdvertised) ? 1 : 0;

  /* initialize these all here, in case there are no routers */
  stable_uptime = 0;
  stable_mtbf = 0;
  fast_bandwidth_kb = 0;
  guard_bandwidth_including_exits_kb = 0;
  guard_bandwidth_excluding_exits_kb = 0;
  guard_tk = 0;
  guard_wfu = 0;

  nodelist_assert_ok();
  nodelist = nodelist_get_list();

  /* Initialize arrays that will hold values for each router.  We'll
   * sort them and use that to compute thresholds. */
  n_active = n_active_nonexit = 0;
  /* Uptime for every active router. */
  uptimes = tor_calloc(smartlist_len(nodelist), sizeof(uint32_t));
  /* Bandwidth for every active router. */
  bandwidths_kb = tor_calloc(smartlist_len(nodelist), sizeof(uint32_t));
  /* Bandwidth for every active non-exit router. */
  bandwidths_excluding_exits_kb =
    tor_calloc(smartlist_len(nodelist), sizeof(uint32_t));
  /* Weighted mean time between failure for each active router. */
  mtbfs = tor_calloc(smartlist_len(nodelist), sizeof(double));
  /* Time-known for each active router. */
  tks = tor_calloc(smartlist_len(nodelist), sizeof(long));
  /* Weighted fractional uptime for each active router. */
  wfus = tor_calloc(smartlist_len(nodelist), sizeof(double));

  /* Now, fill in the arrays. */
  SMARTLIST_FOREACH_BEGIN(nodelist, node_t *, node) {
    if (options->BridgeAuthoritativeDir &&
        node->ri &&
        node->ri->purpose != ROUTER_PURPOSE_BRIDGE)
      continue;

    routerinfo_t *ri = node->ri;
    if (ri) {
      node->is_exit = (!router_exit_policy_rejects_all(ri) &&
                       exit_policy_is_general_exit(ri->exit_policy));
    }

    if (router_counts_toward_thresholds(node, now, omit_as_sybil,
                                        require_mbw)) {
      const char *id = node->identity;
      uint32_t bw_kb;

      /* resolve spurious clang shallow analysis null pointer errors */
      tor_assert(ri);

      uptimes[n_active] = (uint32_t)real_uptime(ri, now);
      mtbfs[n_active] = rep_hist_get_stability(id, now);
      tks  [n_active] = rep_hist_get_weighted_time_known(id, now);
      bandwidths_kb[n_active] = bw_kb = dirserv_get_credible_bandwidth_kb(ri);
      if (!node->is_exit || node->is_bad_exit) {
        bandwidths_excluding_exits_kb[n_active_nonexit] = bw_kb;
        ++n_active_nonexit;
      }
      ++n_active;
    }
  } SMARTLIST_FOREACH_END(node);

  /* Now, compute thresholds. */
  if (n_active) {
    /* The median uptime is stable. */
    stable_uptime = median_uint32(uptimes, n_active);
    /* The median mtbf is stable, if we have enough mtbf info */
    stable_mtbf = median_double(mtbfs, n_active);
    /* The 12.5th percentile bandwidth is fast. */
    fast_bandwidth_kb = find_nth_uint32(bandwidths_kb, n_active, n_active/8);
    /* (Now bandwidths is sorted.) */
    if (fast_bandwidth_kb < RELAY_REQUIRED_MIN_BANDWIDTH/(2 * 1000))
      fast_bandwidth_kb = bandwidths_kb[n_active/4];
    guard_bandwidth_including_exits_kb =
      third_quartile_uint32(bandwidths_kb, n_active);
    guard_tk = find_nth_long(tks, n_active, n_active/8);
  }

  if (guard_tk > TIME_KNOWN_TO_GUARANTEE_FAMILIAR)
    guard_tk = TIME_KNOWN_TO_GUARANTEE_FAMILIAR;

  {
    /* We can vote on a parameter for the minimum and maximum. */
#define ABSOLUTE_MIN_VALUE_FOR_FAST_FLAG 4
    int32_t min_fast_kb, max_fast_kb, min_fast, max_fast;
    min_fast = networkstatus_get_param(NULL, "FastFlagMinThreshold",
      ABSOLUTE_MIN_VALUE_FOR_FAST_FLAG,
      ABSOLUTE_MIN_VALUE_FOR_FAST_FLAG,
      INT32_MAX);
    if (options->TestingTorNetwork) {
      min_fast = (int32_t)options->TestingMinFastFlagThreshold;
    }
    max_fast = networkstatus_get_param(NULL, "FastFlagMaxThreshold",
                                       INT32_MAX, min_fast, INT32_MAX);
    min_fast_kb = min_fast / 1000;
    max_fast_kb = max_fast / 1000;

    if (fast_bandwidth_kb < (uint32_t)min_fast_kb)
      fast_bandwidth_kb = min_fast_kb;
    if (fast_bandwidth_kb > (uint32_t)max_fast_kb)
      fast_bandwidth_kb = max_fast_kb;
  }
  /* Protect sufficiently fast nodes from being pushed out of the set
   * of Fast nodes. */
  if (options->AuthDirFastGuarantee &&
      fast_bandwidth_kb > options->AuthDirFastGuarantee/1000)
    fast_bandwidth_kb = (uint32_t)options->AuthDirFastGuarantee/1000;

  /* Now that we have a time-known that 7/8 routers are known longer than,
   * fill wfus with the wfu of every such "familiar" router. */
  n_familiar = 0;

  SMARTLIST_FOREACH_BEGIN(nodelist, node_t *, node) {
      if (router_counts_toward_thresholds(node, now,
                                          omit_as_sybil, require_mbw)) {
        routerinfo_t *ri = node->ri;
        const char *id = ri->cache_info.identity_digest;
        long tk = rep_hist_get_weighted_time_known(id, now);
        if (tk < guard_tk)
          continue;
        wfus[n_familiar++] = rep_hist_get_weighted_fractional_uptime(id, now);
      }
  } SMARTLIST_FOREACH_END(node);
  if (n_familiar)
    guard_wfu = median_double(wfus, n_familiar);
  if (guard_wfu > WFU_TO_GUARANTEE_GUARD)
    guard_wfu = WFU_TO_GUARANTEE_GUARD;

  enough_mtbf_info = rep_hist_have_measured_enough_stability();

  if (n_active_nonexit) {
    guard_bandwidth_excluding_exits_kb =
      find_nth_uint32(bandwidths_excluding_exits_kb,
                      n_active_nonexit, n_active_nonexit*3/4);
  }

  log_info(LD_DIRSERV,
      "Cutoffs: For Stable, %lu sec uptime, %lu sec MTBF. "
      "For Fast: %lu kilobytes/sec. "
      "For Guard: WFU %.03f%%, time-known %lu sec, "
      "and bandwidth %lu or %lu kilobytes/sec. "
      "We%s have enough stability data.",
      (unsigned long)stable_uptime,
      (unsigned long)stable_mtbf,
      (unsigned long)fast_bandwidth_kb,
      guard_wfu*100,
      (unsigned long)guard_tk,
      (unsigned long)guard_bandwidth_including_exits_kb,
      (unsigned long)guard_bandwidth_excluding_exits_kb,
      enough_mtbf_info ? "" : " don't");

  tor_free(uptimes);
  tor_free(mtbfs);
  tor_free(bandwidths_kb);
  tor_free(bandwidths_excluding_exits_kb);
  tor_free(tks);
  tor_free(wfus);
}

/* Use dirserv_compute_performance_thresholds() to compute the thresholds
 * for the status flags, specifically for bridges.
 *
 * This is only called by a Bridge Authority from
 * networkstatus_getinfo_by_purpose().
 */
void
dirserv_compute_bridge_flag_thresholds(void)
{
  digestmap_t *omit_as_sybil = digestmap_new();
  dirserv_compute_performance_thresholds(omit_as_sybil);
  digestmap_free(omit_as_sybil, NULL);
}

/** Give a statement of our current performance thresholds for inclusion
 * in a vote document. */
char *
dirserv_get_flag_thresholds_line(void)
{
  char *result=NULL;
  const int measured_threshold =
    get_options()->MinMeasuredBWsForAuthToIgnoreAdvertised;
  const int enough_measured_bw =
    dirserv_get_last_n_measured_bws() > measured_threshold;

  tor_asprintf(&result,
      "stable-uptime=%lu stable-mtbf=%lu "
      "fast-speed=%lu "
      "guard-wfu=%.03f%% guard-tk=%lu "
      "guard-bw-inc-exits=%lu guard-bw-exc-exits=%lu "
      "enough-mtbf=%d ignoring-advertised-bws=%d",
      (unsigned long)stable_uptime,
      (unsigned long)stable_mtbf,
      (unsigned long)fast_bandwidth_kb*1000,
      guard_wfu*100,
      (unsigned long)guard_tk,
      (unsigned long)guard_bandwidth_including_exits_kb*1000,
      (unsigned long)guard_bandwidth_excluding_exits_kb*1000,
      enough_mtbf_info ? 1 : 0,
      enough_measured_bw ? 1 : 0);

  return result;
}

/* DOCDOC running_long_enough_to_decide_unreachable */
int
running_long_enough_to_decide_unreachable(void)
{
  return time_of_process_start
    + get_options()->TestingAuthDirTimeToLearnReachability < approx_time();
}

/** Each server needs to have passed a reachability test no more
 * than this number of seconds ago, or it is listed as down in
 * the directory. */
#define REACHABLE_TIMEOUT (45*60)

/** If we tested a router and found it reachable _at least this long_ after it
 * declared itself hibernating, it is probably done hibernating and we just
 * missed a descriptor from it. */
#define HIBERNATION_PUBLICATION_SKEW (60*60)

/** Treat a router as alive if
 *    - It's me, and I'm not hibernating.
 * or - We've found it reachable recently. */
void
dirserv_set_router_is_running(routerinfo_t *router, time_t now)
{
  /*XXXX This function is a mess.  Separate out the part that calculates
    whether it's reachable and the part that tells rephist that the router was
    unreachable.
   */
  int answer;
  const or_options_t *options = get_options();
  node_t *node = node_get_mutable_by_id(router->cache_info.identity_digest);
  tor_assert(node);

  if (router_is_me(router)) {
    /* We always know if we are shutting down or hibernating ourselves. */
    answer = ! we_are_hibernating();
  } else if (router->is_hibernating &&
             (router->cache_info.published_on +
              HIBERNATION_PUBLICATION_SKEW) > node->last_reachable) {
    /* A hibernating router is down unless we (somehow) had contact with it
     * since it declared itself to be hibernating. */
    answer = 0;
  } else if (options->AssumeReachable) {
    /* If AssumeReachable, everybody is up unless they say they are down! */
    answer = 1;
  } else {
    /* Otherwise, a router counts as up if we found all announced OR
       ports reachable in the last REACHABLE_TIMEOUT seconds.

       XXX prop186 For now there's always one IPv4 and at most one
       IPv6 OR port.

       If we're not on IPv6, don't consider reachability of potential
       IPv6 OR port since that'd kill all dual stack relays until a
       majority of the dir auths have IPv6 connectivity. */
    answer = (now < node->last_reachable + REACHABLE_TIMEOUT &&
              (options->AuthDirHasIPv6Connectivity != 1 ||
               tor_addr_is_null(&router->ipv6_addr) ||
               now < node->last_reachable6 + REACHABLE_TIMEOUT));
  }

  if (!answer && running_long_enough_to_decide_unreachable()) {
    /* Not considered reachable. tell rephist about that.

       Because we launch a reachability test for each router every
       REACHABILITY_TEST_CYCLE_PERIOD seconds, then the router has probably
       been down since at least that time after we last successfully reached
       it.

       XXX ipv6
     */
    time_t when = now;
    if (node->last_reachable &&
        node->last_reachable + REACHABILITY_TEST_CYCLE_PERIOD < now)
      when = node->last_reachable + REACHABILITY_TEST_CYCLE_PERIOD;
    rep_hist_note_router_unreachable(router->cache_info.identity_digest, when);
  }

  node->is_running = answer;
}

/* Check <b>node</b> and <b>ri</b> on whether or not we should publish a
 * relay's IPv6 addresses. */
static int
should_publish_node_ipv6(const node_t *node, const routerinfo_t *ri,
                         time_t now)
{
  const or_options_t *options = get_options();

  return options->AuthDirHasIPv6Connectivity == 1 &&
    !tor_addr_is_null(&ri->ipv6_addr) &&
    ((node->last_reachable6 >= now - REACHABLE_TIMEOUT) ||
     router_is_me(ri));
}

/**
 * Extract status information from <b>ri</b> and from other authority
 * functions and store it in <b>rs</b>, as per
 * <b>set_routerstatus_from_routerinfo</b>.  Additionally, sets information
 * in from the authority subsystem.
 */
void
dirauth_set_routerstatus_from_routerinfo(routerstatus_t *rs,
                                         node_t *node,
                                         const routerinfo_t *ri,
                                         time_t now,
                                         int listbadexits)
{
  const or_options_t *options = get_options();
  uint32_t routerbw_kb = dirserv_get_credible_bandwidth_kb(ri);

  /* Set these flags so that set_routerstatus_from_routerinfo can copy them.
   */
  node->is_stable = !dirserv_thinks_router_is_unreliable(now, ri, 1, 0);
  node->is_fast = !dirserv_thinks_router_is_unreliable(now, ri, 0, 1);
  node->is_hs_dir = dirserv_thinks_router_is_hs_dir(ri, node, now);

  set_routerstatus_from_routerinfo(rs, node, ri);

  /* Override rs->is_possible_guard. */
  if (node->is_fast && node->is_stable &&
      ri->supports_tunnelled_dir_requests &&
      ((options->AuthDirGuardBWGuarantee &&
        routerbw_kb >= options->AuthDirGuardBWGuarantee/1000) ||
       routerbw_kb >= MIN(guard_bandwidth_including_exits_kb,
                          guard_bandwidth_excluding_exits_kb))) {
    long tk = rep_hist_get_weighted_time_known(
                                      node->identity, now);
    double wfu = rep_hist_get_weighted_fractional_uptime(
                                      node->identity, now);
    rs->is_possible_guard = (wfu >= guard_wfu && tk >= guard_tk) ? 1 : 0;
  } else {
    rs->is_possible_guard = 0;
  }

  /* Override rs->is_bad_exit */
  rs->is_bad_exit = listbadexits && node->is_bad_exit;

<<<<<<< HEAD
  if (ri->cache_info.signing_key_cert) {
    rs->ed25519_signing_key = tor_malloc_zero(sizeof(ed25519_public_key_t));
    ed25519_pubkey_copy(rs->ed25519_signing_key,
                        &ri->cache_info.signing_key_cert->signing_key);
  } else {
    rs->ed25519_signing_key = NULL;
  }

=======
  /* Set rs->is_staledesc. */
>>>>>>> 24a2352d
  rs->is_staledesc =
    (ri->cache_info.published_on + DESC_IS_STALE_INTERVAL) < now;

  if (! should_publish_node_ipv6(node, ri, now)) {
    /* We're not configured as having IPv6 connectivity or the node isn't:
     * zero its IPv6 information. */
    tor_addr_make_null(&rs->ipv6_addr, AF_INET6);
    rs->ipv6_orport = 0;
  }

  if (options->TestingTorNetwork) {
    dirserv_set_routerstatus_testing(rs);
  }
}

/** Use TestingDirAuthVoteExit, TestingDirAuthVoteGuard, and
 * TestingDirAuthVoteHSDir to give out the Exit, Guard, and HSDir flags,
 * respectively. But don't set the corresponding node flags.
 * Should only be called if TestingTorNetwork is set. */
STATIC void
dirserv_set_routerstatus_testing(routerstatus_t *rs)
{
  const or_options_t *options = get_options();

  tor_assert(options->TestingTorNetwork);

  if (routerset_contains_routerstatus(options->TestingDirAuthVoteExit,
                                      rs, 0)) {
    rs->is_exit = 1;
  } else if (options->TestingDirAuthVoteExitIsStrict) {
    rs->is_exit = 0;
  }

  if (routerset_contains_routerstatus(options->TestingDirAuthVoteGuard,
                                      rs, 0)) {
    rs->is_possible_guard = 1;
  } else if (options->TestingDirAuthVoteGuardIsStrict) {
    rs->is_possible_guard = 0;
  }

  if (routerset_contains_routerstatus(options->TestingDirAuthVoteHSDir,
                                      rs, 0)) {
    rs->is_hs_dir = 1;
  } else if (options->TestingDirAuthVoteHSDirIsStrict) {
    rs->is_hs_dir = 0;
  }
}

/** Use dirserv_set_router_is_running() to set bridges as running if they're
 * reachable.
 *
 * This function is called from set_bridge_running_callback() when running as
 * a bridge authority.
 */
void
dirserv_set_bridges_running(time_t now)
{
  routerlist_t *rl = router_get_routerlist();

  SMARTLIST_FOREACH_BEGIN(rl->routers, routerinfo_t *, ri) {
    if (ri->purpose == ROUTER_PURPOSE_BRIDGE)
      dirserv_set_router_is_running(ri, now);
  } SMARTLIST_FOREACH_END(ri);
}<|MERGE_RESOLUTION|>--- conflicted
+++ resolved
@@ -28,7 +28,6 @@
 #include "feature/stats/rephist.h"
 
 #include "feature/nodelist/node_st.h"
-#include "feature/nodelist/routerinfo_st.h"
 #include "feature/nodelist/routerlist_st.h"
 #include "feature/nodelist/vote_routerstatus_st.h"
 #include "feature/nodelist/torcert.h"
@@ -590,7 +589,7 @@
   /* Override rs->is_bad_exit */
   rs->is_bad_exit = listbadexits && node->is_bad_exit;
 
-<<<<<<< HEAD
+  /* Check for an ed25519 signing key. */
   if (ri->cache_info.signing_key_cert) {
     rs->ed25519_signing_key = tor_malloc_zero(sizeof(ed25519_public_key_t));
     ed25519_pubkey_copy(rs->ed25519_signing_key,
@@ -599,9 +598,7 @@
     rs->ed25519_signing_key = NULL;
   }
 
-=======
   /* Set rs->is_staledesc. */
->>>>>>> 24a2352d
   rs->is_staledesc =
     (ri->cache_info.published_on + DESC_IS_STALE_INTERVAL) < now;
 
