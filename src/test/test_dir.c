/* Copyright (c) 2001-2004, Roger Dingledine.
 * Copyright (c) 2004-2006, Roger Dingledine, Nick Mathewson.
 * Copyright (c) 2007-2017, The Tor Project, Inc. */
/* See LICENSE for licensing information */

#include "orconfig.h"
#include <math.h>

#define CONFIG_PRIVATE
#define CONTROL_PRIVATE
#define DIRSERV_PRIVATE
#define DIRVOTE_PRIVATE
#define ROUTER_PRIVATE
#define ROUTERLIST_PRIVATE
#define ROUTERPARSE_PRIVATE
#define HIBERNATE_PRIVATE
#define NETWORKSTATUS_PRIVATE
#define RELAY_PRIVATE

#include "or.h"
#include "bridges.h"
#include "confparse.h"
#include "config.h"
#include "control.h"
#include "crypto_ed25519.h"
#include "directory.h"
#include "dirserv.h"
#include "dirvote.h"
#include "entrynodes.h"
#include "hibernate.h"
#include "memarea.h"
#include "networkstatus.h"
#include "router.h"
#include "routerkeys.h"
#include "routerlist.h"
#include "routerparse.h"
#include "routerset.h"
#include "shared_random_state.h"
#include "test.h"
#include "test_dir_common.h"
#include "torcert.h"
#include "relay.h"
#include "log_test_helpers.h"

#define NS_MODULE dir

static void
test_dir_nicknames(void *arg)
{
  (void)arg;
  tt_assert( is_legal_nickname("a"));
  tt_assert(!is_legal_nickname(""));
  tt_assert(!is_legal_nickname("abcdefghijklmnopqrst")); /* 20 chars */
  tt_assert(!is_legal_nickname("hyphen-")); /* bad char */
  tt_assert( is_legal_nickname("abcdefghijklmnopqrs")); /* 19 chars */
  tt_assert(!is_legal_nickname("$AAAAAAAA01234AAAAAAAAAAAAAAAAAAAAAAAAAAA"));
  /* valid */
  tt_assert( is_legal_nickname_or_hexdigest(
                                 "$AAAAAAAA01234AAAAAAAAAAAAAAAAAAAAAAAAAAA"));
  tt_assert( is_legal_nickname_or_hexdigest(
                         "$AAAAAAAA01234AAAAAAAAAAAAAAAAAAAAAAAAAAA=fred"));
  tt_assert( is_legal_nickname_or_hexdigest(
                         "$AAAAAAAA01234AAAAAAAAAAAAAAAAAAAAAAAAAAA~fred"));
  /* too short */
  tt_assert(!is_legal_nickname_or_hexdigest(
                                 "$AAAAAAAAAAAAAAAAAAAAAAAAAAAAAAAAAAAAAAA"));
  /* illegal char */
  tt_assert(!is_legal_nickname_or_hexdigest(
                                 "$AAAAAAzAAAAAAAAAAAAAAAAAAAAAAAAAAAAAAAAA"));
  /* hex part too long */
  tt_assert(!is_legal_nickname_or_hexdigest(
                         "$AAAAAAAAAAAAAAAAAAAAAAAAAAAAAAAAAAAAAAAAA"));
  tt_assert(!is_legal_nickname_or_hexdigest(
                         "$AAAAAAAAAAAAAAAAAAAAAAAAAAAAAAAAAAAAAAAAA=fred"));
  /* Bad nickname */
  tt_assert(!is_legal_nickname_or_hexdigest(
                         "$AAAAAAAAAAAAAAAAAAAAAAAAAAAAAAAAAAAAAAAAA="));
  tt_assert(!is_legal_nickname_or_hexdigest(
                         "$AAAAAAAAAAAAAAAAAAAAAAAAAAAAAAAAAAAAAAAAA~"));
  tt_assert(!is_legal_nickname_or_hexdigest(
                       "$AAAAAAAAAAAAAAAAAAAAAAAAAAAAAAAAAAAAAAAAA~hyphen-"));
  tt_assert(!is_legal_nickname_or_hexdigest(
                       "$AAAAAAAAAAAAAAAAAAAAAAAAAAAAAAAAAAAAAAAAA~"
                       "abcdefghijklmnoppqrst"));
  /* Bad extra char. */
  tt_assert(!is_legal_nickname_or_hexdigest(
                         "$AAAAAAAAAAAAAAAAAAAAAAAAAAAAAAAAAAAAAAAAA!"));
  tt_assert(is_legal_nickname_or_hexdigest("xyzzy"));
  tt_assert(is_legal_nickname_or_hexdigest("abcdefghijklmnopqrs"));
  tt_assert(!is_legal_nickname_or_hexdigest("abcdefghijklmnopqrst"));
 done:
  ;
}

static smartlist_t *mocked_configured_ports = NULL;

/** Returns mocked_configured_ports */
static const smartlist_t *
mock_get_configured_ports(void)
{
  return mocked_configured_ports;
}

/** Run unit tests for router descriptor generation logic. */
static void
test_dir_formats(void *arg)
{
  char *buf = NULL;
  char buf2[8192];
  char platform[256];
  char fingerprint[FINGERPRINT_LEN+1];
  char *pk1_str = NULL, *pk2_str = NULL, *cp;
  size_t pk1_str_len, pk2_str_len;
  routerinfo_t *r1=NULL, *r2=NULL;
  crypto_pk_t *pk1 = NULL, *pk2 = NULL;
  routerinfo_t *rp1 = NULL, *rp2 = NULL;
  addr_policy_t *ex1, *ex2;
  routerlist_t *dir1 = NULL, *dir2 = NULL;
  uint8_t *rsa_cc = NULL;
  or_options_t *options = get_options_mutable();
  const addr_policy_t *p;
  time_t now = time(NULL);
  port_cfg_t orport, dirport;
  char cert_buf[256];

  (void)arg;
  pk1 = pk_generate(0);
  pk2 = pk_generate(1);

  tt_assert(pk1 && pk2);

  hibernate_set_state_for_testing_(HIBERNATE_STATE_LIVE);

  get_platform_str(platform, sizeof(platform));
  r1 = tor_malloc_zero(sizeof(routerinfo_t));
  r1->addr = 0xc0a80001u; /* 192.168.0.1 */
  r1->cache_info.published_on = 0;
  r1->or_port = 9000;
  r1->dir_port = 9003;
  r1->supports_tunnelled_dir_requests = 1;
  tor_addr_parse(&r1->ipv6_addr, "1:2:3:4::");
  r1->ipv6_orport = 9999;
  r1->onion_pkey = crypto_pk_dup_key(pk1);
  /* Fake just enough of an ntor key to get by */
  curve25519_keypair_t r1_onion_keypair;
  curve25519_keypair_generate(&r1_onion_keypair, 0);
  r1->onion_curve25519_pkey = tor_memdup(&r1_onion_keypair.pubkey,
                                         sizeof(curve25519_public_key_t));
  r1->identity_pkey = crypto_pk_dup_key(pk2);
  r1->bandwidthrate = 1000;
  r1->bandwidthburst = 5000;
  r1->bandwidthcapacity = 10000;
  r1->exit_policy = NULL;
  r1->nickname = tor_strdup("Magri");
  r1->platform = tor_strdup(platform);

  ex1 = tor_malloc_zero(sizeof(addr_policy_t));
  ex2 = tor_malloc_zero(sizeof(addr_policy_t));
  ex1->policy_type = ADDR_POLICY_ACCEPT;
  tor_addr_from_ipv4h(&ex1->addr, 0);
  ex1->maskbits = 0;
  ex1->prt_min = ex1->prt_max = 80;
  ex2->policy_type = ADDR_POLICY_REJECT;
  tor_addr_from_ipv4h(&ex2->addr, 18<<24);
  ex2->maskbits = 8;
  ex2->prt_min = ex2->prt_max = 24;
  r2 = tor_malloc_zero(sizeof(routerinfo_t));
  r2->addr = 0x0a030201u; /* 10.3.2.1 */
  ed25519_keypair_t kp1, kp2;
  ed25519_secret_key_from_seed(&kp1.seckey,
                          (const uint8_t*)"YYYYYYYYYYYYYYYYYYYYYYYYYYYYYYYY");
  ed25519_public_key_generate(&kp1.pubkey, &kp1.seckey);
  ed25519_secret_key_from_seed(&kp2.seckey,
                          (const uint8_t*)"XXXXXXXXXXXXXXXXXXXXXXXXXXXXXXXX");
  ed25519_public_key_generate(&kp2.pubkey, &kp2.seckey);
  r2->cache_info.signing_key_cert = tor_cert_create(&kp1,
                                         CERT_TYPE_ID_SIGNING,
                                         &kp2.pubkey,
                                         now, 86400,
                                         CERT_FLAG_INCLUDE_SIGNING_KEY);
  r2->platform = tor_strdup(platform);
  r2->cache_info.published_on = 5;
  r2->or_port = 9005;
  r2->dir_port = 0;
  r2->supports_tunnelled_dir_requests = 1;
  r2->onion_pkey = crypto_pk_dup_key(pk2);
  curve25519_keypair_t r2_onion_keypair;
  curve25519_keypair_generate(&r2_onion_keypair, 0);
  r2->onion_curve25519_pkey = tor_memdup(&r2_onion_keypair.pubkey,
                                         sizeof(curve25519_public_key_t));
  r2->identity_pkey = crypto_pk_dup_key(pk1);
  r2->bandwidthrate = r2->bandwidthburst = r2->bandwidthcapacity = 3000;
  r2->exit_policy = smartlist_new();
  smartlist_add(r2->exit_policy, ex1);
  smartlist_add(r2->exit_policy, ex2);
  r2->nickname = tor_strdup("Fred");

  tt_assert(!crypto_pk_write_public_key_to_string(pk1, &pk1_str,
                                                    &pk1_str_len));
  tt_assert(!crypto_pk_write_public_key_to_string(pk2 , &pk2_str,
                                                    &pk2_str_len));

  /* XXXX+++ router_dump_to_string should really take this from ri.*/
  options->ContactInfo = tor_strdup("Magri White "
                                    "<magri@elsewhere.example.com>");
  /* Skip reachability checks for DirPort and tunnelled-dir-server */
  options->AssumeReachable = 1;

  /* Fake just enough of an ORPort and DirPort to get by */
  MOCK(get_configured_ports, mock_get_configured_ports);
  mocked_configured_ports = smartlist_new();

  memset(&orport, 0, sizeof(orport));
  orport.type = CONN_TYPE_OR_LISTENER;
  orport.addr.family = AF_INET;
  orport.port = 9000;
  smartlist_add(mocked_configured_ports, &orport);

  memset(&dirport, 0, sizeof(dirport));
  dirport.type = CONN_TYPE_DIR_LISTENER;
  dirport.addr.family = AF_INET;
  dirport.port = 9003;
  smartlist_add(mocked_configured_ports, &dirport);

  buf = router_dump_router_to_string(r1, pk2, NULL, NULL, NULL);

  UNMOCK(get_configured_ports);
  smartlist_free(mocked_configured_ports);
  mocked_configured_ports = NULL;

  tor_free(options->ContactInfo);
  tt_assert(buf);

  strlcpy(buf2, "router Magri 192.168.0.1 9000 0 9003\n"
          "or-address [1:2:3:4::]:9999\n"
          "platform Tor "VERSION" on ", sizeof(buf2));
  strlcat(buf2, get_uname(), sizeof(buf2));
  strlcat(buf2, "\n"
          "published 1970-01-01 00:00:00\n"
          "fingerprint ", sizeof(buf2));
  tt_assert(!crypto_pk_get_fingerprint(pk2, fingerprint, 1));
  strlcat(buf2, fingerprint, sizeof(buf2));
  strlcat(buf2, "\nuptime 0\n"
  /* XXX the "0" above is hard-coded, but even if we made it reflect
   * uptime, that still wouldn't make it right, because the two
   * descriptors might be made on different seconds... hm. */
         "bandwidth 1000 5000 10000\n"
          "onion-key\n", sizeof(buf2));
  strlcat(buf2, pk1_str, sizeof(buf2));
  strlcat(buf2, "signing-key\n", sizeof(buf2));
  strlcat(buf2, pk2_str, sizeof(buf2));
  strlcat(buf2, "hidden-service-dir\n", sizeof(buf2));
  strlcat(buf2, "contact Magri White <magri@elsewhere.example.com>\n",
          sizeof(buf2));
  strlcat(buf2, "ntor-onion-key ", sizeof(buf2));
  base64_encode(cert_buf, sizeof(cert_buf),
                (const char*)r1_onion_keypair.pubkey.public_key, 32,
                BASE64_ENCODE_MULTILINE);
  strlcat(buf2, cert_buf, sizeof(buf2));
  strlcat(buf2, "reject *:*\n", sizeof(buf2));
  strlcat(buf2, "tunnelled-dir-server\nrouter-signature\n", sizeof(buf2));
  buf[strlen(buf2)] = '\0'; /* Don't compare the sig; it's never the same
                             * twice */

  tt_str_op(buf,OP_EQ, buf2);
  tor_free(buf);

  buf = router_dump_router_to_string(r1, pk2, NULL, NULL, NULL);
  tt_assert(buf);
  cp = buf;
  rp1 = router_parse_entry_from_string((const char*)cp,NULL,1,0,NULL,NULL);
  tt_assert(rp1);
  tt_int_op(rp1->addr,OP_EQ, r1->addr);
  tt_int_op(rp1->or_port,OP_EQ, r1->or_port);
  tt_int_op(rp1->dir_port,OP_EQ, r1->dir_port);
  tt_int_op(rp1->bandwidthrate,OP_EQ, r1->bandwidthrate);
  tt_int_op(rp1->bandwidthburst,OP_EQ, r1->bandwidthburst);
  tt_int_op(rp1->bandwidthcapacity,OP_EQ, r1->bandwidthcapacity);
  tt_int_op(crypto_pk_cmp_keys(rp1->onion_pkey, pk1), OP_EQ, 0);
  tt_int_op(crypto_pk_cmp_keys(rp1->identity_pkey, pk2), OP_EQ, 0);
  tt_assert(rp1->supports_tunnelled_dir_requests);
  //tt_assert(rp1->exit_policy == NULL);
  tor_free(buf);

  strlcpy(buf2,
          "router Fred 10.3.2.1 9005 0 0\n"
          "identity-ed25519\n"
          "-----BEGIN ED25519 CERT-----\n", sizeof(buf2));
  base64_encode(cert_buf, sizeof(cert_buf),
                (const char*)r2->cache_info.signing_key_cert->encoded,
                r2->cache_info.signing_key_cert->encoded_len,
                BASE64_ENCODE_MULTILINE);
  strlcat(buf2, cert_buf, sizeof(buf2));
  strlcat(buf2, "-----END ED25519 CERT-----\n", sizeof(buf2));
  strlcat(buf2, "master-key-ed25519 ", sizeof(buf2));
  {
    char k[ED25519_BASE64_LEN+1];
    tt_int_op(ed25519_public_to_base64(k,
                          &r2->cache_info.signing_key_cert->signing_key),
              OP_GE, 0);
    strlcat(buf2, k, sizeof(buf2));
    strlcat(buf2, "\n", sizeof(buf2));
  }
  strlcat(buf2, "platform Tor "VERSION" on ", sizeof(buf2));
  strlcat(buf2, get_uname(), sizeof(buf2));
  strlcat(buf2, "\n"
          "published 1970-01-01 00:00:05\n"
          "fingerprint ", sizeof(buf2));
  tt_assert(!crypto_pk_get_fingerprint(pk1, fingerprint, 1));
  strlcat(buf2, fingerprint, sizeof(buf2));
  strlcat(buf2, "\nuptime 0\n"
          "bandwidth 3000 3000 3000\n", sizeof(buf2));
  strlcat(buf2, "onion-key\n", sizeof(buf2));
  strlcat(buf2, pk2_str, sizeof(buf2));
  strlcat(buf2, "signing-key\n", sizeof(buf2));
  strlcat(buf2, pk1_str, sizeof(buf2));
  int rsa_cc_len;
  rsa_cc = make_tap_onion_key_crosscert(pk2,
                                        &kp1.pubkey,
                                        pk1,
                                        &rsa_cc_len);
  tt_assert(rsa_cc);
  base64_encode(cert_buf, sizeof(cert_buf), (char*)rsa_cc, rsa_cc_len,
                BASE64_ENCODE_MULTILINE);
  strlcat(buf2, "onion-key-crosscert\n"
          "-----BEGIN CROSSCERT-----\n", sizeof(buf2));
  strlcat(buf2, cert_buf, sizeof(buf2));
  strlcat(buf2, "-----END CROSSCERT-----\n", sizeof(buf2));
  int ntor_cc_sign;
  {
    tor_cert_t *ntor_cc = NULL;
    ntor_cc = make_ntor_onion_key_crosscert(&r2_onion_keypair,
                                          &kp1.pubkey,
                                          r2->cache_info.published_on,
                                          get_onion_key_lifetime(),
                                          &ntor_cc_sign);
    tt_assert(ntor_cc);
    base64_encode(cert_buf, sizeof(cert_buf),
                (char*)ntor_cc->encoded, ntor_cc->encoded_len,
                BASE64_ENCODE_MULTILINE);
    tor_cert_free(ntor_cc);
  }
  tor_snprintf(buf2+strlen(buf2), sizeof(buf2)-strlen(buf2),
               "ntor-onion-key-crosscert %d\n"
               "-----BEGIN ED25519 CERT-----\n"
               "%s"
               "-----END ED25519 CERT-----\n", ntor_cc_sign, cert_buf);

  strlcat(buf2, "hidden-service-dir\n", sizeof(buf2));
  strlcat(buf2, "ntor-onion-key ", sizeof(buf2));
  base64_encode(cert_buf, sizeof(cert_buf),
                (const char*)r2_onion_keypair.pubkey.public_key, 32,
                BASE64_ENCODE_MULTILINE);
  strlcat(buf2, cert_buf, sizeof(buf2));
  strlcat(buf2, "accept *:80\nreject 18.0.0.0/8:24\n", sizeof(buf2));
  strlcat(buf2, "tunnelled-dir-server\n", sizeof(buf2));
  strlcat(buf2, "router-sig-ed25519 ", sizeof(buf2));

  /* Fake just enough of an ORPort to get by */
  MOCK(get_configured_ports, mock_get_configured_ports);
  mocked_configured_ports = smartlist_new();

  memset(&orport, 0, sizeof(orport));
  orport.type = CONN_TYPE_OR_LISTENER;
  orport.addr.family = AF_INET;
  orport.port = 9005;
  smartlist_add(mocked_configured_ports, &orport);

  buf = router_dump_router_to_string(r2, pk1, pk2, &r2_onion_keypair, &kp2);
  tt_assert(buf);
  buf[strlen(buf2)] = '\0'; /* Don't compare the sig; it's never the same
                             * twice */

  tt_str_op(buf, OP_EQ, buf2);
  tor_free(buf);

  buf = router_dump_router_to_string(r2, pk1, NULL, NULL, NULL);

  UNMOCK(get_configured_ports);
  smartlist_free(mocked_configured_ports);
  mocked_configured_ports = NULL;

  /* Reset for later */
  cp = buf;
  rp2 = router_parse_entry_from_string((const char*)cp,NULL,1,0,NULL,NULL);
  tt_assert(rp2);
  tt_int_op(rp2->addr,OP_EQ, r2->addr);
  tt_int_op(rp2->or_port,OP_EQ, r2->or_port);
  tt_int_op(rp2->dir_port,OP_EQ, r2->dir_port);
  tt_int_op(rp2->bandwidthrate,OP_EQ, r2->bandwidthrate);
  tt_int_op(rp2->bandwidthburst,OP_EQ, r2->bandwidthburst);
  tt_int_op(rp2->bandwidthcapacity,OP_EQ, r2->bandwidthcapacity);
  tt_mem_op(rp2->onion_curve25519_pkey->public_key,OP_EQ,
             r2->onion_curve25519_pkey->public_key,
             CURVE25519_PUBKEY_LEN);
  tt_int_op(crypto_pk_cmp_keys(rp2->onion_pkey, pk2), OP_EQ, 0);
  tt_int_op(crypto_pk_cmp_keys(rp2->identity_pkey, pk1), OP_EQ, 0);
  tt_assert(rp2->supports_tunnelled_dir_requests);

  tt_int_op(smartlist_len(rp2->exit_policy),OP_EQ, 2);

  p = smartlist_get(rp2->exit_policy, 0);
  tt_int_op(p->policy_type,OP_EQ, ADDR_POLICY_ACCEPT);
  tt_assert(tor_addr_is_null(&p->addr));
  tt_int_op(p->maskbits,OP_EQ, 0);
  tt_int_op(p->prt_min,OP_EQ, 80);
  tt_int_op(p->prt_max,OP_EQ, 80);

  p = smartlist_get(rp2->exit_policy, 1);
  tt_int_op(p->policy_type,OP_EQ, ADDR_POLICY_REJECT);
  tt_assert(tor_addr_eq(&p->addr, &ex2->addr));
  tt_int_op(p->maskbits,OP_EQ, 8);
  tt_int_op(p->prt_min,OP_EQ, 24);
  tt_int_op(p->prt_max,OP_EQ, 24);

#if 0
  /* Okay, now for the directories. */
  {
    fingerprint_list = smartlist_new();
    crypto_pk_get_fingerprint(pk2, buf, 1);
    add_fingerprint_to_dir(buf, fingerprint_list, 0);
    crypto_pk_get_fingerprint(pk1, buf, 1);
    add_fingerprint_to_dir(buf, fingerprint_list, 0);
  }

#endif /* 0 */
  dirserv_free_fingerprint_list();

 done:
  if (r1)
    routerinfo_free(r1);
  if (r2)
    routerinfo_free(r2);
  if (rp2)
    routerinfo_free(rp2);

  tor_free(rsa_cc);
  tor_free(buf);
  tor_free(pk1_str);
  tor_free(pk2_str);
  if (pk1) crypto_pk_free(pk1);
  if (pk2) crypto_pk_free(pk2);
  if (rp1) routerinfo_free(rp1);
  tor_free(dir1); /* XXXX And more !*/
  tor_free(dir2); /* And more !*/
}

#include "failing_routerdescs.inc"

static void
test_dir_routerinfo_parsing(void *arg)
{
  (void) arg;

  int again;
  routerinfo_t *ri = NULL;

#define CHECK_OK(s)                                                     \
  do {                                                                  \
    routerinfo_free(ri);                                                \
    ri = router_parse_entry_from_string((s), NULL, 0, 0, NULL, NULL);   \
    tt_assert(ri);                                                      \
  } while (0)
#define CHECK_FAIL(s, againval)                                         \
  do {                                                                  \
    routerinfo_free(ri);                                                \
    again = 999;                                                        \
    ri = router_parse_entry_from_string((s), NULL, 0, 0, NULL, &again); \
    tt_assert(ri == NULL);                                              \
    tt_int_op(again, OP_EQ, (againval));                                   \
  } while (0)

  CHECK_OK(EX_RI_MINIMAL);
  CHECK_OK(EX_RI_MAXIMAL);

  CHECK_OK(EX_RI_MINIMAL_ED);

  /* good annotations prepended */
  routerinfo_free(ri);
  ri = router_parse_entry_from_string(EX_RI_MINIMAL, NULL, 0, 0,
                                      "@purpose bridge\n", NULL);
  tt_ptr_op(ri, OP_NE, NULL);
  tt_assert(ri->purpose == ROUTER_PURPOSE_BRIDGE);
  routerinfo_free(ri);

  /* bad annotations prepended. */
  ri = router_parse_entry_from_string(EX_RI_MINIMAL,
                                      NULL, 0, 0, "@purpose\n", NULL);
  tt_ptr_op(ri, OP_EQ, NULL);

  /* bad annotations on router. */
  ri = router_parse_entry_from_string("@purpose\nrouter x\n", NULL, 0, 1,
                                      NULL, NULL);
  tt_ptr_op(ri, OP_EQ, NULL);

  /* unwanted annotations on router. */
  ri = router_parse_entry_from_string("@purpose foo\nrouter x\n", NULL, 0, 0,
                                      NULL, NULL);
  tt_ptr_op(ri, OP_EQ, NULL);

  /* No signature. */
  ri = router_parse_entry_from_string("router x\n", NULL, 0, 0,
                                      NULL, NULL);
  tt_ptr_op(ri, OP_EQ, NULL);

  /* Not a router */
  routerinfo_free(ri);
  ri = router_parse_entry_from_string("hello\n", NULL, 0, 0, NULL, NULL);
  tt_ptr_op(ri, OP_EQ, NULL);

  CHECK_FAIL(EX_RI_BAD_SIG1, 1);
  CHECK_FAIL(EX_RI_BAD_SIG2, 1);
  CHECK_FAIL(EX_RI_BAD_TOKENS, 0);
  CHECK_FAIL(EX_RI_BAD_PUBLISHED, 0);
  CHECK_FAIL(EX_RI_NEG_BANDWIDTH, 0);
  CHECK_FAIL(EX_RI_BAD_BANDWIDTH, 0);
  CHECK_FAIL(EX_RI_BAD_BANDWIDTH2, 0);
  CHECK_FAIL(EX_RI_BAD_ONIONKEY1, 0);
  CHECK_FAIL(EX_RI_BAD_ONIONKEY2, 0);
  CHECK_FAIL(EX_RI_BAD_PORTS, 0);
  CHECK_FAIL(EX_RI_BAD_IP, 0);
  CHECK_FAIL(EX_RI_BAD_DIRPORT, 0);
  CHECK_FAIL(EX_RI_BAD_NAME2, 0);
  CHECK_FAIL(EX_RI_BAD_UPTIME, 0);

  CHECK_FAIL(EX_RI_BAD_BANDWIDTH3, 0);
  CHECK_FAIL(EX_RI_BAD_NTOR_KEY, 0);
  CHECK_FAIL(EX_RI_BAD_FINGERPRINT, 0);
  CHECK_FAIL(EX_RI_MISMATCHED_FINGERPRINT, 0);
  CHECK_FAIL(EX_RI_BAD_HAS_ACCEPT6, 0);
  CHECK_FAIL(EX_RI_BAD_NO_EXIT_POLICY, 0);
  CHECK_FAIL(EX_RI_BAD_IPV6_EXIT_POLICY, 0);
  CHECK_FAIL(EX_RI_BAD_FAMILY, 0);
  CHECK_FAIL(EX_RI_ZERO_ORPORT, 0);

  CHECK_FAIL(EX_RI_ED_MISSING_CROSSCERT, 0);
  CHECK_FAIL(EX_RI_ED_MISSING_CROSSCERT2, 0);
  CHECK_FAIL(EX_RI_ED_MISSING_CROSSCERT_SIGN, 0);
  CHECK_FAIL(EX_RI_ED_BAD_SIG1, 0);
  CHECK_FAIL(EX_RI_ED_BAD_SIG2, 0);
  CHECK_FAIL(EX_RI_ED_BAD_SIG3, 0);
  CHECK_FAIL(EX_RI_ED_BAD_SIG4, 0);
  CHECK_FAIL(EX_RI_ED_BAD_CROSSCERT1, 0);
  CHECK_FAIL(EX_RI_ED_BAD_CROSSCERT3, 0);
  CHECK_FAIL(EX_RI_ED_BAD_CROSSCERT4, 0);
  CHECK_FAIL(EX_RI_ED_BAD_CROSSCERT5, 0);
  CHECK_FAIL(EX_RI_ED_BAD_CROSSCERT6, 0);
  CHECK_FAIL(EX_RI_ED_BAD_CROSSCERT7, 0);
  CHECK_FAIL(EX_RI_ED_MISPLACED1, 0);
  CHECK_FAIL(EX_RI_ED_MISPLACED2, 0);
  CHECK_FAIL(EX_RI_ED_BAD_CERT1, 0);
  CHECK_FAIL(EX_RI_ED_BAD_CERT2, 0);
  CHECK_FAIL(EX_RI_ED_BAD_CERT3, 0);

  /* This is allowed; we just ignore it. */
  CHECK_OK(EX_RI_BAD_EI_DIGEST);
  CHECK_OK(EX_RI_BAD_EI_DIGEST2);

#undef CHECK_FAIL
#undef CHECK_OK
 done:
  routerinfo_free(ri);
}

#include "example_extrainfo.inc"

static void
routerinfo_free_wrapper_(void *arg)
{
  routerinfo_free_(arg);
}

static void
test_dir_extrainfo_parsing(void *arg)
{
  (void) arg;

#define CHECK_OK(s)                                                     \
  do {                                                                  \
    extrainfo_free(ei);                                                 \
    ei = extrainfo_parse_entry_from_string((s), NULL, 0, map, NULL);    \
    tt_assert(ei);                                                      \
  } while (0)
#define CHECK_FAIL(s, againval)                                         \
  do {                                                                  \
    extrainfo_free(ei);                                                 \
    again = 999;                                                        \
    ei = extrainfo_parse_entry_from_string((s), NULL, 0, map, &again);  \
    tt_assert(ei == NULL);                                              \
    tt_int_op(again, OP_EQ, (againval));                                   \
  } while (0)
#define ADD(name)                                                       \
  do {                                                                  \
    ri = tor_malloc_zero(sizeof(routerinfo_t));                         \
    crypto_pk_t *pk = ri->identity_pkey = crypto_pk_new();              \
    tt_assert(! crypto_pk_read_public_key_from_string(pk,               \
                                      name##_KEY, strlen(name##_KEY))); \
    tt_int_op(20,OP_EQ,base16_decode(d, 20, name##_FP, strlen(name##_FP))); \
    digestmap_set((digestmap_t*)map, d, ri);                            \
    ri = NULL;                                                          \
  } while (0)

  routerinfo_t *ri = NULL;
  char d[20];
  struct digest_ri_map_t *map = NULL;
  extrainfo_t *ei = NULL;
  int again;

  CHECK_OK(EX_EI_MINIMAL);
  tt_assert(ei->pending_sig);
  CHECK_OK(EX_EI_MAXIMAL);
  tt_assert(ei->pending_sig);
  CHECK_OK(EX_EI_GOOD_ED_EI);
  tt_assert(ei->pending_sig);

  map = (struct digest_ri_map_t *)digestmap_new();
  ADD(EX_EI_MINIMAL);
  ADD(EX_EI_MAXIMAL);
  ADD(EX_EI_GOOD_ED_EI);
  ADD(EX_EI_BAD_FP);
  ADD(EX_EI_BAD_NICKNAME);
  ADD(EX_EI_BAD_TOKENS);
  ADD(EX_EI_BAD_START);
  ADD(EX_EI_BAD_PUBLISHED);

  ADD(EX_EI_ED_MISSING_SIG);
  ADD(EX_EI_ED_MISSING_CERT);
  ADD(EX_EI_ED_BAD_CERT1);
  ADD(EX_EI_ED_BAD_CERT2);
  ADD(EX_EI_ED_BAD_SIG1);
  ADD(EX_EI_ED_BAD_SIG2);
  ADD(EX_EI_ED_MISPLACED_CERT);
  ADD(EX_EI_ED_MISPLACED_SIG);

  CHECK_OK(EX_EI_MINIMAL);
  tt_ptr_op(ei->pending_sig, OP_EQ, NULL);
  CHECK_OK(EX_EI_MAXIMAL);
  tt_ptr_op(ei->pending_sig, OP_EQ, NULL);
  CHECK_OK(EX_EI_GOOD_ED_EI);
  tt_ptr_op(ei->pending_sig, OP_EQ, NULL);

  CHECK_FAIL(EX_EI_BAD_SIG1,1);
  CHECK_FAIL(EX_EI_BAD_SIG2,1);
  CHECK_FAIL(EX_EI_BAD_SIG3,1);
  CHECK_FAIL(EX_EI_BAD_FP,0);
  CHECK_FAIL(EX_EI_BAD_NICKNAME,0);
  CHECK_FAIL(EX_EI_BAD_TOKENS,0);
  CHECK_FAIL(EX_EI_BAD_START,0);
  CHECK_FAIL(EX_EI_BAD_PUBLISHED,0);

  CHECK_FAIL(EX_EI_ED_MISSING_SIG,0);
  CHECK_FAIL(EX_EI_ED_MISSING_CERT,0);
  CHECK_FAIL(EX_EI_ED_BAD_CERT1,0);
  CHECK_FAIL(EX_EI_ED_BAD_CERT2,0);
  CHECK_FAIL(EX_EI_ED_BAD_SIG1,0);
  CHECK_FAIL(EX_EI_ED_BAD_SIG2,0);
  CHECK_FAIL(EX_EI_ED_MISPLACED_CERT,0);
  CHECK_FAIL(EX_EI_ED_MISPLACED_SIG,0);

#undef CHECK_OK
#undef CHECK_FAIL

 done:
  escaped(NULL);
  extrainfo_free(ei);
  routerinfo_free(ri);
  digestmap_free_((digestmap_t*)map, routerinfo_free_wrapper_);
}

static void
test_dir_parse_router_list(void *arg)
{
  (void) arg;
  smartlist_t *invalid = smartlist_new();
  smartlist_t *dest = smartlist_new();
  smartlist_t *chunks = smartlist_new();
  int dest_has_ri = 1;
  char *list = NULL;
  const char *cp;
  digestmap_t *map = NULL;
  char *mem_op_hex_tmp = NULL;
  routerinfo_t *ri = NULL;
  char d[DIGEST_LEN];

  smartlist_add_strdup(chunks, EX_RI_MINIMAL);     // ri 0
  smartlist_add_strdup(chunks, EX_RI_BAD_PORTS);   // bad ri 0
  smartlist_add_strdup(chunks, EX_EI_MAXIMAL);     // ei 0
  smartlist_add_strdup(chunks, EX_EI_BAD_SIG2);    // bad ei --
  smartlist_add_strdup(chunks, EX_EI_BAD_NICKNAME);// bad ei 0
  smartlist_add_strdup(chunks, EX_RI_BAD_SIG1);    // bad ri --
  smartlist_add_strdup(chunks, EX_EI_BAD_PUBLISHED);  // bad ei 1
  smartlist_add_strdup(chunks, EX_RI_MAXIMAL);     // ri 1
  smartlist_add_strdup(chunks, EX_RI_BAD_FAMILY);  // bad ri 1
  smartlist_add_strdup(chunks, EX_EI_MINIMAL);     // ei 1

  list = smartlist_join_strings(chunks, "", 0, NULL);

  /* First, parse the routers. */
  cp = list;
  tt_int_op(0,OP_EQ,
            router_parse_list_from_string(&cp, NULL, dest, SAVED_NOWHERE,
                                          0, 0, NULL, invalid));
  tt_int_op(2, OP_EQ, smartlist_len(dest));
  tt_ptr_op(cp, OP_EQ, list + strlen(list));

  routerinfo_t *r = smartlist_get(dest, 0);
  tt_mem_op(r->cache_info.signed_descriptor_body, OP_EQ,
            EX_RI_MINIMAL, strlen(EX_RI_MINIMAL));
  r = smartlist_get(dest, 1);
  tt_mem_op(r->cache_info.signed_descriptor_body, OP_EQ,
            EX_RI_MAXIMAL, strlen(EX_RI_MAXIMAL));

  tt_int_op(2, OP_EQ, smartlist_len(invalid));
  test_memeq_hex(smartlist_get(invalid, 0),
                 "ab9eeaa95e7d45740185b4e519c76ead756277a9");
  test_memeq_hex(smartlist_get(invalid, 1),
                 "9a651ee03b64325959e8f1b46f2b689b30750b4c");

  /* Now tidy up */
  SMARTLIST_FOREACH(dest, routerinfo_t *, rinfo, routerinfo_free(rinfo));
  SMARTLIST_FOREACH(invalid, uint8_t *, dig, tor_free(dig));
  smartlist_clear(dest);
  smartlist_clear(invalid);

  /* And check extrainfos. */
  dest_has_ri = 0;
  map = (digestmap_t*)router_get_routerlist()->identity_map;
  ADD(EX_EI_MINIMAL);
  ADD(EX_EI_MAXIMAL);
  ADD(EX_EI_BAD_NICKNAME);
  ADD(EX_EI_BAD_PUBLISHED);
  cp = list;
  tt_int_op(0,OP_EQ,
            router_parse_list_from_string(&cp, NULL, dest, SAVED_NOWHERE,
                                          1, 0, NULL, invalid));
  tt_int_op(2, OP_EQ, smartlist_len(dest));
  extrainfo_t *e = smartlist_get(dest, 0);
  tt_mem_op(e->cache_info.signed_descriptor_body, OP_EQ,
            EX_EI_MAXIMAL, strlen(EX_EI_MAXIMAL));
  e = smartlist_get(dest, 1);
  tt_mem_op(e->cache_info.signed_descriptor_body, OP_EQ,
            EX_EI_MINIMAL, strlen(EX_EI_MINIMAL));

  tt_int_op(2, OP_EQ, smartlist_len(invalid));
  test_memeq_hex(smartlist_get(invalid, 0),
                 "d5df4aa62ee9ffc9543d41150c9864908e0390af");
  test_memeq_hex(smartlist_get(invalid, 1),
                 "f61efd2a7f4531f3687a9043e0de90a862ec64ba");

 done:
  tor_free(list);
  if (dest_has_ri)
    SMARTLIST_FOREACH(dest, routerinfo_t *, rt, routerinfo_free(rt));
  else
    SMARTLIST_FOREACH(dest, extrainfo_t *, ei, extrainfo_free(ei));
  smartlist_free(dest);
  SMARTLIST_FOREACH(invalid, uint8_t *, dig, tor_free(dig));
  smartlist_free(invalid);
  SMARTLIST_FOREACH(chunks, char *, chunk, tor_free(chunk));
  smartlist_free(chunks);
  routerinfo_free(ri);
  if (map) {
    digestmap_free_((digestmap_t*)map, routerinfo_free_wrapper_);
    router_get_routerlist()->identity_map =
      (struct digest_ri_map_t*)digestmap_new();
  }
  tor_free(mem_op_hex_tmp);

#undef ADD
}

static download_status_t dls_minimal;
static download_status_t dls_maximal;
static download_status_t dls_bad_fingerprint;
static download_status_t dls_bad_sig2;
static download_status_t dls_bad_ports;
static download_status_t dls_bad_tokens;

static int mock_router_get_dl_status_unrecognized = 0;
static int mock_router_get_dl_status_calls = 0;

static download_status_t *
mock_router_get_dl_status(const char *d)
{
  ++mock_router_get_dl_status_calls;
  char hex[HEX_DIGEST_LEN+1];
  base16_encode(hex, sizeof(hex), d, DIGEST_LEN);
  if (!strcmp(hex, "3E31D19A69EB719C00B02EC60D13356E3F7A3452")) {
    return &dls_minimal;
  } else if (!strcmp(hex, "581D8A368A0FA854ECDBFAB841D88B3F1B004038")) {
    return &dls_maximal;
  } else if (!strcmp(hex, "2578AE227C6116CDE29B3F0E95709B9872DEE5F1")) {
    return &dls_bad_fingerprint;
  } else if (!strcmp(hex, "16D387D3A58F7DB3CF46638F8D0B90C45C7D769C")) {
    return &dls_bad_sig2;
  } else if (!strcmp(hex, "AB9EEAA95E7D45740185B4E519C76EAD756277A9")) {
    return &dls_bad_ports;
  } else if (!strcmp(hex, "A0CC2CEFAD59DBF19F468BFEE60E0868C804B422")) {
    return &dls_bad_tokens;
  } else {
    ++mock_router_get_dl_status_unrecognized;
    return NULL;
  }
}

static void
test_dir_load_routers(void *arg)
{
  (void) arg;
  smartlist_t *chunks = smartlist_new();
  smartlist_t *wanted = smartlist_new();
  char buf[DIGEST_LEN];
  char *mem_op_hex_tmp = NULL;
  char *list = NULL;

#define ADD(str)                                                        \
  do {                                                                  \
    tt_int_op(0,OP_EQ,router_get_router_hash(str, strlen(str), buf));      \
    smartlist_add_strdup(wanted, hex_str(buf, DIGEST_LEN));        \
  } while (0)

  MOCK(router_get_dl_status_by_descriptor_digest, mock_router_get_dl_status);

  update_approx_time(1412510400);

  smartlist_add_strdup(chunks, EX_RI_MINIMAL);
  smartlist_add_strdup(chunks, EX_RI_BAD_FINGERPRINT);
  smartlist_add_strdup(chunks, EX_RI_BAD_SIG2);
  smartlist_add_strdup(chunks, EX_RI_MAXIMAL);
  smartlist_add_strdup(chunks, EX_RI_BAD_PORTS);
  smartlist_add_strdup(chunks, EX_RI_BAD_TOKENS);

  /* not ADDing MINIMIAL */
  ADD(EX_RI_MAXIMAL);
  ADD(EX_RI_BAD_FINGERPRINT);
  ADD(EX_RI_BAD_SIG2);
  /* Not ADDing BAD_PORTS */
  ADD(EX_RI_BAD_TOKENS);

  list = smartlist_join_strings(chunks, "", 0, NULL);
  tt_int_op(1, OP_EQ,
            router_load_routers_from_string(list, NULL, SAVED_IN_JOURNAL,
                                            wanted, 1, NULL));

  /* The "maximal" router was added. */
  /* "minimal" was not. */
  tt_int_op(smartlist_len(router_get_routerlist()->routers),OP_EQ,1);
  routerinfo_t *r = smartlist_get(router_get_routerlist()->routers, 0);
  test_memeq_hex(r->cache_info.signed_descriptor_digest,
                 "581D8A368A0FA854ECDBFAB841D88B3F1B004038");
  tt_int_op(dls_minimal.n_download_failures, OP_EQ, 0);
  tt_int_op(dls_maximal.n_download_failures, OP_EQ, 0);

  /* "Bad fingerprint" and "Bad tokens" should have gotten marked
   * non-retriable. */
  tt_want_int_op(mock_router_get_dl_status_calls, OP_EQ, 2);
  tt_want_int_op(mock_router_get_dl_status_unrecognized, OP_EQ, 0);
  tt_int_op(dls_bad_fingerprint.n_download_failures, OP_EQ, 255);
  tt_int_op(dls_bad_tokens.n_download_failures, OP_EQ, 255);

  /* bad_sig2 and bad ports" are retriable -- one since only the signature
   * was bad, and one because we didn't ask for it. */
  tt_int_op(dls_bad_sig2.n_download_failures, OP_EQ, 0);
  tt_int_op(dls_bad_ports.n_download_failures, OP_EQ, 0);

  /* Wanted still contains "BAD_SIG2" */
  tt_int_op(smartlist_len(wanted), OP_EQ, 1);
  tt_str_op(smartlist_get(wanted, 0), OP_EQ,
            "E0A3753CEFD54128EAB239F294954121DB23D2EF");

#undef ADD

 done:
  tor_free(mem_op_hex_tmp);
  UNMOCK(router_get_dl_status_by_descriptor_digest);
  SMARTLIST_FOREACH(chunks, char *, cp, tor_free(cp));
  smartlist_free(chunks);
  SMARTLIST_FOREACH(wanted, char *, cp, tor_free(cp));
  smartlist_free(wanted);
  tor_free(list);
}

static int mock_get_by_ei_dd_calls = 0;
static int mock_get_by_ei_dd_unrecognized = 0;

static signed_descriptor_t sd_ei_minimal;
static signed_descriptor_t sd_ei_bad_nickname;
static signed_descriptor_t sd_ei_maximal;
static signed_descriptor_t sd_ei_bad_tokens;
static signed_descriptor_t sd_ei_bad_sig2;

static signed_descriptor_t *
mock_get_by_ei_desc_digest(const char *d)
{

  ++mock_get_by_ei_dd_calls;
  char hex[HEX_DIGEST_LEN+1];
  base16_encode(hex, sizeof(hex), d, DIGEST_LEN);

  if (!strcmp(hex, "11E0EDF526950739F7769810FCACAB8C882FAEEE")) {
    return &sd_ei_minimal;
  } else if (!strcmp(hex, "47803B02A0E70E9E8BDA226CB1D74DE354D67DFF")) {
    return &sd_ei_maximal;
  } else if (!strcmp(hex, "D5DF4AA62EE9FFC9543D41150C9864908E0390AF")) {
    return &sd_ei_bad_nickname;
  } else if (!strcmp(hex, "16D387D3A58F7DB3CF46638F8D0B90C45C7D769C")) {
    return &sd_ei_bad_sig2;
  } else if (!strcmp(hex, "9D90F8C42955BBC57D54FB05E54A3F083AF42E8B")) {
    return &sd_ei_bad_tokens;
  } else {
    ++mock_get_by_ei_dd_unrecognized;
    return NULL;
  }
}

static signed_descriptor_t *
mock_ei_get_by_ei_digest(const char *d)
{
  char hex[HEX_DIGEST_LEN+1];
  base16_encode(hex, sizeof(hex), d, DIGEST_LEN);
  signed_descriptor_t *sd = &sd_ei_minimal;

  if (!strcmp(hex, "11E0EDF526950739F7769810FCACAB8C882FAEEE")) {
    sd->signed_descriptor_body = (char *)EX_EI_MINIMAL;
    sd->signed_descriptor_len = sizeof(EX_EI_MINIMAL);
    sd->annotations_len = 0;
    sd->saved_location = SAVED_NOWHERE;
    return sd;
  }
  return NULL;
}

static smartlist_t *mock_ei_insert_list = NULL;
static was_router_added_t
mock_ei_insert(routerlist_t *rl, extrainfo_t *ei, int warn_if_incompatible)
{
  (void) rl;
  (void) warn_if_incompatible;
  smartlist_add(mock_ei_insert_list, ei);
  return ROUTER_ADDED_SUCCESSFULLY;
}

static void
test_dir_load_extrainfo(void *arg)
{
  (void) arg;
  smartlist_t *chunks = smartlist_new();
  smartlist_t *wanted = smartlist_new();
  char buf[DIGEST_LEN];
  char *mem_op_hex_tmp = NULL;
  char *list = NULL;

#define ADD(str)                                                        \
  do {                                                                  \
    tt_int_op(0,OP_EQ,router_get_extrainfo_hash(str, strlen(str), buf));   \
    smartlist_add_strdup(wanted, hex_str(buf, DIGEST_LEN));        \
  } while (0)

  mock_ei_insert_list = smartlist_new();
  MOCK(router_get_by_extrainfo_digest, mock_get_by_ei_desc_digest);
  MOCK(extrainfo_insert, mock_ei_insert);

  smartlist_add_strdup(chunks, EX_EI_MINIMAL);
  smartlist_add_strdup(chunks, EX_EI_BAD_NICKNAME);
  smartlist_add_strdup(chunks, EX_EI_MAXIMAL);
  smartlist_add_strdup(chunks, EX_EI_BAD_PUBLISHED);
  smartlist_add_strdup(chunks, EX_EI_BAD_TOKENS);

  /* not ADDing MINIMIAL */
  ADD(EX_EI_MAXIMAL);
  ADD(EX_EI_BAD_NICKNAME);
  /* Not ADDing BAD_PUBLISHED */
  ADD(EX_EI_BAD_TOKENS);
  ADD(EX_EI_BAD_SIG2);

  list = smartlist_join_strings(chunks, "", 0, NULL);
  router_load_extrainfo_from_string(list, NULL, SAVED_IN_JOURNAL, wanted, 1);

  /* The "maximal" router was added. */
  /* "minimal" was also added, even though we didn't ask for it, since
   * that's what we do with extrainfos. */
  tt_int_op(smartlist_len(mock_ei_insert_list),OP_EQ,2);

  extrainfo_t *e = smartlist_get(mock_ei_insert_list, 0);
  test_memeq_hex(e->cache_info.signed_descriptor_digest,
                 "11E0EDF526950739F7769810FCACAB8C882FAEEE");

  e = smartlist_get(mock_ei_insert_list, 1);
  test_memeq_hex(e->cache_info.signed_descriptor_digest,
                 "47803B02A0E70E9E8BDA226CB1D74DE354D67DFF");
  tt_int_op(dls_minimal.n_download_failures, OP_EQ, 0);
  tt_int_op(dls_maximal.n_download_failures, OP_EQ, 0);

  /* "Bad nickname" and "Bad tokens" should have gotten marked
   * non-retriable. */
  tt_want_int_op(mock_get_by_ei_dd_calls, OP_EQ, 2);
  tt_want_int_op(mock_get_by_ei_dd_unrecognized, OP_EQ, 0);
  tt_int_op(sd_ei_bad_nickname.ei_dl_status.n_download_failures, OP_EQ, 255);
  tt_int_op(sd_ei_bad_tokens.ei_dl_status.n_download_failures, OP_EQ, 255);

  /* bad_ports is retriable -- because we didn't ask for it. */
  tt_int_op(dls_bad_ports.n_download_failures, OP_EQ, 0);

  /* Wanted still contains "BAD_SIG2" */
  tt_int_op(smartlist_len(wanted), OP_EQ, 1);
  tt_str_op(smartlist_get(wanted, 0), OP_EQ,
            "16D387D3A58F7DB3CF46638F8D0B90C45C7D769C");

#undef ADD

 done:
  tor_free(mem_op_hex_tmp);
  UNMOCK(router_get_by_extrainfo_digest);
  SMARTLIST_FOREACH(chunks, char *, cp, tor_free(cp));
  smartlist_free(chunks);
  SMARTLIST_FOREACH(wanted, char *, cp, tor_free(cp));
  smartlist_free(wanted);
  tor_free(list);
}

static void
test_dir_getinfo_extra(void *arg)
{
  int r;
  char *answer = NULL;
  const char *errmsg = NULL;

  (void)arg;
  MOCK(extrainfo_get_by_descriptor_digest, mock_ei_get_by_ei_digest);
  r = getinfo_helper_dir(NULL, "extra-info/digest/"
                         "11E0EDF526950739F7769810FCACAB8C882FAEEE", &answer,
                         &errmsg);
  tt_int_op(0, OP_EQ, r);
  tt_ptr_op(NULL, OP_EQ, errmsg);
  tt_str_op(answer, OP_EQ, EX_EI_MINIMAL);
  tor_free(answer);

  answer = NULL;
  r = getinfo_helper_dir(NULL, "extra-info/digest/"
                         "NOTAVALIDHEXSTRINGNOTAVALIDHEXSTRINGNOTA", &answer,
                         &errmsg);
  tt_int_op(0, OP_EQ, r);
  /* getinfo_helper_dir() should maybe return an error here but doesn't */
  tt_ptr_op(NULL, OP_EQ, errmsg);
  /* In any case, there should be no answer for an invalid hex string. */
  tt_ptr_op(NULL, OP_EQ, answer);

 done:
  UNMOCK(extrainfo_get_by_descriptor_digest);
}

static void
test_dir_versions(void *arg)
{
  tor_version_t ver1;

  /* Try out version parsing functionality */
  (void)arg;
  tt_int_op(0,OP_EQ, tor_version_parse("0.3.4pre2-cvs", &ver1));
  tt_int_op(0,OP_EQ, ver1.major);
  tt_int_op(3,OP_EQ, ver1.minor);
  tt_int_op(4,OP_EQ, ver1.micro);
  tt_int_op(VER_PRE,OP_EQ, ver1.status);
  tt_int_op(2,OP_EQ, ver1.patchlevel);
  tt_int_op(0,OP_EQ, tor_version_parse("0.3.4rc1", &ver1));
  tt_int_op(0,OP_EQ, ver1.major);
  tt_int_op(3,OP_EQ, ver1.minor);
  tt_int_op(4,OP_EQ, ver1.micro);
  tt_int_op(VER_RC,OP_EQ, ver1.status);
  tt_int_op(1,OP_EQ, ver1.patchlevel);
  tt_int_op(0,OP_EQ, tor_version_parse("1.3.4", &ver1));
  tt_int_op(1,OP_EQ, ver1.major);
  tt_int_op(3,OP_EQ, ver1.minor);
  tt_int_op(4,OP_EQ, ver1.micro);
  tt_int_op(VER_RELEASE,OP_EQ, ver1.status);
  tt_int_op(0,OP_EQ, ver1.patchlevel);
  tt_int_op(0,OP_EQ, tor_version_parse("1.3.4.999", &ver1));
  tt_int_op(1,OP_EQ, ver1.major);
  tt_int_op(3,OP_EQ, ver1.minor);
  tt_int_op(4,OP_EQ, ver1.micro);
  tt_int_op(VER_RELEASE,OP_EQ, ver1.status);
  tt_int_op(999,OP_EQ, ver1.patchlevel);
  tt_int_op(0,OP_EQ, tor_version_parse("0.1.2.4-alpha", &ver1));
  tt_int_op(0,OP_EQ, ver1.major);
  tt_int_op(1,OP_EQ, ver1.minor);
  tt_int_op(2,OP_EQ, ver1.micro);
  tt_int_op(4,OP_EQ, ver1.patchlevel);
  tt_int_op(VER_RELEASE,OP_EQ, ver1.status);
  tt_str_op("alpha",OP_EQ, ver1.status_tag);
  tt_int_op(0,OP_EQ, tor_version_parse("0.1.2.4", &ver1));
  tt_int_op(0,OP_EQ, ver1.major);
  tt_int_op(1,OP_EQ, ver1.minor);
  tt_int_op(2,OP_EQ, ver1.micro);
  tt_int_op(4,OP_EQ, ver1.patchlevel);
  tt_int_op(VER_RELEASE,OP_EQ, ver1.status);
  tt_str_op("",OP_EQ, ver1.status_tag);

  tt_int_op(0, OP_EQ, tor_version_parse("10.1", &ver1));
  tt_int_op(10, OP_EQ, ver1.major);
  tt_int_op(1, OP_EQ, ver1.minor);
  tt_int_op(0, OP_EQ, ver1.micro);
  tt_int_op(0, OP_EQ, ver1.patchlevel);
  tt_int_op(VER_RELEASE, OP_EQ, ver1.status);
  tt_str_op("", OP_EQ, ver1.status_tag);
  tt_int_op(0, OP_EQ, tor_version_parse("5.99.999", &ver1));
  tt_int_op(5, OP_EQ, ver1.major);
  tt_int_op(99, OP_EQ, ver1.minor);
  tt_int_op(999, OP_EQ, ver1.micro);
  tt_int_op(0, OP_EQ, ver1.patchlevel);
  tt_int_op(VER_RELEASE, OP_EQ, ver1.status);
  tt_str_op("", OP_EQ, ver1.status_tag);
  tt_int_op(0, OP_EQ, tor_version_parse("10.1-alpha", &ver1));
  tt_int_op(10, OP_EQ, ver1.major);
  tt_int_op(1, OP_EQ, ver1.minor);
  tt_int_op(0, OP_EQ, ver1.micro);
  tt_int_op(0, OP_EQ, ver1.patchlevel);
  tt_int_op(VER_RELEASE, OP_EQ, ver1.status);
  tt_str_op("alpha", OP_EQ, ver1.status_tag);
  /* Go through the full set of status tags */
  tt_int_op(0, OP_EQ, tor_version_parse("2.1.700-alpha", &ver1));
  tt_int_op(2, OP_EQ, ver1.major);
  tt_int_op(1, OP_EQ, ver1.minor);
  tt_int_op(700, OP_EQ, ver1.micro);
  tt_int_op(0, OP_EQ, ver1.patchlevel);
  tt_int_op(VER_RELEASE, OP_EQ, ver1.status);
  tt_str_op("alpha", OP_EQ, ver1.status_tag);
  tt_int_op(0, OP_EQ, tor_version_parse("1.6.8-alpha-dev", &ver1));
  tt_int_op(1, OP_EQ, ver1.major);
  tt_int_op(6, OP_EQ, ver1.minor);
  tt_int_op(8, OP_EQ, ver1.micro);
  tt_int_op(0, OP_EQ, ver1.patchlevel);
  tt_int_op(VER_RELEASE, OP_EQ, ver1.status);
  tt_str_op("alpha-dev", OP_EQ, ver1.status_tag);
  tt_int_op(0, OP_EQ, tor_version_parse("0.2.9.5-rc", &ver1));
  tt_int_op(0, OP_EQ, ver1.major);
  tt_int_op(2, OP_EQ, ver1.minor);
  tt_int_op(9, OP_EQ, ver1.micro);
  tt_int_op(5, OP_EQ, ver1.patchlevel);
  tt_int_op(VER_RELEASE, OP_EQ, ver1.status);
  tt_str_op("rc", OP_EQ, ver1.status_tag);
  tt_int_op(0, OP_EQ, tor_version_parse("0.2.9.6-rc-dev", &ver1));
  tt_int_op(0, OP_EQ, ver1.major);
  tt_int_op(2, OP_EQ, ver1.minor);
  tt_int_op(9, OP_EQ, ver1.micro);
  tt_int_op(6, OP_EQ, ver1.patchlevel);
  tt_int_op(VER_RELEASE, OP_EQ, ver1.status);
  tt_str_op("rc-dev", OP_EQ, ver1.status_tag);
  tt_int_op(0, OP_EQ, tor_version_parse("0.2.9.8", &ver1));
  tt_int_op(0, OP_EQ, ver1.major);
  tt_int_op(2, OP_EQ, ver1.minor);
  tt_int_op(9, OP_EQ, ver1.micro);
  tt_int_op(8, OP_EQ, ver1.patchlevel);
  tt_int_op(VER_RELEASE, OP_EQ, ver1.status);
  tt_str_op("", OP_EQ, ver1.status_tag);
  tt_int_op(0, OP_EQ, tor_version_parse("0.2.9.9-dev", &ver1));
  tt_int_op(0, OP_EQ, ver1.major);
  tt_int_op(2, OP_EQ, ver1.minor);
  tt_int_op(9, OP_EQ, ver1.micro);
  tt_int_op(9, OP_EQ, ver1.patchlevel);
  tt_int_op(VER_RELEASE, OP_EQ, ver1.status);
  tt_str_op("dev", OP_EQ, ver1.status_tag);
  /* In #21450, we fixed an inconsistency in parsing versions > INT32_MAX
   * between i386 and x86_64, as we used tor_parse_long, and then cast to int
   */
  tt_int_op(0, OP_EQ, tor_version_parse("0.2147483647.0", &ver1));
  tt_int_op(0, OP_EQ, ver1.major);
  tt_int_op(2147483647, OP_EQ, ver1.minor);
  tt_int_op(0, OP_EQ, ver1.micro);
  tt_int_op(0, OP_EQ, ver1.patchlevel);
  tt_int_op(VER_RELEASE, OP_EQ, ver1.status);
  tt_str_op("", OP_EQ, ver1.status_tag);
  tt_int_op(-1, OP_EQ, tor_version_parse("0.2147483648.0", &ver1));
  tt_int_op(-1, OP_EQ, tor_version_parse("0.4294967295.0", &ver1));
  /* In #21278, we reject negative version components */
  tt_int_op(-1, OP_EQ, tor_version_parse("0.-1.0", &ver1));
  tt_int_op(-1, OP_EQ, tor_version_parse("0.-2147483648.0", &ver1));
  tt_int_op(-1, OP_EQ, tor_version_parse("0.-4294967295.0", &ver1));
  /* In #21507, we reject version components with non-numeric prefixes */
  tt_int_op(-1, OP_EQ, tor_version_parse("0.-0.0", &ver1));
  tt_int_op(-1, OP_EQ, tor_version_parse("+1.0.0", &ver1));
  /* use the list in isspace() */
  tt_int_op(-1, OP_EQ, tor_version_parse("0.\t0.0", &ver1));
  tt_int_op(-1, OP_EQ, tor_version_parse("0.\n0.0", &ver1));
  tt_int_op(-1, OP_EQ, tor_version_parse("0.\v0.0", &ver1));
  tt_int_op(-1, OP_EQ, tor_version_parse("0.\f0.0", &ver1));
  tt_int_op(-1, OP_EQ, tor_version_parse("0.\r0.0", &ver1));
  tt_int_op(-1, OP_EQ, tor_version_parse("0. 0.0", &ver1));

#define tt_versionstatus_op(vs1, op, vs2)                               \
  tt_assert_test_type(vs1,vs2,#vs1" "#op" "#vs2,version_status_t,       \
                      (val1_ op val2_),"%d",TT_EXIT_TEST_FUNCTION)
#define test_v_i_o(val, ver, lst)                                       \
  tt_versionstatus_op(val, OP_EQ, tor_version_is_obsolete(ver, lst))

  /* make sure tor_version_is_obsolete() works */
  test_v_i_o(VS_OLD, "0.0.1", "Tor 0.0.2");
  test_v_i_o(VS_OLD, "0.0.1", "0.0.2, Tor 0.0.3");
  test_v_i_o(VS_OLD, "0.0.1", "0.0.2,Tor 0.0.3");
  test_v_i_o(VS_OLD, "0.0.1","0.0.3,BetterTor 0.0.1");
  test_v_i_o(VS_RECOMMENDED, "0.0.2", "Tor 0.0.2,Tor 0.0.3");
  test_v_i_o(VS_NEW_IN_SERIES, "0.0.2", "Tor 0.0.2pre1,Tor 0.0.3");
  test_v_i_o(VS_OLD, "0.0.2", "Tor 0.0.2.1,Tor 0.0.3");
  test_v_i_o(VS_NEW, "0.1.0", "Tor 0.0.2,Tor 0.0.3");
  test_v_i_o(VS_RECOMMENDED, "0.0.7rc2", "0.0.7,Tor 0.0.7rc2,Tor 0.0.8");
  test_v_i_o(VS_OLD, "0.0.5.0", "0.0.5.1-cvs");
  test_v_i_o(VS_NEW_IN_SERIES, "0.0.5.1-cvs", "0.0.5, 0.0.6");
  test_v_i_o(VS_NEW, "0.2.9.9-dev", "0.2.9.9");
  /* Not on list, but newer than any in same series. */
  test_v_i_o(VS_NEW_IN_SERIES, "0.1.0.3",
             "Tor 0.1.0.2,Tor 0.0.9.5,Tor 0.1.1.0");
  /* Series newer than any on list. */
  test_v_i_o(VS_NEW, "0.1.2.3", "Tor 0.1.0.2,Tor 0.0.9.5,Tor 0.1.1.0");
  /* Series older than any on list. */
  test_v_i_o(VS_OLD, "0.0.1.3", "Tor 0.1.0.2,Tor 0.0.9.5,Tor 0.1.1.0");
  /* Not on list, not newer than any on same series. */
  test_v_i_o(VS_UNRECOMMENDED, "0.1.0.1",
             "Tor 0.1.0.2,Tor 0.0.9.5,Tor 0.1.1.0");
  /* On list, not newer than any on same series. */
  test_v_i_o(VS_UNRECOMMENDED,
             "0.1.0.1", "Tor 0.1.0.2,Tor 0.0.9.5,Tor 0.1.1.0");
  tt_int_op(0,OP_EQ, tor_version_as_new_as("Tor 0.0.5", "0.0.9pre1-cvs"));
  tt_int_op(1,OP_EQ, tor_version_as_new_as(
          "Tor 0.0.8 on Darwin 64-121-192-100.c3-0."
          "sfpo-ubr1.sfrn-sfpo.ca.cable.rcn.com Power Macintosh",
          "0.0.8rc2"));
  tt_int_op(0,OP_EQ, tor_version_as_new_as(
          "Tor 0.0.8 on Darwin 64-121-192-100.c3-0."
          "sfpo-ubr1.sfrn-sfpo.ca.cable.rcn.com Power Macintosh", "0.0.8.2"));

  /* Now try svn revisions. */
  tt_int_op(1,OP_EQ, tor_version_as_new_as("Tor 0.2.1.0-dev (r100)",
                                   "Tor 0.2.1.0-dev (r99)"));
  tt_int_op(1,OP_EQ, tor_version_as_new_as(
                                   "Tor 0.2.1.0-dev (r100) on Banana Jr",
                                   "Tor 0.2.1.0-dev (r99) on Hal 9000"));
  tt_int_op(1,OP_EQ, tor_version_as_new_as("Tor 0.2.1.0-dev (r100)",
                                   "Tor 0.2.1.0-dev on Colossus"));
  tt_int_op(0,OP_EQ, tor_version_as_new_as("Tor 0.2.1.0-dev (r99)",
                                   "Tor 0.2.1.0-dev (r100)"));
  tt_int_op(0,OP_EQ, tor_version_as_new_as("Tor 0.2.1.0-dev (r99) on MCP",
                                   "Tor 0.2.1.0-dev (r100) on AM"));
  tt_int_op(0,OP_EQ, tor_version_as_new_as("Tor 0.2.1.0-dev",
                                   "Tor 0.2.1.0-dev (r99)"));
  tt_int_op(1,OP_EQ, tor_version_as_new_as("Tor 0.2.1.1",
                                   "Tor 0.2.1.0-dev (r99)"));
  /* And git revisions */
  tt_int_op(1,OP_EQ, tor_version_as_new_as(
                                        "Tor 0.2.9.9 (git-56788a2489127072)",
                                        "Tor 0.2.9.9 (git-56788a2489127072)"));
  /* a git revision is newer than no git revision */
  tt_int_op(1,OP_EQ, tor_version_as_new_as(
                                        "Tor 0.2.9.9 (git-56788a2489127072)",
                                        "Tor 0.2.9.9"));
  /* a longer git revision is newer than a shorter git revision
   * this should be true if they prefix-match, but if they don't, they are
   * incomparable, because hashes aren't ordered (but we compare their bytes
   * anyway) */
  tt_int_op(1,OP_EQ, tor_version_as_new_as(
                  "Tor 0.2.9.9 (git-56788a2489127072d513cf4baf35a8ff475f3c7b)",
                  "Tor 0.2.9.9 (git-56788a2489127072)"));
  tt_int_op(1,OP_EQ, tor_version_as_new_as(
                                        "Tor 0.2.9.9 (git-0102)",
                                        "Tor 0.2.9.9 (git-03)"));
  tt_int_op(1,OP_EQ, tor_version_as_new_as(
                                        "Tor 0.2.9.9 (git-0102)",
                                        "Tor 0.2.9.9 (git-00)"));
  tt_int_op(1,OP_EQ, tor_version_as_new_as(
                                           "Tor 0.2.9.9 (git-01)",
                                           "Tor 0.2.9.9 (git-00)"));
  tt_int_op(0,OP_EQ, tor_version_as_new_as(
                                           "Tor 0.2.9.9 (git-00)",
                                           "Tor 0.2.9.9 (git-01)"));
  /* In #21278, we compare without integer overflows.
   * But since #21450 limits version components to [0, INT32_MAX], it is no
   * longer possible to cause an integer overflow in tor_version_compare() */
  tt_int_op(0,OP_EQ, tor_version_as_new_as(
                                           "Tor 0.0.0.0",
                                           "Tor 2147483647.0.0.0"));
  tt_int_op(1,OP_EQ, tor_version_as_new_as(
                                           "Tor 2147483647.0.0.0",
                                           "Tor 0.0.0.0"));
  /* These versions used to cause an overflow, now they don't parse
   * (and authorities reject their descriptors), and log a BUG message */
  setup_full_capture_of_logs(LOG_WARN);
  tt_int_op(0,OP_EQ, tor_version_as_new_as(
                                           "Tor 0.0.0.0",
                                           "Tor 0.-2147483648.0.0"));
  expect_single_log_msg_containing("unparseable");
  mock_clean_saved_logs();
  tt_int_op(0,OP_EQ, tor_version_as_new_as(
                                           "Tor 0.2147483647.0.0",
                                           "Tor 0.-1.0.0"));
  expect_single_log_msg_containing("unparseable");
  mock_clean_saved_logs();
  tt_int_op(0,OP_EQ, tor_version_as_new_as(
                                           "Tor 0.2147483647.0.0",
                                           "Tor 0.-2147483648.0.0"));
  expect_single_log_msg_containing("unparseable");
  mock_clean_saved_logs();
  tt_int_op(1,OP_EQ, tor_version_as_new_as(
                                           "Tor 4294967295.0.0.0",
                                           "Tor 0.0.0.0"));
  expect_no_log_entry();
  tt_int_op(0,OP_EQ, tor_version_as_new_as(
                                           "Tor 0.4294967295.0.0",
                                           "Tor 0.-4294967295.0.0"));
  expect_single_log_msg_containing("unparseable");
  mock_clean_saved_logs();
  teardown_capture_of_logs();

  /* Now try git revisions */
  tt_int_op(0,OP_EQ, tor_version_parse("0.5.6.7 (git-ff00ff)", &ver1));
  tt_int_op(0,OP_EQ, ver1.major);
  tt_int_op(5,OP_EQ, ver1.minor);
  tt_int_op(6,OP_EQ, ver1.micro);
  tt_int_op(7,OP_EQ, ver1.patchlevel);
  tt_int_op(3,OP_EQ, ver1.git_tag_len);
  tt_mem_op(ver1.git_tag,OP_EQ, "\xff\x00\xff", 3);
  /* reject bad hex digits */
  tt_int_op(-1,OP_EQ, tor_version_parse("0.5.6.7 (git-ff00xx)", &ver1));
  /* reject odd hex digit count */
  tt_int_op(-1,OP_EQ, tor_version_parse("0.5.6.7 (git-ff00fff)", &ver1));
  /* ignore "git " */
  tt_int_op(0,OP_EQ, tor_version_parse("0.5.6.7 (git ff00fff)", &ver1));
  /* standard length is 16 hex digits */
  tt_int_op(0,OP_EQ, tor_version_parse("0.5.6.7 (git-0010203040506070)",
                                       &ver1));
  /* length limit is 40 hex digits */
  tt_int_op(0,OP_EQ, tor_version_parse(
                     "0.5.6.7 (git-000102030405060708090a0b0c0d0e0f10111213)",
                     &ver1));
  tt_int_op(-1,OP_EQ, tor_version_parse(
                    "0.5.6.7 (git-000102030405060708090a0b0c0d0e0f1011121314)",
                    &ver1));
 done:
  teardown_capture_of_logs();
}

/** Run unit tests for directory fp_pair functions. */
static void
test_dir_fp_pairs(void *arg)
{
  smartlist_t *sl = smartlist_new();
  fp_pair_t *pair;

  (void)arg;
  dir_split_resource_into_fingerprint_pairs(
       /* Two pairs, out of order, with one duplicate. */
       "73656372657420646174612E0000000000FFFFFF-"
       "557365204145532d32353620696e73746561642e+"
       "73656372657420646174612E0000000000FFFFFF-"
       "557365204145532d32353620696e73746561642e+"
       "48657861646563696d616c2069736e277420736f-"
       "676f6f6420666f7220686964696e6720796f7572.z", sl);

  tt_int_op(smartlist_len(sl),OP_EQ, 2);
  pair = smartlist_get(sl, 0);
  tt_mem_op(pair->first,OP_EQ,  "Hexadecimal isn't so", DIGEST_LEN);
  tt_mem_op(pair->second,OP_EQ, "good for hiding your", DIGEST_LEN);
  pair = smartlist_get(sl, 1);
  tt_mem_op(pair->first,OP_EQ,  "secret data.\0\0\0\0\0\xff\xff\xff",
            DIGEST_LEN);
  tt_mem_op(pair->second,OP_EQ, "Use AES-256 instead.", DIGEST_LEN);

 done:
  SMARTLIST_FOREACH(sl, fp_pair_t *, pair_to_free, tor_free(pair_to_free));
  smartlist_free(sl);
}

static void
test_dir_split_fps(void *testdata)
{
  smartlist_t *sl = smartlist_new();
  char *mem_op_hex_tmp = NULL;
  (void)testdata;

  /* Some example hex fingerprints and their base64 equivalents */
#define HEX1 "Fe0daff89127389bc67558691231234551193EEE"
#define HEX2 "Deadbeef99999991111119999911111111f00ba4"
#define HEX3 "b33ff00db33ff00db33ff00db33ff00db33ff00d"
#define HEX256_1 \
    "f3f3f3f3fbbbbf3f3f3f3fbbbf3f3f3f3fbbbbf3f3f3f3fbbbf3f3f3f3fbbbbf"
#define HEX256_2 \
    "cccccccccccccccccccccccccccccccccccccccccccccccccccccccccccccCCc"
#define HEX256_3 \
    "0123456789ABCdef0123456789ABCdef0123456789ABCdef0123456789ABCdef"
#define B64_1 "/g2v+JEnOJvGdVhpEjEjRVEZPu4"
#define B64_2 "3q2+75mZmZERERmZmRERERHwC6Q"
#define B64_256_1 "8/Pz8/u7vz8/Pz+7vz8/Pz+7u/Pz8/P7u/Pz8/P7u78"
#define B64_256_2 "zMzMzMzMzMzMzMzMzMzMzMzMzMzMzMzMzMzMzMzMzMw"

  /* no flags set */
  dir_split_resource_into_fingerprints("A+C+B", sl, NULL, 0);
  tt_int_op(smartlist_len(sl), OP_EQ, 3);
  tt_str_op(smartlist_get(sl, 0), OP_EQ, "A");
  tt_str_op(smartlist_get(sl, 1), OP_EQ, "C");
  tt_str_op(smartlist_get(sl, 2), OP_EQ, "B");
  SMARTLIST_FOREACH(sl, char *, cp, tor_free(cp));
  smartlist_clear(sl);

  /* uniq strings. */
  dir_split_resource_into_fingerprints("A+C+B+A+B+B", sl, NULL, DSR_SORT_UNIQ);
  tt_int_op(smartlist_len(sl), OP_EQ, 3);
  tt_str_op(smartlist_get(sl, 0), OP_EQ, "A");
  tt_str_op(smartlist_get(sl, 1), OP_EQ, "B");
  tt_str_op(smartlist_get(sl, 2), OP_EQ, "C");
  SMARTLIST_FOREACH(sl, char *, cp, tor_free(cp));
  smartlist_clear(sl);

  /* Decode hex. */
  dir_split_resource_into_fingerprints(HEX1"+"HEX2, sl, NULL, DSR_HEX);
  tt_int_op(smartlist_len(sl), OP_EQ, 2);
  test_mem_op_hex(smartlist_get(sl, 0), OP_EQ, HEX1);
  test_mem_op_hex(smartlist_get(sl, 1), OP_EQ, HEX2);
  SMARTLIST_FOREACH(sl, char *, cp, tor_free(cp));
  smartlist_clear(sl);

  /* decode hex and drop weirdness. */
  dir_split_resource_into_fingerprints(HEX1"+bogus+"HEX2"+"HEX256_1,
                                       sl, NULL, DSR_HEX);
  tt_int_op(smartlist_len(sl), OP_EQ, 2);
  test_mem_op_hex(smartlist_get(sl, 0), OP_EQ, HEX1);
  test_mem_op_hex(smartlist_get(sl, 1), OP_EQ, HEX2);
  SMARTLIST_FOREACH(sl, char *, cp, tor_free(cp));
  smartlist_clear(sl);

  /* Decode long hex */
  dir_split_resource_into_fingerprints(HEX256_1"+"HEX256_2"+"HEX2"+"HEX256_3,
                                       sl, NULL, DSR_HEX|DSR_DIGEST256);
  tt_int_op(smartlist_len(sl), OP_EQ, 3);
  test_mem_op_hex(smartlist_get(sl, 0), OP_EQ, HEX256_1);
  test_mem_op_hex(smartlist_get(sl, 1), OP_EQ, HEX256_2);
  test_mem_op_hex(smartlist_get(sl, 2), OP_EQ, HEX256_3);
  SMARTLIST_FOREACH(sl, char *, cp, tor_free(cp));
  smartlist_clear(sl);

  /* Decode hex and sort. */
  dir_split_resource_into_fingerprints(HEX1"+"HEX2"+"HEX3"+"HEX2,
                                       sl, NULL, DSR_HEX|DSR_SORT_UNIQ);
  tt_int_op(smartlist_len(sl), OP_EQ, 3);
  test_mem_op_hex(smartlist_get(sl, 0), OP_EQ, HEX3);
  test_mem_op_hex(smartlist_get(sl, 1), OP_EQ, HEX2);
  test_mem_op_hex(smartlist_get(sl, 2), OP_EQ, HEX1);
  SMARTLIST_FOREACH(sl, char *, cp, tor_free(cp));
  smartlist_clear(sl);

  /* Decode long hex and sort */
  dir_split_resource_into_fingerprints(HEX256_1"+"HEX256_2"+"HEX256_3
                                       "+"HEX256_1,
                                       sl, NULL,
                                       DSR_HEX|DSR_DIGEST256|DSR_SORT_UNIQ);
  tt_int_op(smartlist_len(sl), OP_EQ, 3);
  test_mem_op_hex(smartlist_get(sl, 0), OP_EQ, HEX256_3);
  test_mem_op_hex(smartlist_get(sl, 1), OP_EQ, HEX256_2);
  test_mem_op_hex(smartlist_get(sl, 2), OP_EQ, HEX256_1);
  SMARTLIST_FOREACH(sl, char *, cp, tor_free(cp));
  smartlist_clear(sl);

  /* Decode base64 */
  dir_split_resource_into_fingerprints(B64_1"-"B64_2, sl, NULL, DSR_BASE64);
  tt_int_op(smartlist_len(sl), OP_EQ, 2);
  test_mem_op_hex(smartlist_get(sl, 0), OP_EQ, HEX1);
  test_mem_op_hex(smartlist_get(sl, 1), OP_EQ, HEX2);
  SMARTLIST_FOREACH(sl, char *, cp, tor_free(cp));
  smartlist_clear(sl);

  /* Decode long base64 */
  dir_split_resource_into_fingerprints(B64_256_1"-"B64_256_2,
                                       sl, NULL, DSR_BASE64|DSR_DIGEST256);
  tt_int_op(smartlist_len(sl), OP_EQ, 2);
  test_mem_op_hex(smartlist_get(sl, 0), OP_EQ, HEX256_1);
  test_mem_op_hex(smartlist_get(sl, 1), OP_EQ, HEX256_2);
  SMARTLIST_FOREACH(sl, char *, cp, tor_free(cp));
  smartlist_clear(sl);

  dir_split_resource_into_fingerprints(B64_256_1,
                                       sl, NULL, DSR_BASE64|DSR_DIGEST256);
  tt_int_op(smartlist_len(sl), OP_EQ, 1);
  test_mem_op_hex(smartlist_get(sl, 0), OP_EQ, HEX256_1);
  SMARTLIST_FOREACH(sl, char *, cp, tor_free(cp));
  smartlist_clear(sl);

 done:
  SMARTLIST_FOREACH(sl, char *, cp, tor_free(cp));
  smartlist_free(sl);
  tor_free(mem_op_hex_tmp);
}

static void
test_dir_measured_bw_kb(void *arg)
{
  measured_bw_line_t mbwl;
  int i;
  const char *lines_pass[] = {
    "node_id=$557365204145532d32353620696e73746561642e bw=1024\n",
    "node_id=$557365204145532d32353620696e73746561642e\t  bw=1024 \n",
    " node_id=$557365204145532d32353620696e73746561642e  bw=1024\n",
    "\tnoise\tnode_id=$557365204145532d32353620696e73746561642e  "
                "bw=1024 junk=007\n",
    "misc=junk node_id=$557365204145532d32353620696e73746561642e  "
                "bw=1024 junk=007\n",
    "end"
  };
  const char *lines_fail[] = {
    /* Test possible python stupidity on input */
    "node_id=None bw=1024\n",
    "node_id=$None bw=1024\n",
    "node_id=$557365204145532d32353620696e73746561642e bw=None\n",
    "node_id=$557365204145532d32353620696e73746561642e bw=1024.0\n",
    "node_id=$557365204145532d32353620696e73746561642e bw=.1024\n",
    "node_id=$557365204145532d32353620696e73746561642e bw=1.024\n",
    "node_id=$557365204145532d32353620696e73746561642e bw=1024 bw=0\n",
    "node_id=$557365204145532d32353620696e73746561642e bw=1024 bw=None\n",
    "node_id=$557365204145532d32353620696e73746561642e bw=-1024\n",
    /* Test incomplete writes due to race conditions, partial copies, etc */
    "node_i",
    "node_i\n",
    "node_id=",
    "node_id=\n",
    "node_id=$557365204145532d32353620696e73746561642e bw=",
    "node_id=$557365204145532d32353620696e73746561642e bw=1024",
    "node_id=$557365204145532d32353620696e73746561642e bw=\n",
    "node_id=$557365204145532d32353620696e7374",
    "node_id=$557365204145532d32353620696e7374\n",
    "",
    "\n",
    " \n ",
    " \n\n",
    /* Test assorted noise */
    " node_id= ",
    "node_id==$557365204145532d32353620696e73746561642e bw==1024\n",
    "node_id=$55736520414552d32353620696e73746561642e bw=1024\n",
    "node_id=557365204145532d32353620696e73746561642e bw=1024\n",
    "node_id= $557365204145532d32353620696e73746561642e bw=0.23\n",
    "end"
  };

  (void)arg;
  for (i = 0; strcmp(lines_fail[i], "end"); i++) {
    //fprintf(stderr, "Testing: %s\n", lines_fail[i]);
    tt_int_op(measured_bw_line_parse(&mbwl, lines_fail[i]), OP_EQ, -1);
  }

  for (i = 0; strcmp(lines_pass[i], "end"); i++) {
    //fprintf(stderr, "Testing: %s %d\n", lines_pass[i], TOR_ISSPACE('\n'));
    tt_int_op(measured_bw_line_parse(&mbwl, lines_pass[i]), OP_EQ, 0);
    tt_assert(mbwl.bw_kb == 1024);
    tt_assert(strcmp(mbwl.node_hex,
                "557365204145532d32353620696e73746561642e") == 0);
  }

 done:
  return;
}

/* Test dirserv_read_measured_bandwidths */
static void
test_dir_dirserv_read_measured_bandwidths(void *arg)
{
  char *fname=NULL;
  (void)arg;

  fname = tor_strdup(get_fname("V3BandwidthsFile"));
  /* Test an empty file */
  write_str_to_file(fname, "", 0);
  setup_capture_of_logs(LOG_WARN);
  tt_int_op(-1, OP_EQ, dirserv_read_measured_bandwidths(fname, NULL));
  expect_log_msg("Empty bandwidth file\n");

 done:
  tor_free(fname);
  teardown_capture_of_logs();
}

#define MBWC_INIT_TIME 1000

/** Do the measured bandwidth cache unit test */
static void
test_dir_measured_bw_kb_cache(void *arg)
{
  /* Initial fake time_t for testing */
  time_t curr = MBWC_INIT_TIME;
  /* Some measured_bw_line_ts */
  measured_bw_line_t mbwl[3];
  /* For receiving output on cache queries */
  long bw;
  time_t as_of;

  /* First, clear the cache and assert that it's empty */
  (void)arg;
  dirserv_clear_measured_bw_cache();
  tt_int_op(dirserv_get_measured_bw_cache_size(),OP_EQ, 0);
  /*
   * Set up test mbwls; none of the dirserv_cache_*() functions care about
   * the node_hex field.
   */
  memset(mbwl[0].node_id, 0x01, DIGEST_LEN);
  mbwl[0].bw_kb = 20;
  memset(mbwl[1].node_id, 0x02, DIGEST_LEN);
  mbwl[1].bw_kb = 40;
  memset(mbwl[2].node_id, 0x03, DIGEST_LEN);
  mbwl[2].bw_kb = 80;
  /* Try caching something */
  dirserv_cache_measured_bw(&(mbwl[0]), curr);
  tt_int_op(dirserv_get_measured_bw_cache_size(),OP_EQ, 1);
  /* Okay, let's see if we can retrieve it */
  tt_assert(dirserv_query_measured_bw_cache_kb(mbwl[0].node_id,&bw, &as_of));
  tt_int_op(bw,OP_EQ, 20);
  tt_int_op(as_of,OP_EQ, MBWC_INIT_TIME);
  /* Try retrieving it without some outputs */
  tt_assert(dirserv_query_measured_bw_cache_kb(mbwl[0].node_id,NULL, NULL));
  tt_assert(dirserv_query_measured_bw_cache_kb(mbwl[0].node_id,&bw, NULL));
  tt_int_op(bw,OP_EQ, 20);
  tt_assert(dirserv_query_measured_bw_cache_kb(mbwl[0].node_id,NULL,&as_of));
  tt_int_op(as_of,OP_EQ, MBWC_INIT_TIME);
  /* Now expire it */
  curr += MAX_MEASUREMENT_AGE + 1;
  dirserv_expire_measured_bw_cache(curr);
  /* Check that the cache is empty */
  tt_int_op(dirserv_get_measured_bw_cache_size(),OP_EQ, 0);
  /* Check that we can't retrieve it */
  tt_assert(!dirserv_query_measured_bw_cache_kb(mbwl[0].node_id, NULL,NULL));
  /* Try caching a few things now */
  dirserv_cache_measured_bw(&(mbwl[0]), curr);
  tt_int_op(dirserv_get_measured_bw_cache_size(),OP_EQ, 1);
  curr += MAX_MEASUREMENT_AGE / 4;
  dirserv_cache_measured_bw(&(mbwl[1]), curr);
  tt_int_op(dirserv_get_measured_bw_cache_size(),OP_EQ, 2);
  curr += MAX_MEASUREMENT_AGE / 4;
  dirserv_cache_measured_bw(&(mbwl[2]), curr);
  tt_int_op(dirserv_get_measured_bw_cache_size(),OP_EQ, 3);
  curr += MAX_MEASUREMENT_AGE / 4 + 1;
  /* Do an expire that's too soon to get any of them */
  dirserv_expire_measured_bw_cache(curr);
  tt_int_op(dirserv_get_measured_bw_cache_size(),OP_EQ, 3);
  /* Push the oldest one off the cliff */
  curr += MAX_MEASUREMENT_AGE / 4;
  dirserv_expire_measured_bw_cache(curr);
  tt_int_op(dirserv_get_measured_bw_cache_size(),OP_EQ, 2);
  /* And another... */
  curr += MAX_MEASUREMENT_AGE / 4;
  dirserv_expire_measured_bw_cache(curr);
  tt_int_op(dirserv_get_measured_bw_cache_size(),OP_EQ, 1);
  /* This should empty it out again */
  curr += MAX_MEASUREMENT_AGE / 4;
  dirserv_expire_measured_bw_cache(curr);
  tt_int_op(dirserv_get_measured_bw_cache_size(),OP_EQ, 0);

 done:
  return;
}

static char *
my_dirvote_compute_params(smartlist_t *votes, int method,
                          int total_authorities)
{
  smartlist_t *s = dirvote_compute_params(votes, method, total_authorities);
  tor_assert(s);
  char *res = smartlist_join_strings(s, " ", 0, NULL);
  SMARTLIST_FOREACH(s, char *, cp, tor_free(cp));
  smartlist_free(s);
  return res;
}

#define dirvote_compute_params my_dirvote_compute_params

static void
test_dir_param_voting(void *arg)
{
  networkstatus_t vote1, vote2, vote3, vote4;
  smartlist_t *votes = smartlist_new();
  char *res = NULL;

  /* dirvote_compute_params only looks at the net_params field of the votes,
     so that's all we need to set.
   */
  (void)arg;
  memset(&vote1, 0, sizeof(vote1));
  memset(&vote2, 0, sizeof(vote2));
  memset(&vote3, 0, sizeof(vote3));
  memset(&vote4, 0, sizeof(vote4));
  vote1.net_params = smartlist_new();
  vote2.net_params = smartlist_new();
  vote3.net_params = smartlist_new();
  vote4.net_params = smartlist_new();
  smartlist_split_string(vote1.net_params,
                         "ab=90 abcd=20 cw=50 x-yz=-99", NULL, 0, 0);
  smartlist_split_string(vote2.net_params,
                         "ab=27 cw=5 x-yz=88", NULL, 0, 0);
  smartlist_split_string(vote3.net_params,
                         "abcd=20 c=60 cw=500 x-yz=-9 zzzzz=101", NULL, 0, 0);
  smartlist_split_string(vote4.net_params,
                         "ab=900 abcd=200 c=1 cw=51 x-yz=100", NULL, 0, 0);
  tt_int_op(100,OP_EQ, networkstatus_get_param(&vote4, "x-yz", 50, 0, 300));
  tt_int_op(222,OP_EQ, networkstatus_get_param(&vote4, "foobar", 222, 0, 300));
  tt_int_op(80,OP_EQ, networkstatus_get_param(&vote4, "ab", 12, 0, 80));
  tt_int_op(-8,OP_EQ, networkstatus_get_param(&vote4, "ab", -12, -100, -8));
  tt_int_op(0,OP_EQ, networkstatus_get_param(&vote4, "foobar", 0, -100, 8));

  tt_int_op(100,OP_EQ, networkstatus_get_overridable_param(
                                        &vote4, -1, "x-yz", 50, 0, 300));
  tt_int_op(30,OP_EQ, networkstatus_get_overridable_param(
                                        &vote4, 30, "x-yz", 50, 0, 300));
  tt_int_op(0,OP_EQ, networkstatus_get_overridable_param(
                                        &vote4, -101, "foobar", 0, -100, 8));
  tt_int_op(-99,OP_EQ, networkstatus_get_overridable_param(
                                        &vote4, -99, "foobar", 0, -100, 8));

  smartlist_add(votes, &vote1);

  /* Do the first tests without adding all the other votes, for
   * networks without many dirauths. */

  res = dirvote_compute_params(votes, 12, 2);
  tt_str_op(res,OP_EQ, "");
  tor_free(res);

  res = dirvote_compute_params(votes, 12, 1);
  tt_str_op(res,OP_EQ, "ab=90 abcd=20 cw=50 x-yz=-99");
  tor_free(res);

  smartlist_add(votes, &vote2);

  res = dirvote_compute_params(votes, 12, 2);
  tt_str_op(res,OP_EQ, "ab=27 cw=5 x-yz=-99");
  tor_free(res);

  res = dirvote_compute_params(votes, 12, 3);
  tt_str_op(res,OP_EQ, "ab=27 cw=5 x-yz=-99");
  tor_free(res);

  res = dirvote_compute_params(votes, 12, 6);
  tt_str_op(res,OP_EQ, "");
  tor_free(res);

  smartlist_add(votes, &vote3);

  res = dirvote_compute_params(votes, 12, 3);
  tt_str_op(res,OP_EQ, "ab=27 abcd=20 cw=50 x-yz=-9");
  tor_free(res);

  res = dirvote_compute_params(votes, 12, 5);
  tt_str_op(res,OP_EQ, "cw=50 x-yz=-9");
  tor_free(res);

  res = dirvote_compute_params(votes, 12, 9);
  tt_str_op(res,OP_EQ, "cw=50 x-yz=-9");
  tor_free(res);

  smartlist_add(votes, &vote4);

  res = dirvote_compute_params(votes, 12, 4);
  tt_str_op(res,OP_EQ, "ab=90 abcd=20 cw=50 x-yz=-9");
  tor_free(res);

  res = dirvote_compute_params(votes, 12, 5);
  tt_str_op(res,OP_EQ, "ab=90 abcd=20 cw=50 x-yz=-9");
  tor_free(res);

  /* Test that the special-cased "at least three dirauths voted for
   * this param" logic works as expected. */
  res = dirvote_compute_params(votes, 12, 6);
  tt_str_op(res,OP_EQ, "ab=90 abcd=20 cw=50 x-yz=-9");
  tor_free(res);

  res = dirvote_compute_params(votes, 12, 10);
  tt_str_op(res,OP_EQ, "ab=90 abcd=20 cw=50 x-yz=-9");
  tor_free(res);

 done:
  tor_free(res);
  SMARTLIST_FOREACH(vote1.net_params, char *, cp, tor_free(cp));
  SMARTLIST_FOREACH(vote2.net_params, char *, cp, tor_free(cp));
  SMARTLIST_FOREACH(vote3.net_params, char *, cp, tor_free(cp));
  SMARTLIST_FOREACH(vote4.net_params, char *, cp, tor_free(cp));
  smartlist_free(vote1.net_params);
  smartlist_free(vote2.net_params);
  smartlist_free(vote3.net_params);
  smartlist_free(vote4.net_params);
  smartlist_free(votes);

  return;
}

static void
test_dir_param_voting_lookup(void *arg)
{
  (void)arg;
  smartlist_t *lst = smartlist_new();

  smartlist_split_string(lst,
                         "moomin=9 moomin=10 moomintroll=5 fred "
                         "jack= electricity=sdk opa=6z abc=9 abcd=99",
                         NULL, 0, 0);

  tt_int_op(1000,
            OP_EQ, dirvote_get_intermediate_param_value(lst, "ab", 1000));
  tt_int_op(9, OP_EQ, dirvote_get_intermediate_param_value(lst, "abc", 1000));
  tt_int_op(99, OP_EQ,
            dirvote_get_intermediate_param_value(lst, "abcd", 1000));

  /* moomin appears twice. That's a bug. */
  tor_capture_bugs_(1);
  tt_int_op(-100, OP_EQ,
            dirvote_get_intermediate_param_value(lst, "moomin", -100));
  tt_int_op(smartlist_len(tor_get_captured_bug_log_()), OP_EQ, 1);
  tt_str_op(smartlist_get(tor_get_captured_bug_log_(), 0), OP_EQ,
            "n_found == 0");
  tor_end_capture_bugs_();
  /* There is no 'fred=', so that is treated as not existing. */
  tt_int_op(-100, OP_EQ,
            dirvote_get_intermediate_param_value(lst, "fred", -100));
  /* jack is truncated */
  tor_capture_bugs_(1);
  tt_int_op(-100, OP_EQ,
            dirvote_get_intermediate_param_value(lst, "jack", -100));
  tt_int_op(smartlist_len(tor_get_captured_bug_log_()), OP_EQ, 1);
  tt_str_op(smartlist_get(tor_get_captured_bug_log_(), 0), OP_EQ,
            "!(! ok)");
  tor_end_capture_bugs_();
  /* electricity and opa aren't integers. */
  tor_capture_bugs_(1);
  tt_int_op(-100, OP_EQ,
            dirvote_get_intermediate_param_value(lst, "electricity", -100));
  tt_int_op(smartlist_len(tor_get_captured_bug_log_()), OP_EQ, 1);
  tt_str_op(smartlist_get(tor_get_captured_bug_log_(), 0), OP_EQ,
            "!(! ok)");
  tor_end_capture_bugs_();

  tor_capture_bugs_(1);
  tt_int_op(-100, OP_EQ,
            dirvote_get_intermediate_param_value(lst, "opa", -100));
  tt_int_op(smartlist_len(tor_get_captured_bug_log_()), OP_EQ, 1);
  tt_str_op(smartlist_get(tor_get_captured_bug_log_(), 0), OP_EQ,
            "!(! ok)");
  tor_end_capture_bugs_();

 done:
  SMARTLIST_FOREACH(lst, char *, cp, tor_free(cp));
  smartlist_free(lst);
  tor_end_capture_bugs_();
}

#undef dirvote_compute_params

/** Helper: Test that two networkstatus_voter_info_t do in fact represent the
 * same voting authority, and that they do in fact have all the same
 * information. */
static void
test_same_voter(networkstatus_voter_info_t *v1,
                networkstatus_voter_info_t *v2)
{
  tt_str_op(v1->nickname,OP_EQ, v2->nickname);
  tt_mem_op(v1->identity_digest,OP_EQ, v2->identity_digest, DIGEST_LEN);
  tt_str_op(v1->address,OP_EQ, v2->address);
  tt_int_op(v1->addr,OP_EQ, v2->addr);
  tt_int_op(v1->dir_port,OP_EQ, v2->dir_port);
  tt_int_op(v1->or_port,OP_EQ, v2->or_port);
  tt_str_op(v1->contact,OP_EQ, v2->contact);
  tt_mem_op(v1->vote_digest,OP_EQ, v2->vote_digest, DIGEST_LEN);
 done:
  ;
}

/** Helper: get a detached signatures document for one or two
 * consensuses. */
static char *
get_detached_sigs(networkstatus_t *ns, networkstatus_t *ns2)
{
  char *r;
  smartlist_t *sl;
  tor_assert(ns && ns->flavor == FLAV_NS);
  sl = smartlist_new();
  smartlist_add(sl,ns);
  if (ns2)
    smartlist_add(sl,ns2);
  r = networkstatus_get_detached_signatures(sl);
  smartlist_free(sl);
  return r;
}

/** Apply tweaks to the vote list for each voter */
static int
vote_tweaks_for_v3ns(networkstatus_t *v, int voter, time_t now)
{
  vote_routerstatus_t *vrs;
  const char *msg = NULL;

  tt_assert(v);
  (void)now;

  if (voter == 1) {
    measured_bw_line_t mbw;
    memset(mbw.node_id, 33, sizeof(mbw.node_id));
    mbw.bw_kb = 1024;
    tt_int_op(measured_bw_line_apply(&mbw, v->routerstatus_list), OP_EQ, 1);
  } else if (voter == 2 || voter == 3) {
    /* Monkey around with the list a bit */
    vrs = smartlist_get(v->routerstatus_list, 2);
    smartlist_del_keeporder(v->routerstatus_list, 2);
    vote_routerstatus_free(vrs);
    vrs = smartlist_get(v->routerstatus_list, 0);
    vrs->status.is_fast = 1;

    if (voter == 3) {
      vrs = smartlist_get(v->routerstatus_list, 0);
      smartlist_del_keeporder(v->routerstatus_list, 0);
      vote_routerstatus_free(vrs);
      vrs = smartlist_get(v->routerstatus_list, 0);
      memset(vrs->status.descriptor_digest, (int)'Z', DIGEST_LEN);
      tt_assert(router_add_to_routerlist(
                  dir_common_generate_ri_from_rs(vrs), &msg,0,0) >= 0);
    }
  }

 done:
  return 0;
}

/**
 * Test a parsed vote_routerstatus_t for v3_networkstatus test
 */
static void
test_vrs_for_v3ns(vote_routerstatus_t *vrs, int voter, time_t now)
{
  routerstatus_t *rs;
  tor_addr_t addr_ipv6;

  tt_assert(vrs);
  rs = &(vrs->status);
  tt_assert(rs);

  /* Split out by digests to test */
  if (tor_memeq(rs->identity_digest,
                "\x3\x3\x3\x3\x3\x3\x3\x3\x3\x3\x3\x3\x3\x3\x3\x3"
                "\x3\x3\x3\x3",
                DIGEST_LEN) &&
                (voter == 1)) {
    /* Check the first routerstatus. */
    tt_str_op(vrs->version,OP_EQ, "0.1.2.14");
    tt_int_op(rs->published_on,OP_EQ, now-1500);
    tt_str_op(rs->nickname,OP_EQ, "router2");
    tt_mem_op(rs->identity_digest,OP_EQ,
               "\x3\x3\x3\x3\x3\x3\x3\x3\x3\x3\x3\x3\x3\x3\x3\x3"
               "\x3\x3\x3\x3",
               DIGEST_LEN);
    tt_mem_op(rs->descriptor_digest,OP_EQ, "NNNNNNNNNNNNNNNNNNNN", DIGEST_LEN);
    tt_int_op(rs->addr,OP_EQ, 0x99008801);
    tt_int_op(rs->or_port,OP_EQ, 443);
    tt_int_op(rs->dir_port,OP_EQ, 8000);
    /* no flags except "running" (16) and "v2dir" (64) and "valid" (128) */
    tt_u64_op(vrs->flags, OP_EQ, U64_LITERAL(0xd0));
  } else if (tor_memeq(rs->identity_digest,
                       "\x5\x5\x5\x5\x5\x5\x5\x5\x5\x5\x5\x5\x5\x5\x5\x5"
                       "\x5\x5\x5\x5",
                       DIGEST_LEN) &&
                       (voter == 1 || voter == 2)) {
    tt_mem_op(rs->identity_digest,OP_EQ,
               "\x5\x5\x5\x5\x5\x5\x5\x5\x5\x5\x5\x5\x5\x5\x5\x5"
               "\x5\x5\x5\x5",
               DIGEST_LEN);

    if (voter == 1) {
      /* Check the second routerstatus. */
      tt_str_op(vrs->version,OP_EQ, "0.2.0.5");
      tt_int_op(rs->published_on,OP_EQ, now-1000);
      tt_str_op(rs->nickname,OP_EQ, "router1");
    }
    tt_mem_op(rs->descriptor_digest,OP_EQ, "MMMMMMMMMMMMMMMMMMMM", DIGEST_LEN);
    tt_int_op(rs->addr,OP_EQ, 0x99009901);
    tt_int_op(rs->or_port,OP_EQ, 443);
    tt_int_op(rs->dir_port,OP_EQ, 0);
    tor_addr_parse(&addr_ipv6, "[1:2:3::4]");
    tt_assert(tor_addr_eq(&rs->ipv6_addr, &addr_ipv6));
    tt_int_op(rs->ipv6_orport,OP_EQ, 4711);
    if (voter == 1) {
      /* all except "authority" (1) */
      tt_u64_op(vrs->flags, OP_EQ, U64_LITERAL(254));
    } else {
      /* 1023 - authority(1) - madeofcheese(16) - madeoftin(32) */
      tt_u64_op(vrs->flags, OP_EQ, U64_LITERAL(974));
    }
  } else if (tor_memeq(rs->identity_digest,
                       "\x33\x33\x33\x33\x33\x33\x33\x33\x33\x33"
                       "\x33\x33\x33\x33\x33\x33\x33\x33\x33\x33",
                       DIGEST_LEN) &&
                       (voter == 1 || voter == 2)) {
    /* Check the measured bandwidth bits */
    tt_assert(vrs->has_measured_bw &&
                vrs->measured_bw_kb == 1024);
  } else {
    /*
     * Didn't expect this, but the old unit test only checked some of them,
     * so don't assert.
     */
    /* tt_assert(0); */
  }

 done:
  return;
}

/**
 * Test a consensus for v3_networkstatus_test
 */
static void
test_consensus_for_v3ns(networkstatus_t *con, time_t now)
{
  (void)now;

  tt_assert(con);
  tt_ptr_op(con->cert, OP_EQ, NULL);
  tt_int_op(2,OP_EQ, smartlist_len(con->routerstatus_list));
  /* There should be two listed routers: one with identity 3, one with
   * identity 5. */

 done:
  return;
}

/**
 * Test a router list entry for v3_networkstatus test
 */
static void
test_routerstatus_for_v3ns(routerstatus_t *rs, time_t now)
{
  tor_addr_t addr_ipv6;

  tt_assert(rs);

  /* There should be two listed routers: one with identity 3, one with
   * identity 5. */
  /* This one showed up in 2 digests. */
  if (tor_memeq(rs->identity_digest,
                "\x3\x3\x3\x3\x3\x3\x3\x3\x3\x3\x3\x3\x3\x3\x3\x3\x3\x3"
                "\x3\x3",
                DIGEST_LEN)) {
    tt_mem_op(rs->identity_digest,OP_EQ,
               "\x3\x3\x3\x3\x3\x3\x3\x3\x3\x3\x3\x3\x3\x3\x3\x3\x3\x3\x3\x3",
               DIGEST_LEN);
    tt_mem_op(rs->descriptor_digest,OP_EQ, "NNNNNNNNNNNNNNNNNNNN", DIGEST_LEN);
    tt_assert(!rs->is_authority);
    tt_assert(!rs->is_exit);
    tt_assert(!rs->is_fast);
    tt_assert(!rs->is_possible_guard);
    tt_assert(!rs->is_stable);
    /* (If it wasn't running it wouldn't be here) */
    tt_assert(rs->is_flagged_running);
    tt_assert(rs->is_valid);
    tt_assert(!rs->is_named);
    tt_assert(rs->is_v2_dir);
    /* XXXX check version */
  } else if (tor_memeq(rs->identity_digest,
                       "\x5\x5\x5\x5\x5\x5\x5\x5\x5\x5\x5\x5\x5\x5\x5\x5"
                       "\x5\x5\x5\x5",
                       DIGEST_LEN)) {
    /* This one showed up in 3 digests. Twice with ID 'M', once with 'Z'.  */
    tt_mem_op(rs->identity_digest,OP_EQ,
               "\x5\x5\x5\x5\x5\x5\x5\x5\x5\x5\x5\x5\x5\x5\x5\x5\x5\x5\x5\x5",
               DIGEST_LEN);
    tt_str_op(rs->nickname,OP_EQ, "router1");
    tt_mem_op(rs->descriptor_digest,OP_EQ, "MMMMMMMMMMMMMMMMMMMM", DIGEST_LEN);
    tt_int_op(rs->published_on,OP_EQ, now-1000);
    tt_int_op(rs->addr,OP_EQ, 0x99009901);
    tt_int_op(rs->or_port,OP_EQ, 443);
    tt_int_op(rs->dir_port,OP_EQ, 0);
    tor_addr_parse(&addr_ipv6, "[1:2:3::4]");
    tt_assert(tor_addr_eq(&rs->ipv6_addr, &addr_ipv6));
    tt_int_op(rs->ipv6_orport,OP_EQ, 4711);
    tt_assert(!rs->is_authority);
    tt_assert(rs->is_exit);
    tt_assert(rs->is_fast);
    tt_assert(rs->is_possible_guard);
    tt_assert(rs->is_stable);
    tt_assert(rs->is_flagged_running);
    tt_assert(rs->is_valid);
    tt_assert(rs->is_v2_dir);
    tt_assert(!rs->is_named);
    /* XXXX check version */
  } else {
    /* Weren't expecting this... */
    tt_abort();
  }

 done:
  return;
}

static void
test_dir_networkstatus_compute_bw_weights_v10(void *arg)
{
  (void) arg;
  smartlist_t *chunks = smartlist_new();
  int64_t G, M, E, D, T, weight_scale;
  int ret;
  weight_scale = 10000;

  /* no case. one or more of the values is 0 */
  G = M = E = D = 0;
  T = G + M + E + D;
  ret = networkstatus_compute_bw_weights_v10(chunks, G, M, E, D, T,
                                             weight_scale);
  tt_int_op(ret, OP_EQ, 0);
  tt_int_op(smartlist_len(chunks), OP_EQ, 0);

  /* case 1 */
  /* XXX dir-spec not followed? See #20272. If it isn't closed, then this is
   * testing current behavior, not spec. */
  G = E = 10;
  M = D = 1;
  T = G + M + E + D;
  ret = networkstatus_compute_bw_weights_v10(chunks, G, M, E, D, T,
                                             weight_scale);
  tt_int_op(ret, OP_EQ, 1);
  tt_int_op(smartlist_len(chunks), OP_EQ, 1);
  tt_str_op(smartlist_get(chunks, 0), OP_EQ, "bandwidth-weights Wbd=3333 "
    "Wbe=3000 Wbg=3000 Wbm=10000 Wdb=10000 Web=10000 Wed=3333 Wee=7000 "
    "Weg=3333 Wem=7000 Wgb=10000 Wgd=3333 Wgg=7000 Wgm=7000 Wmb=10000 "
    "Wmd=3333 Wme=3000 Wmg=3000 Wmm=10000\n");
  SMARTLIST_FOREACH(chunks, char *, cp, tor_free(cp));
  smartlist_clear(chunks);

  /* case 2a E scarce */
  M = 100;
  G = 20;
  E = D = 5;
  T = G + M + E + D;
  ret = networkstatus_compute_bw_weights_v10(chunks, G, M, E, D, T,
                                             weight_scale);
  tt_int_op(ret, OP_EQ, 1);
  tt_str_op(smartlist_get(chunks, 0), OP_EQ, "bandwidth-weights Wbd=0 Wbe=0 "
    "Wbg=0 Wbm=10000 Wdb=10000 Web=10000 Wed=10000 Wee=10000 Weg=10000 "
    "Wem=10000 Wgb=10000 Wgd=0 Wgg=10000 Wgm=10000 Wmb=10000 Wmd=0 Wme=0 "
    "Wmg=0 Wmm=10000\n");
  SMARTLIST_FOREACH(chunks, char *, cp, tor_free(cp));
  smartlist_clear(chunks);

  /* case 2a G scarce */
  M = 100;
  E = 20;
  G = D = 5;
  T = G + M + E + D;
  ret = networkstatus_compute_bw_weights_v10(chunks, G, M, E, D, T,
                                             weight_scale);
  tt_int_op(ret, OP_EQ, 1);
  tt_str_op(smartlist_get(chunks, 0), OP_EQ, "bandwidth-weights Wbd=0 Wbe=0 "
    "Wbg=0 Wbm=10000 Wdb=10000 Web=10000 Wed=0 Wee=10000 Weg=0 Wem=10000 "
    "Wgb=10000 Wgd=10000 Wgg=10000 Wgm=10000 Wmb=10000 Wmd=0 Wme=0 Wmg=0 "
    "Wmm=10000\n");
  SMARTLIST_FOREACH(chunks, char *, cp, tor_free(cp));
  smartlist_clear(chunks);

  /* case 2b1 (Wgg=1, Wmd=Wgd) */
  M = 10;
  E = 30;
  G = 10;
  D = 100;
  T = G + M + E + D;
  ret = networkstatus_compute_bw_weights_v10(chunks, G, M, E, D, T,
                                             weight_scale);
  tt_int_op(ret, OP_EQ, 1);
  tt_str_op(smartlist_get(chunks, 0), OP_EQ, "bandwidth-weights Wbd=4000 "
    "Wbe=0 Wbg=0 Wbm=10000 Wdb=10000 Web=10000 Wed=2000 Wee=10000 Weg=2000 "
    "Wem=10000 Wgb=10000 Wgd=4000 Wgg=10000 Wgm=10000 Wmb=10000 Wmd=4000 "
    "Wme=0 Wmg=0 Wmm=10000\n");
  SMARTLIST_FOREACH(chunks, char *, cp, tor_free(cp));
  smartlist_clear(chunks);

  /* case 2b2 */
  M = 60;
  E = 30;
  G = 10;
  D = 100;
  T = G + M + E + D;
  ret = networkstatus_compute_bw_weights_v10(chunks, G, M, E, D, T,
                                             weight_scale);
  tt_int_op(ret, OP_EQ, 1);
  tt_str_op(smartlist_get(chunks, 0), OP_EQ, "bandwidth-weights Wbd=666 Wbe=0 "
    "Wbg=0 Wbm=10000 Wdb=10000 Web=10000 Wed=3666 Wee=10000 Weg=3666 "
    "Wem=10000 Wgb=10000 Wgd=5668 Wgg=10000 Wgm=10000 Wmb=10000 Wmd=666 "
    "Wme=0 Wmg=0 Wmm=10000\n");
  SMARTLIST_FOREACH(chunks, char *, cp, tor_free(cp));
  smartlist_clear(chunks);

  /* case 2b3 */
  /* XXX I can't get a combination of values that hits this case without error,
   * so this just tests that it fails. See #20285. Also see #20284 as 2b3 does
   * not follow dir-spec. */
  /* (E < T/3 && G < T/3) && (E+D>=G || G+D>=E) && (M > T/3) */
  M = 80;
  E = 30;
  G = 30;
  D = 30;
  T = G + M + E + D;
  ret = networkstatus_compute_bw_weights_v10(chunks, G, M, E, D, T,
                                             weight_scale);
  tt_int_op(ret, OP_EQ, 0);
  SMARTLIST_FOREACH(chunks, char *, cp, tor_free(cp));
  smartlist_clear(chunks);

  /* case 3a G scarce */
  M = 10;
  E = 30;
  G = 10;
  D = 5;
  T = G + M + E + D;
  ret = networkstatus_compute_bw_weights_v10(chunks, G, M, E, D, T,
                                             weight_scale);
  tt_int_op(ret, OP_EQ, 1);
  tt_str_op(smartlist_get(chunks, 0), OP_EQ, "bandwidth-weights Wbd=0 "
    "Wbe=3333 Wbg=0 Wbm=10000 Wdb=10000 Web=10000 Wed=0 Wee=6667 Weg=0 "
    "Wem=6667 Wgb=10000 Wgd=10000 Wgg=10000 Wgm=10000 Wmb=10000 Wmd=0 "
    "Wme=3333 Wmg=0 Wmm=10000\n");
  SMARTLIST_FOREACH(chunks, char *, cp, tor_free(cp));
  smartlist_clear(chunks);

  /* case 3a E scarce */
  M = 10;
  E = 10;
  G = 30;
  D = 5;
  T = G + M + E + D;
  ret = networkstatus_compute_bw_weights_v10(chunks, G, M, E, D, T,
                                             weight_scale);
  tt_int_op(ret, OP_EQ, 1);
  tt_str_op(smartlist_get(chunks, 0), OP_EQ, "bandwidth-weights Wbd=0 Wbe=0 "
    "Wbg=3333 Wbm=10000 Wdb=10000 Web=10000 Wed=10000 Wee=10000 Weg=10000 "
    "Wem=10000 Wgb=10000 Wgd=0 Wgg=6667 Wgm=6667 Wmb=10000 Wmd=0 Wme=0 "
    "Wmg=3333 Wmm=10000\n");
  SMARTLIST_FOREACH(chunks, char *, cp, tor_free(cp));
  smartlist_clear(chunks);

  /* case 3bg */
  M = 10;
  E = 30;
  G = 10;
  D = 10;
  T = G + M + E + D;
  ret = networkstatus_compute_bw_weights_v10(chunks, G, M, E, D, T,
                                             weight_scale);
  tt_int_op(ret, OP_EQ, 1);
  tt_str_op(smartlist_get(chunks, 0), OP_EQ, "bandwidth-weights Wbd=0 "
    "Wbe=3334 Wbg=0 Wbm=10000 Wdb=10000 Web=10000 Wed=0 Wee=6666 Weg=0 "
    "Wem=6666 Wgb=10000 Wgd=10000 Wgg=10000 Wgm=10000 Wmb=10000 Wmd=0 "
    "Wme=3334 Wmg=0 Wmm=10000\n");
  SMARTLIST_FOREACH(chunks, char *, cp, tor_free(cp));
  smartlist_clear(chunks);

  /* case 3be */
  M = 10;
  E = 10;
  G = 30;
  D = 10;
  T = G + M + E + D;
  ret = networkstatus_compute_bw_weights_v10(chunks, G, M, E, D, T,
                                             weight_scale);
  tt_int_op(ret, OP_EQ, 1);
  tt_str_op(smartlist_get(chunks, 0), OP_EQ, "bandwidth-weights Wbd=0 Wbe=0 "
    "Wbg=3334 Wbm=10000 Wdb=10000 Web=10000 Wed=10000 Wee=10000 Weg=10000 "
    "Wem=10000 Wgb=10000 Wgd=0 Wgg=6666 Wgm=6666 Wmb=10000 Wmd=0 Wme=0 "
    "Wmg=3334 Wmm=10000\n");
  SMARTLIST_FOREACH(chunks, char *, cp, tor_free(cp));
  smartlist_clear(chunks);

  /* case from 21 Jul 2013 (3be) */
  G = 5483409;
  M = 1455379;
  E = 980834;
  D = 3385803;
  T = 11305425;
  tt_i64_op(G+M+E+D, OP_EQ, T);
  ret = networkstatus_compute_bw_weights_v10(chunks, G, M, E, D, T,
                                             weight_scale);
  tt_assert(ret);
  tt_str_op(smartlist_get(chunks, 0), OP_EQ, "bandwidth-weights Wbd=883 Wbe=0 "
    "Wbg=3673 Wbm=10000 Wdb=10000 Web=10000 Wed=8233 Wee=10000 Weg=8233 "
    "Wem=10000 Wgb=10000 Wgd=883 Wgg=6327 Wgm=6327 Wmb=10000 Wmd=883 Wme=0 "
    "Wmg=3673 Wmm=10000\n");
  SMARTLIST_FOREACH(chunks, char *, cp, tor_free(cp));
  smartlist_clear(chunks);

  /* case from 04 Oct 2016 (3a E scarce) */
  G=29322240;
  M=4721546;
  E=1522058;
  D=9273571;
  T=44839415;
  tt_i64_op(G+M+E+D, OP_EQ, T);
  ret = networkstatus_compute_bw_weights_v10(chunks, G, M, E, D, T,
                                             weight_scale);
  tt_assert(ret);
  tt_str_op(smartlist_get(chunks, 0), OP_EQ, "bandwidth-weights Wbd=0 Wbe=0 "
    "Wbg=4194 Wbm=10000 Wdb=10000 Web=10000 Wed=10000 Wee=10000 Weg=10000 "
    "Wem=10000 Wgb=10000 Wgd=0 Wgg=5806 Wgm=5806 Wmb=10000 Wmd=0 Wme=0 "
    "Wmg=4194 Wmm=10000\n");
  SMARTLIST_FOREACH(chunks, char *, cp, tor_free(cp));
  smartlist_clear(chunks);

  /* case from 04 Sep 2013 (2b1) */
  G=3091352;
  M=1838837;
  E=2109300;
  D=2469369;
  T=9508858;
  tt_i64_op(G+M+E+D, OP_EQ, T);
  ret = networkstatus_compute_bw_weights_v10(chunks, G, M, E, D, T,
                                             weight_scale);
  tt_assert(ret);
  tt_str_op(smartlist_get(chunks, 0), OP_EQ, "bandwidth-weights Wbd=317 "
    "Wbe=5938 Wbg=0 Wbm=10000 Wdb=10000 Web=10000 Wed=9366 Wee=4061 "
    "Weg=9366 Wem=4061 Wgb=10000 Wgd=317 Wgg=10000 Wgm=10000 Wmb=10000 "
    "Wmd=317 Wme=5938 Wmg=0 Wmm=10000\n");
  SMARTLIST_FOREACH(chunks, char *, cp, tor_free(cp));
  smartlist_clear(chunks);

  /* explicitly test initializing weights to 1*/
  G=1;
  M=1;
  E=1;
  D=1;
  T=4;
  tt_i64_op(G+M+E+D, OP_EQ, T);
  ret = networkstatus_compute_bw_weights_v10(chunks, G, M, E, D, T,
                                             weight_scale);
  tt_str_op(smartlist_get(chunks, 0), OP_EQ, "bandwidth-weights Wbd=3333 "
    "Wbe=0 Wbg=0 Wbm=10000 Wdb=10000 Web=10000 Wed=3333 Wee=10000 Weg=3333 "
    "Wem=10000 Wgb=10000 Wgd=3333 Wgg=10000 Wgm=10000 Wmb=10000 Wmd=3333 "
    "Wme=0 Wmg=0 Wmm=10000\n");
  tt_assert(ret);

 done:
  SMARTLIST_FOREACH(chunks, char *, cp, tor_free(cp));
  smartlist_free(chunks);
}

static authority_cert_t *mock_cert;

static authority_cert_t *
get_my_v3_authority_cert_m(void)
{
  tor_assert(mock_cert);
  return mock_cert;
}

/** Run a unit tests for generating and parsing networkstatuses, with
 * the supply test fns. */
static void
test_a_networkstatus(
    vote_routerstatus_t * (*vrs_gen)(int idx, time_t now),
    int (*vote_tweaks)(networkstatus_t *v, int voter, time_t now),
    void (*vrs_test)(vote_routerstatus_t *vrs, int voter, time_t now),
    void (*consensus_test)(networkstatus_t *con, time_t now),
    void (*rs_test)(routerstatus_t *rs, time_t now))
{
  authority_cert_t *cert1=NULL, *cert2=NULL, *cert3=NULL;
  crypto_pk_t *sign_skey_1=NULL, *sign_skey_2=NULL, *sign_skey_3=NULL;
  crypto_pk_t *sign_skey_leg1=NULL;
  /*
   * Sum the non-zero returns from vote_tweaks() we've seen; if vote_tweaks()
   * returns non-zero, it changed net_params and we should skip the tests for
   * that later as they will fail.
   */
  int params_tweaked = 0;

  time_t now = time(NULL);
  networkstatus_voter_info_t *voter;
  document_signature_t *sig;
  networkstatus_t *vote=NULL, *v1=NULL, *v2=NULL, *v3=NULL, *con=NULL,
    *con_md=NULL;
  vote_routerstatus_t *vrs;
  routerstatus_t *rs;
  int idx, n_rs, n_vrs;
  char *consensus_text=NULL, *cp=NULL;
  smartlist_t *votes = smartlist_new();

  /* For generating the two other consensuses. */
  char *detached_text1=NULL, *detached_text2=NULL;
  char *consensus_text2=NULL, *consensus_text3=NULL;
  char *consensus_text_md2=NULL, *consensus_text_md3=NULL;
  char *consensus_text_md=NULL;
  networkstatus_t *con2=NULL, *con_md2=NULL, *con3=NULL, *con_md3=NULL;
  ns_detached_signatures_t *dsig1=NULL, *dsig2=NULL;

  tt_assert(vrs_gen);
  tt_assert(rs_test);
  tt_assert(vrs_test);

  MOCK(get_my_v3_authority_cert, get_my_v3_authority_cert_m);

  /* Parse certificates and keys. */
  cert1 = mock_cert = authority_cert_parse_from_string(AUTHORITY_CERT_1, NULL);
  tt_assert(cert1);
  cert2 = authority_cert_parse_from_string(AUTHORITY_CERT_2, NULL);
  tt_assert(cert2);
  cert3 = authority_cert_parse_from_string(AUTHORITY_CERT_3, NULL);
  tt_assert(cert3);
  sign_skey_1 = crypto_pk_new();
  sign_skey_2 = crypto_pk_new();
  sign_skey_3 = crypto_pk_new();
  sign_skey_leg1 = pk_generate(4);
  dirvote_recalculate_timing(get_options(), now);
  sr_state_init(0, 0);

  tt_assert(!crypto_pk_read_private_key_from_string(sign_skey_1,
                                                   AUTHORITY_SIGNKEY_1, -1));
  tt_assert(!crypto_pk_read_private_key_from_string(sign_skey_2,
                                                   AUTHORITY_SIGNKEY_2, -1));
  tt_assert(!crypto_pk_read_private_key_from_string(sign_skey_3,
                                                   AUTHORITY_SIGNKEY_3, -1));

  tt_assert(!crypto_pk_cmp_keys(sign_skey_1, cert1->signing_key));
  tt_assert(!crypto_pk_cmp_keys(sign_skey_2, cert2->signing_key));

  tt_assert(!dir_common_construct_vote_1(&vote, cert1, sign_skey_1, vrs_gen,
                                         &v1, &n_vrs, now, 1));
  tt_assert(v1);

  /* Make sure the parsed thing was right. */
  tt_int_op(v1->type,OP_EQ, NS_TYPE_VOTE);
  tt_int_op(v1->published,OP_EQ, vote->published);
  tt_int_op(v1->valid_after,OP_EQ, vote->valid_after);
  tt_int_op(v1->fresh_until,OP_EQ, vote->fresh_until);
  tt_int_op(v1->valid_until,OP_EQ, vote->valid_until);
  tt_int_op(v1->vote_seconds,OP_EQ, vote->vote_seconds);
  tt_int_op(v1->dist_seconds,OP_EQ, vote->dist_seconds);
  tt_str_op(v1->client_versions,OP_EQ, vote->client_versions);
  tt_str_op(v1->server_versions,OP_EQ, vote->server_versions);
  tt_assert(v1->voters && smartlist_len(v1->voters));
  voter = smartlist_get(v1->voters, 0);
  tt_str_op(voter->nickname,OP_EQ, "Voter1");
  tt_str_op(voter->address,OP_EQ, "1.2.3.4");
  tt_int_op(voter->addr,OP_EQ, 0x01020304);
  tt_int_op(voter->dir_port,OP_EQ, 80);
  tt_int_op(voter->or_port,OP_EQ, 9000);
  tt_str_op(voter->contact,OP_EQ, "voter@example.com");
  tt_assert(v1->cert);
  tt_assert(!crypto_pk_cmp_keys(sign_skey_1, v1->cert->signing_key));
  cp = smartlist_join_strings(v1->known_flags, ":", 0, NULL);
  tt_str_op(cp,OP_EQ, "Authority:Exit:Fast:Guard:Running:Stable:V2Dir:Valid");
  tor_free(cp);
  tt_int_op(smartlist_len(v1->routerstatus_list),OP_EQ, n_vrs);
  networkstatus_vote_free(vote);
  vote = NULL;

  if (vote_tweaks) params_tweaked += vote_tweaks(v1, 1, now);

  /* Check the routerstatuses. */
  for (idx = 0; idx < n_vrs; ++idx) {
    vrs = smartlist_get(v1->routerstatus_list, idx);
    tt_assert(vrs);
    vrs_test(vrs, 1, now);
  }

  /* Generate second vote. It disagrees on some of the times,
   * and doesn't list versions, and knows some crazy flags.
   * Generate and parse v2. */
  tt_assert(!dir_common_construct_vote_2(&vote, cert2, sign_skey_2, vrs_gen,
                                         &v2, &n_vrs, now, 1));
  tt_assert(v2);

  if (vote_tweaks) params_tweaked += vote_tweaks(v2, 2, now);

  /* Check that flags come out right.*/
  cp = smartlist_join_strings(v2->known_flags, ":", 0, NULL);
  tt_str_op(cp,OP_EQ, "Authority:Exit:Fast:Guard:MadeOfCheese:MadeOfTin:"
             "Running:Stable:V2Dir:Valid");
  tor_free(cp);

  /* Check the routerstatuses. */
  n_vrs = smartlist_len(v2->routerstatus_list);
  for (idx = 0; idx < n_vrs; ++idx) {
    vrs = smartlist_get(v2->routerstatus_list, idx);
    tt_assert(vrs);
    vrs_test(vrs, 2, now);
  }
  networkstatus_vote_free(vote);
  vote = NULL;

  /* Generate the third vote with a legacy id. */
  tt_assert(!dir_common_construct_vote_3(&vote, cert3, sign_skey_3, vrs_gen,
                                         &v3, &n_vrs, now, 1));
  tt_assert(v3);

  if (vote_tweaks) params_tweaked += vote_tweaks(v3, 3, now);

  /* Compute a consensus as voter 3. */
  smartlist_add(votes, v3);
  smartlist_add(votes, v1);
  smartlist_add(votes, v2);
  consensus_text = networkstatus_compute_consensus(votes, 3,
                                                   cert3->identity_key,
                                                   sign_skey_3,
                                                   "AAAAAAAAAAAAAAAAAAAA",
                                                   sign_skey_leg1,
                                                   FLAV_NS);
  tt_assert(consensus_text);
  con = networkstatus_parse_vote_from_string(consensus_text, NULL,
                                             NS_TYPE_CONSENSUS);
  tt_assert(con);
  //log_notice(LD_GENERAL, "<<%s>>\n<<%s>>\n<<%s>>\n",
  //           v1_text, v2_text, v3_text);
  consensus_text_md = networkstatus_compute_consensus(votes, 3,
                                                   cert3->identity_key,
                                                   sign_skey_3,
                                                   "AAAAAAAAAAAAAAAAAAAA",
                                                   sign_skey_leg1,
                                                   FLAV_MICRODESC);
  tt_assert(consensus_text_md);
  con_md = networkstatus_parse_vote_from_string(consensus_text_md, NULL,
                                                NS_TYPE_CONSENSUS);
  tt_assert(con_md);
  tt_int_op(con_md->flavor,OP_EQ, FLAV_MICRODESC);

  /* Check consensus contents. */
  tt_assert(con->type == NS_TYPE_CONSENSUS);
  tt_int_op(con->published,OP_EQ, 0); /* this field only appears in votes. */
  tt_int_op(con->valid_after,OP_EQ, now+1000);
  tt_int_op(con->fresh_until,OP_EQ, now+2003); /* median */
  tt_int_op(con->valid_until,OP_EQ, now+3000);
  tt_int_op(con->vote_seconds,OP_EQ, 100);
  tt_int_op(con->dist_seconds,OP_EQ, 250); /* median */
  tt_str_op(con->client_versions,OP_EQ, "0.1.2.14");
  tt_str_op(con->server_versions,OP_EQ, "0.1.2.15,0.1.2.16");
  cp = smartlist_join_strings(v2->known_flags, ":", 0, NULL);
  tt_str_op(cp,OP_EQ, "Authority:Exit:Fast:Guard:MadeOfCheese:MadeOfTin:"
             "Running:Stable:V2Dir:Valid");
  tor_free(cp);
  if (!params_tweaked) {
    /* Skip this one if vote_tweaks() messed with the param lists */
    cp = smartlist_join_strings(con->net_params, ":", 0, NULL);
    tt_str_op(cp,OP_EQ, "circuitwindow=80:foo=660");
    tor_free(cp);
  }

  tt_int_op(4,OP_EQ, smartlist_len(con->voters)); /*3 voters, 1 legacy key.*/
  /* The voter id digests should be in this order. */
  tt_assert(fast_memcmp(cert2->cache_info.identity_digest,
                     cert1->cache_info.identity_digest,DIGEST_LEN)<0);
  tt_assert(fast_memcmp(cert1->cache_info.identity_digest,
                     cert3->cache_info.identity_digest,DIGEST_LEN)<0);
  test_same_voter(smartlist_get(con->voters, 1),
                  smartlist_get(v2->voters, 0));
  test_same_voter(smartlist_get(con->voters, 2),
                  smartlist_get(v1->voters, 0));
  test_same_voter(smartlist_get(con->voters, 3),
                  smartlist_get(v3->voters, 0));

  consensus_test(con, now);

  /* Check the routerstatuses. */
  n_rs = smartlist_len(con->routerstatus_list);
  tt_assert(n_rs);
  for (idx = 0; idx < n_rs; ++idx) {
    rs = smartlist_get(con->routerstatus_list, idx);
    tt_assert(rs);
    rs_test(rs, now);
  }

  n_rs = smartlist_len(con_md->routerstatus_list);
  tt_assert(n_rs);
  for (idx = 0; idx < n_rs; ++idx) {
    rs = smartlist_get(con_md->routerstatus_list, idx);
    tt_assert(rs);
  }

  /* Check signatures.  the first voter is a pseudo-entry with a legacy key.
   * The second one hasn't signed.  The fourth one has signed: validate it. */
  voter = smartlist_get(con->voters, 1);
  tt_int_op(smartlist_len(voter->sigs),OP_EQ, 0);

  voter = smartlist_get(con->voters, 3);
  tt_int_op(smartlist_len(voter->sigs),OP_EQ, 1);
  sig = smartlist_get(voter->sigs, 0);
  tt_assert(sig->signature);
  tt_assert(!sig->good_signature);
  tt_assert(!sig->bad_signature);

  tt_assert(!networkstatus_check_document_signature(con, sig, cert3));
  tt_assert(sig->signature);
  tt_assert(sig->good_signature);
  tt_assert(!sig->bad_signature);

  {
    const char *msg=NULL;
    /* Compute the other two signed consensuses. */
    smartlist_shuffle(votes);
    consensus_text2 = networkstatus_compute_consensus(votes, 3,
                                                      cert2->identity_key,
                                                      sign_skey_2, NULL,NULL,
                                                      FLAV_NS);
    consensus_text_md2 = networkstatus_compute_consensus(votes, 3,
                                                      cert2->identity_key,
                                                      sign_skey_2, NULL,NULL,
                                                      FLAV_MICRODESC);
    smartlist_shuffle(votes);
    consensus_text3 = networkstatus_compute_consensus(votes, 3,
                                                      cert1->identity_key,
                                                      sign_skey_1, NULL,NULL,
                                                      FLAV_NS);
    consensus_text_md3 = networkstatus_compute_consensus(votes, 3,
                                                      cert1->identity_key,
                                                      sign_skey_1, NULL,NULL,
                                                      FLAV_MICRODESC);
    tt_assert(consensus_text2);
    tt_assert(consensus_text3);
    tt_assert(consensus_text_md2);
    tt_assert(consensus_text_md3);
    con2 = networkstatus_parse_vote_from_string(consensus_text2, NULL,
                                                NS_TYPE_CONSENSUS);
    con3 = networkstatus_parse_vote_from_string(consensus_text3, NULL,
                                                NS_TYPE_CONSENSUS);
    con_md2 = networkstatus_parse_vote_from_string(consensus_text_md2, NULL,
                                                NS_TYPE_CONSENSUS);
    con_md3 = networkstatus_parse_vote_from_string(consensus_text_md3, NULL,
                                                NS_TYPE_CONSENSUS);
    tt_assert(con2);
    tt_assert(con3);
    tt_assert(con_md2);
    tt_assert(con_md3);

    /* All three should have the same digest. */
    tt_mem_op(&con->digests,OP_EQ, &con2->digests, sizeof(common_digests_t));
    tt_mem_op(&con->digests,OP_EQ, &con3->digests, sizeof(common_digests_t));

    tt_mem_op(&con_md->digests,OP_EQ, &con_md2->digests,
              sizeof(common_digests_t));
    tt_mem_op(&con_md->digests,OP_EQ, &con_md3->digests,
              sizeof(common_digests_t));

    /* Extract a detached signature from con3. */
    detached_text1 = get_detached_sigs(con3, con_md3);
    tt_assert(detached_text1);
    /* Try to parse it. */
    dsig1 = networkstatus_parse_detached_signatures(detached_text1, NULL);
    tt_assert(dsig1);

    /* Are parsed values as expected? */
    tt_int_op(dsig1->valid_after,OP_EQ, con3->valid_after);
    tt_int_op(dsig1->fresh_until,OP_EQ, con3->fresh_until);
    tt_int_op(dsig1->valid_until,OP_EQ, con3->valid_until);
    {
      common_digests_t *dsig_digests = strmap_get(dsig1->digests, "ns");
      tt_assert(dsig_digests);
      tt_mem_op(dsig_digests->d[DIGEST_SHA1], OP_EQ,
                con3->digests.d[DIGEST_SHA1], DIGEST_LEN);
      dsig_digests = strmap_get(dsig1->digests, "microdesc");
      tt_assert(dsig_digests);
      tt_mem_op(dsig_digests->d[DIGEST_SHA256],OP_EQ,
                 con_md3->digests.d[DIGEST_SHA256],
                 DIGEST256_LEN);
    }
    {
      smartlist_t *dsig_signatures = strmap_get(dsig1->signatures, "ns");
      tt_assert(dsig_signatures);
      tt_int_op(1,OP_EQ, smartlist_len(dsig_signatures));
      sig = smartlist_get(dsig_signatures, 0);
      tt_mem_op(sig->identity_digest,OP_EQ, cert1->cache_info.identity_digest,
                 DIGEST_LEN);
      tt_int_op(sig->alg,OP_EQ, DIGEST_SHA1);

      dsig_signatures = strmap_get(dsig1->signatures, "microdesc");
      tt_assert(dsig_signatures);
      tt_int_op(1,OP_EQ, smartlist_len(dsig_signatures));
      sig = smartlist_get(dsig_signatures, 0);
      tt_mem_op(sig->identity_digest,OP_EQ, cert1->cache_info.identity_digest,
                 DIGEST_LEN);
      tt_int_op(sig->alg,OP_EQ, DIGEST_SHA256);
    }

    /* Try adding it to con2. */
    detached_text2 = get_detached_sigs(con2,con_md2);
    tt_int_op(1,OP_EQ, networkstatus_add_detached_signatures(con2, dsig1,
                                                   "test", LOG_INFO, &msg));
    tor_free(detached_text2);
    tt_int_op(1,OP_EQ,
              networkstatus_add_detached_signatures(con_md2, dsig1, "test",
                                                     LOG_INFO, &msg));
    tor_free(detached_text2);
    detached_text2 = get_detached_sigs(con2,con_md2);
    //printf("\n<%s>\n", detached_text2);
    dsig2 = networkstatus_parse_detached_signatures(detached_text2, NULL);
    tt_assert(dsig2);
    /*
    printf("\n");
    SMARTLIST_FOREACH(dsig2->signatures, networkstatus_voter_info_t *, vi, {
        char hd[64];
        base16_encode(hd, sizeof(hd), vi->identity_digest, DIGEST_LEN);
        printf("%s\n", hd);
      });
    */
    tt_int_op(2,OP_EQ,
            smartlist_len((smartlist_t*)strmap_get(dsig2->signatures, "ns")));
    tt_int_op(2,OP_EQ,
            smartlist_len((smartlist_t*)strmap_get(dsig2->signatures,
                                                   "microdesc")));

    /* Try adding to con2 twice; verify that nothing changes. */
    tt_int_op(0,OP_EQ, networkstatus_add_detached_signatures(con2, dsig1,
                                               "test", LOG_INFO, &msg));

    /* Add to con. */
    tt_int_op(2,OP_EQ, networkstatus_add_detached_signatures(con, dsig2,
                                               "test", LOG_INFO, &msg));
    /* Check signatures */
    voter = smartlist_get(con->voters, 1);
    sig = smartlist_get(voter->sigs, 0);
    tt_assert(sig);
    tt_assert(!networkstatus_check_document_signature(con, sig, cert2));
    voter = smartlist_get(con->voters, 2);
    sig = smartlist_get(voter->sigs, 0);
    tt_assert(sig);
    tt_assert(!networkstatus_check_document_signature(con, sig, cert1));
  }

 done:
  tor_free(cp);
  smartlist_free(votes);
  tor_free(consensus_text);
  tor_free(consensus_text_md);

  networkstatus_vote_free(vote);
  networkstatus_vote_free(v1);
  networkstatus_vote_free(v2);
  networkstatus_vote_free(v3);
  networkstatus_vote_free(con);
  networkstatus_vote_free(con_md);
  crypto_pk_free(sign_skey_1);
  crypto_pk_free(sign_skey_2);
  crypto_pk_free(sign_skey_3);
  crypto_pk_free(sign_skey_leg1);
  authority_cert_free(cert1);
  authority_cert_free(cert2);
  authority_cert_free(cert3);

  tor_free(consensus_text2);
  tor_free(consensus_text3);
  tor_free(consensus_text_md2);
  tor_free(consensus_text_md3);
  tor_free(detached_text1);
  tor_free(detached_text2);

  networkstatus_vote_free(con2);
  networkstatus_vote_free(con3);
  networkstatus_vote_free(con_md2);
  networkstatus_vote_free(con_md3);
  ns_detached_signatures_free(dsig1);
  ns_detached_signatures_free(dsig2);
}

/** Run unit tests for generating and parsing V3 consensus networkstatus
 * documents. */
static void
test_dir_v3_networkstatus(void *arg)
{
  (void)arg;
  test_a_networkstatus(dir_common_gen_routerstatus_for_v3ns,
                       vote_tweaks_for_v3ns,
                       test_vrs_for_v3ns,
                       test_consensus_for_v3ns,
                       test_routerstatus_for_v3ns);
}

static void
test_dir_scale_bw(void *testdata)
{
  double v[8] = { 2.0/3,
                  7.0,
                  1.0,
                  3.0,
                  1.0/5,
                  1.0/7,
                  12.0,
                  24.0 };
  double vals_dbl[8];
  uint64_t vals_u64[8];
  uint64_t total;
  int i;

  (void) testdata;

  for (i=0; i<8; ++i)
    vals_dbl[i] = v[i];

  scale_array_elements_to_u64(vals_u64, vals_dbl, 8, &total);

  tt_int_op((int)total, OP_EQ, 48);
  total = 0;
  for (i=0; i<8; ++i) {
    total += vals_u64[i];
  }
  tt_assert(total >= (U64_LITERAL(1)<<60));
  tt_assert(total <= (U64_LITERAL(1)<<62));

  for (i=0; i<8; ++i) {
    /* vals[2].u64 is the scaled value of 1.0 */
    double ratio = ((double)vals_u64[i]) / vals_u64[2];
    tt_double_op(fabs(ratio - v[i]), OP_LT, .00001);
  }

  /* test handling of no entries */
  total = 1;
  scale_array_elements_to_u64(vals_u64, vals_dbl, 0, &total);
  tt_assert(total == 0);

  /* make sure we don't read the array when we have no entries
   * may require compiler flags to catch NULL dereferences */
  total = 1;
  scale_array_elements_to_u64(NULL, NULL, 0, &total);
  tt_assert(total == 0);

  scale_array_elements_to_u64(NULL, NULL, 0, NULL);

  /* test handling of zero totals */
  total = 1;
  vals_dbl[0] = 0.0;
  scale_array_elements_to_u64(vals_u64, vals_dbl, 1, &total);
  tt_assert(total == 0);
  tt_assert(vals_u64[0] == 0);

  vals_dbl[0] = 0.0;
  vals_dbl[1] = 0.0;
  scale_array_elements_to_u64(vals_u64, vals_dbl, 2, NULL);
  tt_assert(vals_u64[0] == 0);
  tt_assert(vals_u64[1] == 0);

 done:
  ;
}

static void
test_dir_random_weighted(void *testdata)
{
  int histogram[10];
  uint64_t vals[10] = {3,1,2,4,6,0,7,5,8,9}, total=0;
  uint64_t inp_u64[10];
  int i, choice;
  const int n = 50000;
  double max_sq_error;
  (void) testdata;

  /* Try a ten-element array with values from 0 through 10. The values are
   * in a scrambled order to make sure we don't depend on order. */
  memset(histogram,0,sizeof(histogram));
  for (i=0; i<10; ++i) {
    inp_u64[i] = vals[i];
    total += vals[i];
  }
  tt_u64_op(total, OP_EQ, 45);
  for (i=0; i<n; ++i) {
    choice = choose_array_element_by_weight(inp_u64, 10);
    tt_int_op(choice, OP_GE, 0);
    tt_int_op(choice, OP_LT, 10);
    histogram[choice]++;
  }

  /* Now see if we chose things about frequently enough. */
  max_sq_error = 0;
  for (i=0; i<10; ++i) {
    int expected = (int)(n*vals[i]/total);
    double frac_diff = 0, sq;
    TT_BLATHER(("  %d : %5d vs %5d\n", (int)vals[i], histogram[i], expected));
    if (expected)
      frac_diff = (histogram[i] - expected) / ((double)expected);
    else
      tt_int_op(histogram[i], OP_EQ, 0);

    sq = frac_diff * frac_diff;
    if (sq > max_sq_error)
      max_sq_error = sq;
  }
  /* It should almost always be much much less than this.  If you want to
   * figure out the odds, please feel free. */
  tt_double_op(max_sq_error, OP_LT, .05);

  /* Now try a singleton; do we choose it? */
  for (i = 0; i < 100; ++i) {
    choice = choose_array_element_by_weight(inp_u64, 1);
    tt_int_op(choice, OP_EQ, 0);
  }

  /* Now try an array of zeros.  We should choose randomly. */
  memset(histogram,0,sizeof(histogram));
  for (i = 0; i < 5; ++i)
    inp_u64[i] = 0;
  for (i = 0; i < n; ++i) {
    choice = choose_array_element_by_weight(inp_u64, 5);
    tt_int_op(choice, OP_GE, 0);
    tt_int_op(choice, OP_LT, 5);
    histogram[choice]++;
  }
  /* Now see if we chose things about frequently enough. */
  max_sq_error = 0;
  for (i=0; i<5; ++i) {
    int expected = n/5;
    double frac_diff = 0, sq;
    TT_BLATHER(("  %d : %5d vs %5d\n", (int)vals[i], histogram[i], expected));
    frac_diff = (histogram[i] - expected) / ((double)expected);
    sq = frac_diff * frac_diff;
    if (sq > max_sq_error)
      max_sq_error = sq;
  }
  /* It should almost always be much much less than this.  If you want to
   * figure out the odds, please feel free. */
  tt_double_op(max_sq_error, OP_LT, .05);
 done:
  ;
}

/* Function pointers for test_dir_clip_unmeasured_bw_kb() */

static uint32_t alternate_clip_bw = 0;

/**
 * Generate a routerstatus for clip_unmeasured_bw_kb test; based on the
 * v3_networkstatus ones.
 */
static vote_routerstatus_t *
gen_routerstatus_for_umbw(int idx, time_t now)
{
  vote_routerstatus_t *vrs = NULL;
  routerstatus_t *rs;
  tor_addr_t addr_ipv6;
  uint32_t max_unmeasured_bw_kb = (alternate_clip_bw > 0) ?
    alternate_clip_bw : DEFAULT_MAX_UNMEASURED_BW_KB;

  switch (idx) {
    case 0:
      /* Generate the first routerstatus. */
      vrs = tor_malloc_zero(sizeof(vote_routerstatus_t));
      rs = &vrs->status;
      vrs->version = tor_strdup("0.1.2.14");
      rs->published_on = now-1500;
      strlcpy(rs->nickname, "router2", sizeof(rs->nickname));
      memset(rs->identity_digest, 3, DIGEST_LEN);
      memset(rs->descriptor_digest, 78, DIGEST_LEN);
      rs->addr = 0x99008801;
      rs->or_port = 443;
      rs->dir_port = 8000;
      /* all flags but running cleared */
      rs->is_flagged_running = 1;
      /*
       * This one has measured bandwidth below the clip cutoff, and
       * so shouldn't be clipped; we'll have to test that it isn't
       * later.
       */
      vrs->has_measured_bw = 1;
      rs->has_bandwidth = 1;
      vrs->measured_bw_kb = rs->bandwidth_kb = max_unmeasured_bw_kb / 2;
      break;
    case 1:
      /* Generate the second routerstatus. */
      vrs = tor_malloc_zero(sizeof(vote_routerstatus_t));
      rs = &vrs->status;
      vrs->version = tor_strdup("0.2.0.5");
      rs->published_on = now-1000;
      strlcpy(rs->nickname, "router1", sizeof(rs->nickname));
      memset(rs->identity_digest, 5, DIGEST_LEN);
      memset(rs->descriptor_digest, 77, DIGEST_LEN);
      rs->addr = 0x99009901;
      rs->or_port = 443;
      rs->dir_port = 0;
      tor_addr_parse(&addr_ipv6, "[1:2:3::4]");
      tor_addr_copy(&rs->ipv6_addr, &addr_ipv6);
      rs->ipv6_orport = 4711;
      rs->is_exit = rs->is_stable = rs->is_fast = rs->is_flagged_running =
        rs->is_valid = rs->is_possible_guard = 1;
      /*
       * This one has measured bandwidth above the clip cutoff, and
       * so shouldn't be clipped; we'll have to test that it isn't
       * later.
       */
      vrs->has_measured_bw = 1;
      rs->has_bandwidth = 1;
      vrs->measured_bw_kb = rs->bandwidth_kb = 2 * max_unmeasured_bw_kb;
      break;
    case 2:
      /* Generate the third routerstatus. */
      vrs = tor_malloc_zero(sizeof(vote_routerstatus_t));
      rs = &vrs->status;
      vrs->version = tor_strdup("0.1.0.3");
      rs->published_on = now-1000;
      strlcpy(rs->nickname, "router3", sizeof(rs->nickname));
      memset(rs->identity_digest, 0x33, DIGEST_LEN);
      memset(rs->descriptor_digest, 79, DIGEST_LEN);
      rs->addr = 0xAA009901;
      rs->or_port = 400;
      rs->dir_port = 9999;
      rs->is_authority = rs->is_exit = rs->is_stable = rs->is_fast =
        rs->is_flagged_running = rs->is_valid =
        rs->is_possible_guard = 1;
      /*
       * This one has unmeasured bandwidth above the clip cutoff, and
       * so should be clipped; we'll have to test that it isn't
       * later.
       */
      vrs->has_measured_bw = 0;
      rs->has_bandwidth = 1;
      vrs->measured_bw_kb = 0;
      rs->bandwidth_kb = 2 * max_unmeasured_bw_kb;
      break;
    case 3:
      /* Generate a fourth routerstatus that is not running. */
      vrs = tor_malloc_zero(sizeof(vote_routerstatus_t));
      rs = &vrs->status;
      vrs->version = tor_strdup("0.1.6.3");
      rs->published_on = now-1000;
      strlcpy(rs->nickname, "router4", sizeof(rs->nickname));
      memset(rs->identity_digest, 0x34, DIGEST_LEN);
      memset(rs->descriptor_digest, 47, DIGEST_LEN);
      rs->addr = 0xC0000203;
      rs->or_port = 500;
      rs->dir_port = 1999;
      /* all flags but running cleared */
      rs->is_flagged_running = 1;
      /*
       * This one has unmeasured bandwidth below the clip cutoff, and
       * so shouldn't be clipped; we'll have to test that it isn't
       * later.
       */
      vrs->has_measured_bw = 0;
      rs->has_bandwidth = 1;
      vrs->measured_bw_kb = 0;
      rs->bandwidth_kb = max_unmeasured_bw_kb / 2;
      break;
    case 4:
      /* No more for this test; return NULL */
      vrs = NULL;
      break;
    default:
      /* Shouldn't happen */
      tt_abort();
  }
  if (vrs) {
    vrs->microdesc = tor_malloc_zero(sizeof(vote_microdesc_hash_t));
    tor_asprintf(&vrs->microdesc->microdesc_hash_line,
                 "m 9,10,11,12,13,14,15,16,17 "
                 "sha256=xyzajkldsdsajdadlsdjaslsdksdjlsdjsdaskdaaa%d\n",
                 idx);
  }

 done:
  return vrs;
}

/** Apply tweaks to the vote list for each voter; for the umbw test this is
 * just adding the right consensus methods to let clipping happen */
static int
vote_tweaks_for_umbw(networkstatus_t *v, int voter, time_t now)
{
  char *maxbw_param = NULL;
  int rv = 0;

  tt_assert(v);
  (void)voter;
  (void)now;

  tt_assert(v->supported_methods);
  SMARTLIST_FOREACH(v->supported_methods, char *, c, tor_free(c));
  smartlist_clear(v->supported_methods);
  /* Method 17 is MIN_METHOD_TO_CLIP_UNMEASURED_BW_KB */
  smartlist_split_string(v->supported_methods,
                         "1 2 3 4 5 6 7 8 9 10 11 12 13 14 15 16 17",
                         NULL, 0, -1);
  /* If we're using a non-default clip bandwidth, add it to net_params */
  if (alternate_clip_bw > 0) {
    tor_asprintf(&maxbw_param, "maxunmeasuredbw=%u", alternate_clip_bw);
    tt_assert(maxbw_param);
    if (maxbw_param) {
      smartlist_add(v->net_params, maxbw_param);
      rv = 1;
    }
  }

 done:
  return rv;
}

/**
 * Test a parsed vote_routerstatus_t for umbw test.
 */
static void
test_vrs_for_umbw(vote_routerstatus_t *vrs, int voter, time_t now)
{
  routerstatus_t *rs;
  tor_addr_t addr_ipv6;
  uint32_t max_unmeasured_bw_kb = (alternate_clip_bw > 0) ?
    alternate_clip_bw : DEFAULT_MAX_UNMEASURED_BW_KB;

  (void)voter;
  tt_assert(vrs);
  rs = &(vrs->status);
  tt_assert(rs);

  /* Split out by digests to test */
  if (tor_memeq(rs->identity_digest,
                "\x3\x3\x3\x3\x3\x3\x3\x3\x3\x3"
                "\x3\x3\x3\x3\x3\x3\x3\x3\x3\x3",
                DIGEST_LEN)) {
    /*
     * Check the first routerstatus - measured bandwidth below the clip
     * cutoff.
     */
    tt_str_op(vrs->version,OP_EQ, "0.1.2.14");
    tt_int_op(rs->published_on,OP_EQ, now-1500);
    tt_str_op(rs->nickname,OP_EQ, "router2");
    tt_mem_op(rs->identity_digest,OP_EQ,
               "\x3\x3\x3\x3\x3\x3\x3\x3\x3\x3"
               "\x3\x3\x3\x3\x3\x3\x3\x3\x3\x3",
               DIGEST_LEN);
    tt_mem_op(rs->descriptor_digest,OP_EQ, "NNNNNNNNNNNNNNNNNNNN", DIGEST_LEN);
    tt_int_op(rs->addr,OP_EQ, 0x99008801);
    tt_int_op(rs->or_port,OP_EQ, 443);
    tt_int_op(rs->dir_port,OP_EQ, 8000);
    tt_assert(rs->has_bandwidth);
    tt_assert(vrs->has_measured_bw);
    tt_int_op(rs->bandwidth_kb,OP_EQ, max_unmeasured_bw_kb / 2);
    tt_int_op(vrs->measured_bw_kb,OP_EQ, max_unmeasured_bw_kb / 2);
  } else if (tor_memeq(rs->identity_digest,
                       "\x5\x5\x5\x5\x5\x5\x5\x5\x5\x5"
                       "\x5\x5\x5\x5\x5\x5\x5\x5\x5\x5",
                       DIGEST_LEN)) {

    /*
     * Check the second routerstatus - measured bandwidth above the clip
     * cutoff.
     */
    tt_str_op(vrs->version,OP_EQ, "0.2.0.5");
    tt_int_op(rs->published_on,OP_EQ, now-1000);
    tt_str_op(rs->nickname,OP_EQ, "router1");
    tt_mem_op(rs->identity_digest,OP_EQ,
               "\x5\x5\x5\x5\x5\x5\x5\x5\x5\x5"
               "\x5\x5\x5\x5\x5\x5\x5\x5\x5\x5",
               DIGEST_LEN);
    tt_mem_op(rs->descriptor_digest,OP_EQ, "MMMMMMMMMMMMMMMMMMMM", DIGEST_LEN);
    tt_int_op(rs->addr,OP_EQ, 0x99009901);
    tt_int_op(rs->or_port,OP_EQ, 443);
    tt_int_op(rs->dir_port,OP_EQ, 0);
    tor_addr_parse(&addr_ipv6, "[1:2:3::4]");
    tt_assert(tor_addr_eq(&rs->ipv6_addr, &addr_ipv6));
    tt_int_op(rs->ipv6_orport,OP_EQ, 4711);
    tt_assert(rs->has_bandwidth);
    tt_assert(vrs->has_measured_bw);
    tt_int_op(rs->bandwidth_kb,OP_EQ, max_unmeasured_bw_kb * 2);
    tt_int_op(vrs->measured_bw_kb,OP_EQ, max_unmeasured_bw_kb * 2);
  } else if (tor_memeq(rs->identity_digest,
                       "\x33\x33\x33\x33\x33\x33\x33\x33\x33\x33"
                       "\x33\x33\x33\x33\x33\x33\x33\x33\x33\x33",
                       DIGEST_LEN)) {
    /*
     * Check the third routerstatus - unmeasured bandwidth above the clip
     * cutoff; this one should be clipped later on in the consensus, but
     * appears unclipped in the vote.
     */
    tt_assert(rs->has_bandwidth);
    tt_assert(!(vrs->has_measured_bw));
    tt_int_op(rs->bandwidth_kb,OP_EQ, max_unmeasured_bw_kb * 2);
    tt_int_op(vrs->measured_bw_kb,OP_EQ, 0);
  } else if (tor_memeq(rs->identity_digest,
                       "\x34\x34\x34\x34\x34\x34\x34\x34\x34\x34"
                       "\x34\x34\x34\x34\x34\x34\x34\x34\x34\x34",
                       DIGEST_LEN)) {
    /*
     * Check the fourth routerstatus - unmeasured bandwidth below the clip
     * cutoff; this one should not be clipped.
     */
    tt_assert(rs->has_bandwidth);
    tt_assert(!(vrs->has_measured_bw));
    tt_int_op(rs->bandwidth_kb,OP_EQ, max_unmeasured_bw_kb / 2);
    tt_int_op(vrs->measured_bw_kb,OP_EQ, 0);
  } else {
    tt_abort();
  }

 done:
  return;
}

/**
 * Test a consensus for v3_networkstatus_test
 */
static void
test_consensus_for_umbw(networkstatus_t *con, time_t now)
{
  (void)now;

  tt_assert(con);
  tt_ptr_op(con->cert, OP_EQ, NULL);
  // tt_assert(con->consensus_method >= MIN_METHOD_TO_CLIP_UNMEASURED_BW_KB);
  tt_int_op(con->consensus_method, OP_GE, 16);
  tt_int_op(4,OP_EQ, smartlist_len(con->routerstatus_list));
  /* There should be four listed routers; all voters saw the same in this */

 done:
  return;
}

/**
 * Test a router list entry for umbw test
 */
static void
test_routerstatus_for_umbw(routerstatus_t *rs, time_t now)
{
  tor_addr_t addr_ipv6;
  uint32_t max_unmeasured_bw_kb = (alternate_clip_bw > 0) ?
    alternate_clip_bw : DEFAULT_MAX_UNMEASURED_BW_KB;

  tt_assert(rs);

  /* There should be four listed routers, as constructed above */
  if (tor_memeq(rs->identity_digest,
                "\x3\x3\x3\x3\x3\x3\x3\x3\x3\x3"
                "\x3\x3\x3\x3\x3\x3\x3\x3\x3\x3",
                DIGEST_LEN)) {
    tt_mem_op(rs->identity_digest,OP_EQ,
               "\x3\x3\x3\x3\x3\x3\x3\x3\x3\x3"
               "\x3\x3\x3\x3\x3\x3\x3\x3\x3\x3",
               DIGEST_LEN);
    tt_mem_op(rs->descriptor_digest,OP_EQ, "NNNNNNNNNNNNNNNNNNNN", DIGEST_LEN);
    tt_assert(!rs->is_authority);
    tt_assert(!rs->is_exit);
    tt_assert(!rs->is_fast);
    tt_assert(!rs->is_possible_guard);
    tt_assert(!rs->is_stable);
    /* (If it wasn't running it wouldn't be here) */
    tt_assert(rs->is_flagged_running);
    tt_assert(!rs->is_valid);
    tt_assert(!rs->is_named);
    /* This one should have measured bandwidth below the clip cutoff */
    tt_assert(rs->has_bandwidth);
    tt_int_op(rs->bandwidth_kb,OP_EQ, max_unmeasured_bw_kb / 2);
    tt_assert(!(rs->bw_is_unmeasured));
  } else if (tor_memeq(rs->identity_digest,
                       "\x5\x5\x5\x5\x5\x5\x5\x5\x5\x5"
                       "\x5\x5\x5\x5\x5\x5\x5\x5\x5\x5",
                       DIGEST_LEN)) {
    /* This one showed up in 3 digests. Twice with ID 'M', once with 'Z'.  */
    tt_mem_op(rs->identity_digest,OP_EQ,
               "\x5\x5\x5\x5\x5\x5\x5\x5\x5\x5"
               "\x5\x5\x5\x5\x5\x5\x5\x5\x5\x5",
               DIGEST_LEN);
    tt_str_op(rs->nickname,OP_EQ, "router1");
    tt_mem_op(rs->descriptor_digest,OP_EQ, "MMMMMMMMMMMMMMMMMMMM", DIGEST_LEN);
    tt_int_op(rs->published_on,OP_EQ, now-1000);
    tt_int_op(rs->addr,OP_EQ, 0x99009901);
    tt_int_op(rs->or_port,OP_EQ, 443);
    tt_int_op(rs->dir_port,OP_EQ, 0);
    tor_addr_parse(&addr_ipv6, "[1:2:3::4]");
    tt_assert(tor_addr_eq(&rs->ipv6_addr, &addr_ipv6));
    tt_int_op(rs->ipv6_orport,OP_EQ, 4711);
    tt_assert(!rs->is_authority);
    tt_assert(rs->is_exit);
    tt_assert(rs->is_fast);
    tt_assert(rs->is_possible_guard);
    tt_assert(rs->is_stable);
    tt_assert(rs->is_flagged_running);
    tt_assert(rs->is_valid);
    tt_assert(!rs->is_named);
    /* This one should have measured bandwidth above the clip cutoff */
    tt_assert(rs->has_bandwidth);
    tt_int_op(rs->bandwidth_kb,OP_EQ, max_unmeasured_bw_kb * 2);
    tt_assert(!(rs->bw_is_unmeasured));
  } else if (tor_memeq(rs->identity_digest,
                "\x33\x33\x33\x33\x33\x33\x33\x33\x33\x33"
                "\x33\x33\x33\x33\x33\x33\x33\x33\x33\x33",
                DIGEST_LEN)) {
    /*
     * This one should have unmeasured bandwidth above the clip cutoff,
     * and so should be clipped
     */
    tt_assert(rs->has_bandwidth);
    tt_int_op(rs->bandwidth_kb,OP_EQ, max_unmeasured_bw_kb);
    tt_assert(rs->bw_is_unmeasured);
  } else if (tor_memeq(rs->identity_digest,
                "\x34\x34\x34\x34\x34\x34\x34\x34\x34\x34"
                "\x34\x34\x34\x34\x34\x34\x34\x34\x34\x34",
                DIGEST_LEN)) {
    /*
     * This one should have unmeasured bandwidth below the clip cutoff,
     * and so should not be clipped
     */
    tt_assert(rs->has_bandwidth);
    tt_int_op(rs->bandwidth_kb,OP_EQ, max_unmeasured_bw_kb / 2);
    tt_assert(rs->bw_is_unmeasured);
  } else {
    /* Weren't expecting this... */
    tt_abort();
  }

 done:
  return;
}

/**
 * Compute a consensus involving clipping unmeasured bandwidth with consensus
 * method 17; this uses the same test_a_networkstatus() function that the
 * v3_networkstatus test uses.
 */

static void
test_dir_clip_unmeasured_bw_kb(void *arg)
{
  /* Run the test with the default clip bandwidth */
  (void)arg;
  alternate_clip_bw = 0;
  test_a_networkstatus(gen_routerstatus_for_umbw,
                       vote_tweaks_for_umbw,
                       test_vrs_for_umbw,
                       test_consensus_for_umbw,
                       test_routerstatus_for_umbw);
}

/**
 * This version of test_dir_clip_unmeasured_bw_kb() uses a non-default choice
 * of clip bandwidth.
 */

static void
test_dir_clip_unmeasured_bw_kb_alt(void *arg)
{
  /*
   * Try a different one; this value is chosen so that the below-the-cutoff
   * unmeasured nodes the test uses, at alternate_clip_bw / 2, will be above
   * DEFAULT_MAX_UNMEASURED_BW_KB and if the consensus incorrectly uses that
   * cutoff it will fail the test.
   */
  (void)arg;
  alternate_clip_bw = 3 * DEFAULT_MAX_UNMEASURED_BW_KB;
  test_a_networkstatus(gen_routerstatus_for_umbw,
                       vote_tweaks_for_umbw,
                       test_vrs_for_umbw,
                       test_consensus_for_umbw,
                       test_routerstatus_for_umbw);
}

static void
test_dir_fmt_control_ns(void *arg)
{
  char *s = NULL;
  routerstatus_t rs;
  (void)arg;

  memset(&rs, 0, sizeof(rs));
  rs.published_on = 1364925198;
  strlcpy(rs.nickname, "TetsuoMilk", sizeof(rs.nickname));
  memcpy(rs.identity_digest, "Stately, plump Buck ", DIGEST_LEN);
  memcpy(rs.descriptor_digest, "Mulligan came up fro", DIGEST_LEN);
  rs.addr = 0x20304050;
  rs.or_port = 9001;
  rs.dir_port = 9002;
  rs.is_exit = 1;
  rs.is_fast = 1;
  rs.is_flagged_running = 1;
  rs.has_bandwidth = 1;
  rs.is_v2_dir = 1;
  rs.bandwidth_kb = 1000;

  s = networkstatus_getinfo_helper_single(&rs);
  tt_assert(s);
  tt_str_op(s, OP_EQ,
            "r TetsuoMilk U3RhdGVseSwgcGx1bXAgQnVjayA "
               "TXVsbGlnYW4gY2FtZSB1cCBmcm8 2013-04-02 17:53:18 "
               "32.48.64.80 9001 9002\n"
            "s Exit Fast Running V2Dir\n"
            "w Bandwidth=1000\n");

 done:
  tor_free(s);
}

static int mock_get_options_calls = 0;
static or_options_t *mock_options = NULL;

static void
reset_options(or_options_t *options, int *get_options_calls)
{
  memset(options, 0, sizeof(or_options_t));
  options->TestingTorNetwork = 1;

  *get_options_calls = 0;
}

static const or_options_t *
mock_get_options(void)
{
  ++mock_get_options_calls;
  tor_assert(mock_options);
  return mock_options;
}

static void
reset_routerstatus(routerstatus_t *rs,
                   const char *hex_identity_digest,
                   uint32_t ipv4_addr)
{
  memset(rs, 0, sizeof(routerstatus_t));
  base16_decode(rs->identity_digest, sizeof(rs->identity_digest),
                hex_identity_digest, HEX_DIGEST_LEN);
  /* A zero address matches everything, so the address needs to be set.
   * But the specific value is irrelevant. */
  rs->addr = ipv4_addr;
}

#define ROUTER_A_ID_STR    "AAAAAAAAAAAAAAAAAAAAAAAAAAAAAAAAAAAAAAAA"
#define ROUTER_A_IPV4      0xAA008801
#define ROUTER_B_ID_STR    "BBBBBBBBBBBBBBBBBBBBBBBBBBBBBBBBBBBBBBBB"
#define ROUTER_B_IPV4      0xBB008801

#define ROUTERSET_ALL_STR  "*"
#define ROUTERSET_A_STR    ROUTER_A_ID_STR
#define ROUTERSET_NONE_STR ""

/*
 * Test that dirserv_set_routerstatus_testing sets router flags correctly
 * Using "*"  sets flags on A and B
 * Using "A"  sets flags on A
 * Using ""   sets flags on Neither
 * If the router is not included:
 *   - if *Strict is set, the flag is set to 0,
 *   - otherwise, the flag is not modified. */
static void
test_dir_dirserv_set_routerstatus_testing(void *arg)
{
  (void)arg;

  /* Init options */
  mock_options = tor_malloc(sizeof(or_options_t));
  reset_options(mock_options, &mock_get_options_calls);

  MOCK(get_options, mock_get_options);

  /* Init routersets */
  routerset_t *routerset_all  = routerset_new();
  routerset_parse(routerset_all,  ROUTERSET_ALL_STR,  "All routers");

  routerset_t *routerset_a    = routerset_new();
  routerset_parse(routerset_a,    ROUTERSET_A_STR,    "Router A only");

  routerset_t *routerset_none = routerset_new();
  /* Routersets are empty when provided by routerset_new(),
   * so this is not strictly necessary */
  routerset_parse(routerset_none, ROUTERSET_NONE_STR, "No routers");

  /* Init routerstatuses */
  routerstatus_t *rs_a = tor_malloc(sizeof(routerstatus_t));
  reset_routerstatus(rs_a, ROUTER_A_ID_STR, ROUTER_A_IPV4);

  routerstatus_t *rs_b = tor_malloc(sizeof(routerstatus_t));
  reset_routerstatus(rs_b, ROUTER_B_ID_STR, ROUTER_B_IPV4);

  /* Sanity check that routersets correspond to routerstatuses.
   * Return values are {2, 3, 4} */

  /* We want 3 ("*" means match all addresses) */
  tt_int_op(routerset_contains_routerstatus(routerset_all, rs_a, 0), OP_EQ, 3);
  tt_int_op(routerset_contains_routerstatus(routerset_all, rs_b, 0), OP_EQ, 3);

  /* We want 4 (match id_digest [or nickname]) */
  tt_int_op(routerset_contains_routerstatus(routerset_a, rs_a, 0), OP_EQ, 4);
  tt_int_op(routerset_contains_routerstatus(routerset_a, rs_b, 0), OP_EQ, 0);

  tt_int_op(routerset_contains_routerstatus(routerset_none, rs_a, 0), OP_EQ,
            0);
  tt_int_op(routerset_contains_routerstatus(routerset_none, rs_b, 0), OP_EQ,
            0);

  /* Check that "*" sets flags on all routers: Exit
   * Check the flags aren't being confused with each other */
  reset_options(mock_options, &mock_get_options_calls);
  reset_routerstatus(rs_a, ROUTER_A_ID_STR, ROUTER_A_IPV4);
  reset_routerstatus(rs_b, ROUTER_B_ID_STR, ROUTER_B_IPV4);

  mock_options->TestingDirAuthVoteExit = routerset_all;
  mock_options->TestingDirAuthVoteExitIsStrict = 0;

  dirserv_set_routerstatus_testing(rs_a);
  tt_int_op(mock_get_options_calls, OP_EQ, 1);
  dirserv_set_routerstatus_testing(rs_b);
  tt_int_op(mock_get_options_calls, OP_EQ, 2);

  tt_uint_op(rs_a->is_exit, OP_EQ, 1);
  tt_uint_op(rs_b->is_exit, OP_EQ, 1);
  /* Be paranoid - check no other flags are set */
  tt_uint_op(rs_a->is_possible_guard, OP_EQ, 0);
  tt_uint_op(rs_b->is_possible_guard, OP_EQ, 0);
  tt_uint_op(rs_a->is_hs_dir, OP_EQ, 0);
  tt_uint_op(rs_b->is_hs_dir, OP_EQ, 0);

  /* Check that "*" sets flags on all routers: Guard & HSDir
   * Cover the remaining flags in one test */
  reset_options(mock_options, &mock_get_options_calls);
  reset_routerstatus(rs_a, ROUTER_A_ID_STR, ROUTER_A_IPV4);
  reset_routerstatus(rs_b, ROUTER_B_ID_STR, ROUTER_B_IPV4);

  mock_options->TestingDirAuthVoteGuard = routerset_all;
  mock_options->TestingDirAuthVoteGuardIsStrict = 0;
  mock_options->TestingDirAuthVoteHSDir = routerset_all;
  mock_options->TestingDirAuthVoteHSDirIsStrict = 0;

  dirserv_set_routerstatus_testing(rs_a);
  tt_int_op(mock_get_options_calls, OP_EQ, 1);
  dirserv_set_routerstatus_testing(rs_b);
  tt_int_op(mock_get_options_calls, OP_EQ, 2);

  tt_uint_op(rs_a->is_possible_guard, OP_EQ, 1);
  tt_uint_op(rs_b->is_possible_guard, OP_EQ, 1);
  tt_uint_op(rs_a->is_hs_dir, OP_EQ, 1);
  tt_uint_op(rs_b->is_hs_dir, OP_EQ, 1);
  /* Be paranoid - check exit isn't set */
  tt_uint_op(rs_a->is_exit, OP_EQ, 0);
  tt_uint_op(rs_b->is_exit, OP_EQ, 0);

  /* Check routerset A sets all flags on router A,
   * but leaves router B unmodified */
  reset_options(mock_options, &mock_get_options_calls);
  reset_routerstatus(rs_a, ROUTER_A_ID_STR, ROUTER_A_IPV4);
  reset_routerstatus(rs_b, ROUTER_B_ID_STR, ROUTER_B_IPV4);

  mock_options->TestingDirAuthVoteExit = routerset_a;
  mock_options->TestingDirAuthVoteExitIsStrict = 0;
  mock_options->TestingDirAuthVoteGuard = routerset_a;
  mock_options->TestingDirAuthVoteGuardIsStrict = 0;
  mock_options->TestingDirAuthVoteHSDir = routerset_a;
  mock_options->TestingDirAuthVoteHSDirIsStrict = 0;

  dirserv_set_routerstatus_testing(rs_a);
  tt_int_op(mock_get_options_calls, OP_EQ, 1);
  dirserv_set_routerstatus_testing(rs_b);
  tt_int_op(mock_get_options_calls, OP_EQ, 2);

  tt_uint_op(rs_a->is_exit, OP_EQ, 1);
  tt_uint_op(rs_b->is_exit, OP_EQ, 0);
  tt_uint_op(rs_a->is_possible_guard, OP_EQ, 1);
  tt_uint_op(rs_b->is_possible_guard, OP_EQ, 0);
  tt_uint_op(rs_a->is_hs_dir, OP_EQ, 1);
  tt_uint_op(rs_b->is_hs_dir, OP_EQ, 0);

  /* Check routerset A unsets all flags on router B when Strict is set */
  reset_options(mock_options, &mock_get_options_calls);
  reset_routerstatus(rs_b, ROUTER_B_ID_STR, ROUTER_B_IPV4);

  mock_options->TestingDirAuthVoteExit = routerset_a;
  mock_options->TestingDirAuthVoteExitIsStrict = 1;
  mock_options->TestingDirAuthVoteGuard = routerset_a;
  mock_options->TestingDirAuthVoteGuardIsStrict = 1;
  mock_options->TestingDirAuthVoteHSDir = routerset_a;
  mock_options->TestingDirAuthVoteHSDirIsStrict = 1;

  rs_b->is_exit = 1;
  rs_b->is_possible_guard = 1;
  rs_b->is_hs_dir = 1;

  dirserv_set_routerstatus_testing(rs_b);
  tt_int_op(mock_get_options_calls, OP_EQ, 1);

  tt_uint_op(rs_b->is_exit, OP_EQ, 0);
  tt_uint_op(rs_b->is_possible_guard, OP_EQ, 0);
  tt_uint_op(rs_b->is_hs_dir, OP_EQ, 0);

  /* Check routerset A doesn't modify flags on router B without Strict set */
  reset_options(mock_options, &mock_get_options_calls);
  reset_routerstatus(rs_b, ROUTER_B_ID_STR, ROUTER_B_IPV4);

  mock_options->TestingDirAuthVoteExit = routerset_a;
  mock_options->TestingDirAuthVoteExitIsStrict = 0;
  mock_options->TestingDirAuthVoteGuard = routerset_a;
  mock_options->TestingDirAuthVoteGuardIsStrict = 0;
  mock_options->TestingDirAuthVoteHSDir = routerset_a;
  mock_options->TestingDirAuthVoteHSDirIsStrict = 0;

  rs_b->is_exit = 1;
  rs_b->is_possible_guard = 1;
  rs_b->is_hs_dir = 1;

  dirserv_set_routerstatus_testing(rs_b);
  tt_int_op(mock_get_options_calls, OP_EQ, 1);

  tt_uint_op(rs_b->is_exit, OP_EQ, 1);
  tt_uint_op(rs_b->is_possible_guard, OP_EQ, 1);
  tt_uint_op(rs_b->is_hs_dir, OP_EQ, 1);

  /* Check the empty routerset zeroes all flags
   * on routers A & B with Strict set */
  reset_options(mock_options, &mock_get_options_calls);
  reset_routerstatus(rs_b, ROUTER_B_ID_STR, ROUTER_B_IPV4);

  mock_options->TestingDirAuthVoteExit = routerset_none;
  mock_options->TestingDirAuthVoteExitIsStrict = 1;
  mock_options->TestingDirAuthVoteGuard = routerset_none;
  mock_options->TestingDirAuthVoteGuardIsStrict = 1;
  mock_options->TestingDirAuthVoteHSDir = routerset_none;
  mock_options->TestingDirAuthVoteHSDirIsStrict = 1;

  rs_b->is_exit = 1;
  rs_b->is_possible_guard = 1;
  rs_b->is_hs_dir = 1;

  dirserv_set_routerstatus_testing(rs_b);
  tt_int_op(mock_get_options_calls, OP_EQ, 1);

  tt_uint_op(rs_b->is_exit, OP_EQ, 0);
  tt_uint_op(rs_b->is_possible_guard, OP_EQ, 0);
  tt_uint_op(rs_b->is_hs_dir, OP_EQ, 0);

  /* Check the empty routerset doesn't modify any flags
   * on A or B without Strict set */
  reset_options(mock_options, &mock_get_options_calls);
  reset_routerstatus(rs_a, ROUTER_A_ID_STR, ROUTER_A_IPV4);
  reset_routerstatus(rs_b, ROUTER_B_ID_STR, ROUTER_B_IPV4);

  mock_options->TestingDirAuthVoteExit = routerset_none;
  mock_options->TestingDirAuthVoteExitIsStrict = 0;
  mock_options->TestingDirAuthVoteGuard = routerset_none;
  mock_options->TestingDirAuthVoteGuardIsStrict = 0;
  mock_options->TestingDirAuthVoteHSDir = routerset_none;
  mock_options->TestingDirAuthVoteHSDirIsStrict = 0;

  rs_b->is_exit = 1;
  rs_b->is_possible_guard = 1;
  rs_b->is_hs_dir = 1;

  dirserv_set_routerstatus_testing(rs_a);
  tt_int_op(mock_get_options_calls, OP_EQ, 1);
  dirserv_set_routerstatus_testing(rs_b);
  tt_int_op(mock_get_options_calls, OP_EQ, 2);

  tt_uint_op(rs_a->is_exit, OP_EQ, 0);
  tt_uint_op(rs_a->is_possible_guard, OP_EQ, 0);
  tt_uint_op(rs_a->is_hs_dir, OP_EQ, 0);
  tt_uint_op(rs_b->is_exit, OP_EQ, 1);
  tt_uint_op(rs_b->is_possible_guard, OP_EQ, 1);
  tt_uint_op(rs_b->is_hs_dir, OP_EQ, 1);

 done:
  tor_free(mock_options);
  mock_options = NULL;

  UNMOCK(get_options);

  routerset_free(routerset_all);
  routerset_free(routerset_a);
  routerset_free(routerset_none);

  tor_free(rs_a);
  tor_free(rs_b);
}

static void
test_dir_http_handling(void *args)
{
  char *url = NULL;
  (void)args;

  /* Parse http url tests: */
  /* Good headers */
  tt_int_op(parse_http_url("GET /tor/a/b/c.txt HTTP/1.1\r\n"
                           "Host: example.com\r\n"
                           "User-Agent: Mozilla/5.0 (Windows;"
                           " U; Windows NT 6.1; en-US; rv:1.9.1.5)\r\n",
                           &url),OP_EQ, 0);
  tt_str_op(url,OP_EQ, "/tor/a/b/c.txt");
  tor_free(url);

  tt_int_op(parse_http_url("GET /tor/a/b/c.txt HTTP/1.0\r\n", &url),OP_EQ, 0);
  tt_str_op(url,OP_EQ, "/tor/a/b/c.txt");
  tor_free(url);

  tt_int_op(parse_http_url("GET /tor/a/b/c.txt HTTP/1.600\r\n", &url),
            OP_EQ, 0);
  tt_str_op(url,OP_EQ, "/tor/a/b/c.txt");
  tor_free(url);

  /* Should prepend '/tor/' to url if required */
  tt_int_op(parse_http_url("GET /a/b/c.txt HTTP/1.1\r\n"
                           "Host: example.com\r\n"
                           "User-Agent: Mozilla/5.0 (Windows;"
                           " U; Windows NT 6.1; en-US; rv:1.9.1.5)\r\n",
                           &url),OP_EQ, 0);
  tt_str_op(url,OP_EQ, "/tor/a/b/c.txt");
  tor_free(url);

  /* Bad headers -- no HTTP/1.x*/
  tt_int_op(parse_http_url("GET /a/b/c.txt\r\n"
                           "Host: example.com\r\n"
                           "User-Agent: Mozilla/5.0 (Windows;"
                           " U; Windows NT 6.1; en-US; rv:1.9.1.5)\r\n",
                           &url),OP_EQ, -1);
  tt_ptr_op(url, OP_EQ, NULL);

  /* Bad headers */
  tt_int_op(parse_http_url("GET /a/b/c.txt\r\n"
                           "Host: example.com\r\n"
                           "User-Agent: Mozilla/5.0 (Windows;"
                           " U; Windows NT 6.1; en-US; rv:1.9.1.5)\r\n",
                           &url),OP_EQ, -1);
  tt_ptr_op(url, OP_EQ, NULL);

  tt_int_op(parse_http_url("GET /tor/a/b/c.txt", &url),OP_EQ, -1);
  tt_ptr_op(url, OP_EQ, NULL);

  tt_int_op(parse_http_url("GET /tor/a/b/c.txt HTTP/1.1", &url),OP_EQ, -1);
  tt_ptr_op(url, OP_EQ, NULL);

  tt_int_op(parse_http_url("GET /tor/a/b/c.txt HTTP/1.1x\r\n", &url),
            OP_EQ, -1);
  tt_ptr_op(url, OP_EQ, NULL);

  tt_int_op(parse_http_url("GET /tor/a/b/c.txt HTTP/1.", &url),OP_EQ, -1);
  tt_ptr_op(url, OP_EQ, NULL);

  tt_int_op(parse_http_url("GET /tor/a/b/c.txt HTTP/1.\r", &url),OP_EQ, -1);
  tt_ptr_op(url, OP_EQ, NULL);

 done:
  tor_free(url);
}

static void
test_dir_purpose_needs_anonymity_returns_true_by_default(void *arg)
{
  (void)arg;

  tor_capture_bugs_(1);
  setup_full_capture_of_logs(LOG_WARN);
  tt_int_op(1, OP_EQ, purpose_needs_anonymity(0, 0, NULL));
  tt_int_op(1, OP_EQ, smartlist_len(tor_get_captured_bug_log_()));
  expect_single_log_msg_containing("Called with dir_purpose=0");

  tor_end_capture_bugs_();
 done:
  tor_end_capture_bugs_();
  teardown_capture_of_logs();
}

static void
test_dir_purpose_needs_anonymity_returns_true_for_bridges(void *arg)
{
  (void)arg;

  tt_int_op(1, OP_EQ, purpose_needs_anonymity(0, ROUTER_PURPOSE_BRIDGE, NULL));
  tt_int_op(1, OP_EQ, purpose_needs_anonymity(0, ROUTER_PURPOSE_BRIDGE,
                                           "foobar"));
  tt_int_op(1, OP_EQ,
            purpose_needs_anonymity(DIR_PURPOSE_HAS_FETCHED_RENDDESC_V2,
                                    ROUTER_PURPOSE_BRIDGE, NULL));
 done: ;
}

static void
test_dir_purpose_needs_anonymity_returns_false_for_own_bridge_desc(void *arg)
{
  (void)arg;
  tt_int_op(0, OP_EQ, purpose_needs_anonymity(DIR_PURPOSE_FETCH_SERVERDESC,
                                           ROUTER_PURPOSE_BRIDGE,
                                           "authority.z"));
 done: ;
}

static void
test_dir_purpose_needs_anonymity_returns_true_for_sensitive_purpose(void *arg)
{
  (void)arg;

  tt_int_op(1, OP_EQ, purpose_needs_anonymity(
                    DIR_PURPOSE_HAS_FETCHED_RENDDESC_V2,
                    ROUTER_PURPOSE_GENERAL, NULL));
  tt_int_op(1, OP_EQ, purpose_needs_anonymity(
                    DIR_PURPOSE_UPLOAD_RENDDESC_V2, 0,  NULL));
  tt_int_op(1, OP_EQ, purpose_needs_anonymity(
                    DIR_PURPOSE_FETCH_RENDDESC_V2, 0, NULL));
 done: ;
}

static void
test_dir_purpose_needs_anonymity_ret_false_for_non_sensitive_conn(void *arg)
{
  (void)arg;

  tt_int_op(0, OP_EQ, purpose_needs_anonymity(DIR_PURPOSE_UPLOAD_DIR,
                                           ROUTER_PURPOSE_GENERAL, NULL));
  tt_int_op(0, OP_EQ,
            purpose_needs_anonymity(DIR_PURPOSE_UPLOAD_VOTE, 0, NULL));
  tt_int_op(0, OP_EQ,
            purpose_needs_anonymity(DIR_PURPOSE_UPLOAD_SIGNATURES, 0, NULL));
  tt_int_op(0, OP_EQ,
            purpose_needs_anonymity(DIR_PURPOSE_FETCH_STATUS_VOTE, 0, NULL));
  tt_int_op(0, OP_EQ, purpose_needs_anonymity(
                    DIR_PURPOSE_FETCH_DETACHED_SIGNATURES, 0, NULL));
  tt_int_op(0, OP_EQ,
            purpose_needs_anonymity(DIR_PURPOSE_FETCH_CONSENSUS, 0, NULL));
  tt_int_op(0, OP_EQ,
            purpose_needs_anonymity(DIR_PURPOSE_FETCH_CERTIFICATE, 0, NULL));
  tt_int_op(0, OP_EQ,
            purpose_needs_anonymity(DIR_PURPOSE_FETCH_SERVERDESC, 0, NULL));
  tt_int_op(0, OP_EQ,
            purpose_needs_anonymity(DIR_PURPOSE_FETCH_EXTRAINFO, 0, NULL));
  tt_int_op(0, OP_EQ,
            purpose_needs_anonymity(DIR_PURPOSE_FETCH_MICRODESC, 0, NULL));
  done: ;
}

static void
test_dir_fetch_type(void *arg)
{
  (void)arg;

  tt_int_op(dir_fetch_type(DIR_PURPOSE_FETCH_EXTRAINFO, ROUTER_PURPOSE_BRIDGE,
                           NULL), OP_EQ, EXTRAINFO_DIRINFO | BRIDGE_DIRINFO);
  tt_int_op(dir_fetch_type(DIR_PURPOSE_FETCH_EXTRAINFO, ROUTER_PURPOSE_GENERAL,
                           NULL), OP_EQ, EXTRAINFO_DIRINFO | V3_DIRINFO);

  tt_int_op(dir_fetch_type(DIR_PURPOSE_FETCH_SERVERDESC, ROUTER_PURPOSE_BRIDGE,
                           NULL), OP_EQ, BRIDGE_DIRINFO);
  tt_int_op(dir_fetch_type(DIR_PURPOSE_FETCH_SERVERDESC,
                           ROUTER_PURPOSE_GENERAL, NULL), OP_EQ, V3_DIRINFO);

  tt_int_op(dir_fetch_type(DIR_PURPOSE_FETCH_STATUS_VOTE,
                           ROUTER_PURPOSE_GENERAL, NULL), OP_EQ, V3_DIRINFO);
  tt_int_op(dir_fetch_type(DIR_PURPOSE_FETCH_DETACHED_SIGNATURES,
                           ROUTER_PURPOSE_GENERAL, NULL), OP_EQ, V3_DIRINFO);
  tt_int_op(dir_fetch_type(DIR_PURPOSE_FETCH_CERTIFICATE,
                           ROUTER_PURPOSE_GENERAL, NULL), OP_EQ, V3_DIRINFO);

  tt_int_op(dir_fetch_type(DIR_PURPOSE_FETCH_CONSENSUS, ROUTER_PURPOSE_GENERAL,
                           "microdesc"), OP_EQ, V3_DIRINFO|MICRODESC_DIRINFO);
  tt_int_op(dir_fetch_type(DIR_PURPOSE_FETCH_CONSENSUS, ROUTER_PURPOSE_GENERAL,
                           NULL), OP_EQ, V3_DIRINFO);

  tt_int_op(dir_fetch_type(DIR_PURPOSE_FETCH_MICRODESC, ROUTER_PURPOSE_GENERAL,
                           NULL), OP_EQ, MICRODESC_DIRINFO);

  /* This will give a warning, because this function isn't supposed to be
   * used for HS descriptors. */
  setup_full_capture_of_logs(LOG_WARN);
  tt_int_op(dir_fetch_type(DIR_PURPOSE_FETCH_RENDDESC_V2,
                           ROUTER_PURPOSE_GENERAL, NULL), OP_EQ, NO_DIRINFO);
  expect_single_log_msg_containing("Unexpected purpose");
 done:
  teardown_capture_of_logs();
}

static void
test_dir_packages(void *arg)
{
  smartlist_t *votes = smartlist_new();
  char *res = NULL;
  (void)arg;

#define BAD(s) \
  tt_int_op(0, OP_EQ, validate_recommended_package_line(s));
#define GOOD(s) \
  tt_int_op(1, OP_EQ, validate_recommended_package_line(s));
  GOOD("tor 0.2.6.3-alpha "
       "http://torproject.example.com/dist/tor-0.2.6.3-alpha.tar.gz "
       "sha256=sssdlkfjdsklfjdskfljasdklfj");
  GOOD("tor 0.2.6.3-alpha "
       "http://torproject.example.com/dist/tor-0.2.6.3-alpha.tar.gz "
       "sha256=sssdlkfjdsklfjdskfljasdklfj blake2b=fred");
  BAD("tor 0.2.6.3-alpha "
       "http://torproject.example.com/dist/tor-0.2.6.3-alpha.tar.gz "
       "sha256=sssdlkfjdsklfjdskfljasdklfj=");
  BAD("tor 0.2.6.3-alpha "
       "http://torproject.example.com/dist/tor-0.2.6.3-alpha.tar.gz "
       "sha256=sssdlkfjdsklfjdskfljasdklfj blake2b");
  BAD("tor 0.2.6.3-alpha "
       "http://torproject.example.com/dist/tor-0.2.6.3-alpha.tar.gz ");
  BAD("tor 0.2.6.3-alpha "
       "http://torproject.example.com/dist/tor-0.2.6.3-alpha.tar.gz");
  BAD("tor 0.2.6.3-alpha ");
  BAD("tor 0.2.6.3-alpha");
  BAD("tor ");
  BAD("tor");
  BAD("");
  BAD("=foobar sha256="
      "3c179f46ca77069a6a0bac70212a9b3b838b2f66129cb52d568837fc79d8fcc7");
  BAD("= = sha256="
      "3c179f46ca77069a6a0bac70212a9b3b838b2f66129cb52d568837fc79d8fcc7");

  BAD("sha512= sha256="
      "3c179f46ca77069a6a0bac70212a9b3b838b2f66129cb52d568837fc79d8fcc7");

  smartlist_add(votes, tor_malloc_zero(sizeof(networkstatus_t)));
  smartlist_add(votes, tor_malloc_zero(sizeof(networkstatus_t)));
  smartlist_add(votes, tor_malloc_zero(sizeof(networkstatus_t)));
  smartlist_add(votes, tor_malloc_zero(sizeof(networkstatus_t)));
  smartlist_add(votes, tor_malloc_zero(sizeof(networkstatus_t)));
  smartlist_add(votes, tor_malloc_zero(sizeof(networkstatus_t)));
  SMARTLIST_FOREACH(votes, networkstatus_t *, ns,
                    ns->package_lines = smartlist_new());

#define ADD(i, s)                                                       \
  smartlist_add(((networkstatus_t*)smartlist_get(votes, (i)))->package_lines, \
                (void*)(s));

  /* Only one vote for this one. */
  ADD(4, "cisco 99z http://foobar.example.com/ sha256=blahblah");

  /* Only two matching entries for this one, but 3 voters */
  ADD(1, "mystic 99y http://barfoo.example.com/ sha256=blahblah");
  ADD(3, "mystic 99y http://foobar.example.com/ sha256=blahblah");
  ADD(4, "mystic 99y http://foobar.example.com/ sha256=blahblah");

  /* Only two matching entries for this one, but at least 4 voters */
  ADD(1, "mystic 99p http://barfoo.example.com/ sha256=ggggggg");
  ADD(3, "mystic 99p http://foobar.example.com/ sha256=blahblah");
  ADD(4, "mystic 99p http://foobar.example.com/ sha256=blahblah");
  ADD(5, "mystic 99p http://foobar.example.com/ sha256=ggggggg");

  /* This one has only invalid votes. */
  ADD(0, "haffenreffer 1.2 http://foobar.example.com/ sha256");
  ADD(1, "haffenreffer 1.2 http://foobar.example.com/ ");
  ADD(2, "haffenreffer 1.2 ");
  ADD(3, "haffenreffer ");
  ADD(4, "haffenreffer");

  /* Three matching votes for this; it should actually go in! */
  ADD(2, "element 0.66.1 http://quux.example.com/ sha256=abcdef");
  ADD(3, "element 0.66.1 http://quux.example.com/ sha256=abcdef");
  ADD(4, "element 0.66.1 http://quux.example.com/ sha256=abcdef");
  ADD(1, "element 0.66.1 http://quum.example.com/ sha256=abcdef");
  ADD(0, "element 0.66.1 http://quux.example.com/ sha256=abcde");

  /* Three votes for A, three votes for B */
  ADD(0, "clownshoes 22alpha1 http://quumble.example.com/ blake2=foob");
  ADD(1, "clownshoes 22alpha1 http://quumble.example.com/ blake2=foob");
  ADD(2, "clownshoes 22alpha1 http://quumble.example.com/ blake2=foob");
  ADD(3, "clownshoes 22alpha1 http://quumble.example.com/ blake2=fooz");
  ADD(4, "clownshoes 22alpha1 http://quumble.example.com/ blake2=fooz");
  ADD(5, "clownshoes 22alpha1 http://quumble.example.com/ blake2=fooz");

  /* Three votes for A, two votes for B */
  ADD(1, "clownshoes 22alpha3 http://quumble.example.com/ blake2=foob");
  ADD(2, "clownshoes 22alpha3 http://quumble.example.com/ blake2=foob");
  ADD(3, "clownshoes 22alpha3 http://quumble.example.com/ blake2=fooz");
  ADD(4, "clownshoes 22alpha3 http://quumble.example.com/ blake2=fooz");
  ADD(5, "clownshoes 22alpha3 http://quumble.example.com/ blake2=fooz");

  /* Four votes for A, two for B. */
  ADD(0, "clownshoes 22alpha4 http://quumble.example.com/ blake2=foob");
  ADD(1, "clownshoes 22alpha4 http://quumble.example.com/ blake2=foob");
  ADD(2, "clownshoes 22alpha4 http://quumble.example.cam/ blake2=fooa");
  ADD(3, "clownshoes 22alpha4 http://quumble.example.cam/ blake2=fooa");
  ADD(4, "clownshoes 22alpha4 http://quumble.example.cam/ blake2=fooa");
  ADD(5, "clownshoes 22alpha4 http://quumble.example.cam/ blake2=fooa");

  /* Five votes for A ... all from the same authority.  Three for B. */
  ADD(0, "cbc 99.1.11.1.1 http://example.com/cbc/ cubehash=ahooy sha512=m");
  ADD(1, "cbc 99.1.11.1.1 http://example.com/cbc/ cubehash=ahooy sha512=m");
  ADD(3, "cbc 99.1.11.1.1 http://example.com/cbc/ cubehash=ahooy sha512=m");
  ADD(2, "cbc 99.1.11.1.1 http://example.com/ cubehash=ahooy");
  ADD(2, "cbc 99.1.11.1.1 http://example.com/ cubehash=ahooy");
  ADD(2, "cbc 99.1.11.1.1 http://example.com/ cubehash=ahooy");
  ADD(2, "cbc 99.1.11.1.1 http://example.com/ cubehash=ahooy");
  ADD(2, "cbc 99.1.11.1.1 http://example.com/ cubehash=ahooy");

  /* As above but new replaces old: no two match. */
  ADD(0, "cbc 99.1.11.1.2 http://example.com/cbc/ cubehash=ahooy sha512=m");
  ADD(1, "cbc 99.1.11.1.2 http://example.com/cbc/ cubehash=ahooy sha512=m");
  ADD(1, "cbc 99.1.11.1.2 http://example.com/cbc/x cubehash=ahooy sha512=m");
  ADD(2, "cbc 99.1.11.1.2 http://example.com/cbc/ cubehash=ahooy sha512=m");
  ADD(2, "cbc 99.1.11.1.2 http://example.com/ cubehash=ahooy");
  ADD(2, "cbc 99.1.11.1.2 http://example.com/ cubehash=ahooy");
  ADD(2, "cbc 99.1.11.1.2 http://example.com/ cubehash=ahooy");
  ADD(2, "cbc 99.1.11.1.2 http://example.com/ cubehash=ahooy");
  ADD(2, "cbc 99.1.11.1.2 http://example.com/ cubehash=ahooy");

  res = compute_consensus_package_lines(votes);
  tt_assert(res);
  tt_str_op(res, OP_EQ,
    "package cbc 99.1.11.1.1 http://example.com/cbc/ cubehash=ahooy sha512=m\n"
    "package clownshoes 22alpha3 http://quumble.example.com/ blake2=fooz\n"
    "package clownshoes 22alpha4 http://quumble.example.cam/ blake2=fooa\n"
    "package element 0.66.1 http://quux.example.com/ sha256=abcdef\n"
    "package mystic 99y http://foobar.example.com/ sha256=blahblah\n"
            );

#undef ADD
#undef BAD
#undef GOOD
 done:
  SMARTLIST_FOREACH(votes, networkstatus_t *, ns,
                    { smartlist_free(ns->package_lines); tor_free(ns); });
  smartlist_free(votes);
  tor_free(res);
}

static void
download_status_random_backoff_helper(int min_delay)
{
  download_status_t dls_random =
    { 0, 0, 0, DL_SCHED_GENERIC, DL_WANT_AUTHORITY,
               DL_SCHED_INCREMENT_FAILURE, 0, 0 };
  int increment = -1;
  int old_increment = -1;
  time_t current_time = time(NULL);

  /* Check the random backoff cases */
  int n_attempts = 0;
  do {
    increment = download_status_schedule_get_delay(&dls_random,
                                                   min_delay,
                                                   current_time);

    log_debug(LD_DIR, "Min: %d, Inc: %d, Old Inc: %d",
              min_delay, increment, old_increment);

    /* Regression test for 20534 and friends
     * increment must always increase after the first */
    if (dls_random.last_backoff_position > 0) {
      /* Always increment the exponential backoff */
      tt_int_op(increment, OP_GE, 1);
    }

    /* Test */
    tt_int_op(increment, OP_GE, min_delay);

    /* Advance */
    if (dls_random.n_download_attempts < IMPOSSIBLE_TO_DOWNLOAD - 1) {
      ++(dls_random.n_download_attempts);
      ++(dls_random.n_download_failures);
    }

    /* Try another maybe */
    old_increment = increment;
  } while (++n_attempts < 1000);

 done:
  return;
}

static void
test_dir_download_status_random_backoff(void *arg)
{
  (void)arg;

  /* Do a standard test */
  download_status_random_backoff_helper(0);
  /* regression tests for 17750: initial delay */
  download_status_random_backoff_helper(10);
  download_status_random_backoff_helper(20);

  /* Pathological cases */
  download_status_random_backoff_helper(INT_MAX/2);
}

static void
test_dir_download_status_random_backoff_ranges(void *arg)
{
  (void)arg;
  int lo, hi;
  next_random_exponential_delay_range(&lo, &hi, 0, 10);
  tt_int_op(lo, OP_EQ, 10);
  tt_int_op(hi, OP_EQ, 11);

  next_random_exponential_delay_range(&lo, &hi, 6, 10);
  tt_int_op(lo, OP_EQ, 10);
  tt_int_op(hi, OP_EQ, 6*3);

  next_random_exponential_delay_range(&lo, &hi, 13, 10);
  tt_int_op(lo, OP_EQ, 10);
  tt_int_op(hi, OP_EQ, 13 * 3);

  next_random_exponential_delay_range(&lo, &hi, 37, 10);
  tt_int_op(lo, OP_EQ, 10);
  tt_int_op(hi, OP_EQ, 111);

  next_random_exponential_delay_range(&lo, &hi, 123, 10);
  tt_int_op(lo, OP_EQ, 10);
  tt_int_op(hi, OP_EQ, 369);

  next_random_exponential_delay_range(&lo, &hi, INT_MAX-5, 10);
  tt_int_op(lo, OP_EQ, 10);
  tt_int_op(hi, OP_EQ, INT_MAX);
 done:
  ;
}

static void
test_dir_download_status_increment(void *arg)
{
  (void)arg;
  download_status_t dls_exp = { 0, 0, 0, DL_SCHED_GENERIC,
    DL_WANT_ANY_DIRSERVER,
    DL_SCHED_INCREMENT_ATTEMPT,
    0, 0 };
  int no_delay = 0;
  int delay0 = -1;
  int delay1 = -1;
  int delay2 = -1;
  smartlist_t *schedule = smartlist_new();
  smartlist_t *schedule_no_initial_delay = smartlist_new();
  or_options_t test_options;
  time_t current_time = time(NULL);

  /* Provide some values for the schedules */
  delay0 = 10;
  delay1 = 99;
  delay2 = 20;

  /* Make the schedules */
  smartlist_add(schedule, (void *)&delay0);
  smartlist_add(schedule, (void *)&delay1);
  smartlist_add(schedule, (void *)&delay2);

  smartlist_add(schedule_no_initial_delay, (void *)&no_delay);
  smartlist_add(schedule_no_initial_delay, (void *)&delay1);
  smartlist_add(schedule_no_initial_delay, (void *)&delay2);

  /* Put it in the options */
  mock_options = &test_options;
  reset_options(mock_options, &mock_get_options_calls);
  mock_options->TestingBridgeBootstrapDownloadSchedule = schedule;
  mock_options->TestingClientDownloadSchedule = schedule;

  MOCK(get_options, mock_get_options);

  /* Check that the initial value of the schedule is the first value used,
   * whether or not it was reset before being used */

  /* regression test for 17750: no initial delay */
  mock_options->TestingClientDownloadSchedule = schedule_no_initial_delay;
  mock_get_options_calls = 0;
  /* we really want to test that it's equal to time(NULL) + delay0, but that's
   * an unrealiable test, because time(NULL) might change. */

  /* regression test for 17750: exponential, no initial delay */
  mock_options->TestingClientDownloadSchedule = schedule_no_initial_delay;
  mock_get_options_calls = 0;
  /* we really want to test that it's equal to time(NULL) + delay0, but that's
   * an unrealiable test, because time(NULL) might change. */
  tt_assert(download_status_get_next_attempt_at(&dls_exp)
            >= current_time + no_delay);
  tt_assert(download_status_get_next_attempt_at(&dls_exp)
            != TIME_MAX);
  tt_int_op(download_status_get_n_failures(&dls_exp), OP_EQ, 0);
  tt_int_op(download_status_get_n_attempts(&dls_exp), OP_EQ, 0);
  tt_int_op(mock_get_options_calls, OP_GE, 1);

  /* regression test for 17750: exponential, initial delay */
  mock_options->TestingClientDownloadSchedule = schedule;
  mock_get_options_calls = 0;
  /* we really want to test that it's equal to time(NULL) + delay0, but that's
   * an unrealiable test, because time(NULL) might change. */
  tt_assert(download_status_get_next_attempt_at(&dls_exp)
            >= current_time + delay0);
  tt_assert(download_status_get_next_attempt_at(&dls_exp)
            != TIME_MAX);
  tt_int_op(download_status_get_n_failures(&dls_exp), OP_EQ, 0);
  tt_int_op(download_status_get_n_attempts(&dls_exp), OP_EQ, 0);
  tt_int_op(mock_get_options_calls, OP_GE, 1);

 done:
  /* the pointers in schedule are allocated on the stack */
  smartlist_free(schedule);
  smartlist_free(schedule_no_initial_delay);
  UNMOCK(get_options);
  mock_options = NULL;
  mock_get_options_calls = 0;
  teardown_capture_of_logs();
}

static void
test_dir_authdir_type_to_string(void *data)
{
  (void)data;
  char *res;

  tt_str_op(res = authdir_type_to_string(NO_DIRINFO), OP_EQ,
            "[Not an authority]");
  tor_free(res);

  tt_str_op(res = authdir_type_to_string(EXTRAINFO_DIRINFO), OP_EQ,
            "[Not an authority]");
  tor_free(res);

  tt_str_op(res = authdir_type_to_string(MICRODESC_DIRINFO), OP_EQ,
            "[Not an authority]");
  tor_free(res);

  tt_str_op(res = authdir_type_to_string(V3_DIRINFO), OP_EQ, "V3");
  tor_free(res);

  tt_str_op(res = authdir_type_to_string(BRIDGE_DIRINFO), OP_EQ, "Bridge");
  tor_free(res);

  tt_str_op(res = authdir_type_to_string(
            V3_DIRINFO | BRIDGE_DIRINFO | EXTRAINFO_DIRINFO), OP_EQ,
            "V3, Bridge");
  done:
  tor_free(res);
}

static void
test_dir_conn_purpose_to_string(void *data)
{
  (void)data;

#define EXPECT_CONN_PURPOSE(purpose, expected) \
  tt_str_op(dir_conn_purpose_to_string(purpose), OP_EQ, expected);

  EXPECT_CONN_PURPOSE(DIR_PURPOSE_UPLOAD_DIR, "server descriptor upload");
  EXPECT_CONN_PURPOSE(DIR_PURPOSE_UPLOAD_VOTE, "server vote upload");
  EXPECT_CONN_PURPOSE(DIR_PURPOSE_UPLOAD_SIGNATURES,
                      "consensus signature upload");
  EXPECT_CONN_PURPOSE(DIR_PURPOSE_FETCH_SERVERDESC, "server descriptor fetch");
  EXPECT_CONN_PURPOSE(DIR_PURPOSE_FETCH_EXTRAINFO, "extra-info fetch");
  EXPECT_CONN_PURPOSE(DIR_PURPOSE_FETCH_CONSENSUS,
                      "consensus network-status fetch");
  EXPECT_CONN_PURPOSE(DIR_PURPOSE_FETCH_CERTIFICATE, "authority cert fetch");
  EXPECT_CONN_PURPOSE(DIR_PURPOSE_FETCH_STATUS_VOTE, "status vote fetch");
  EXPECT_CONN_PURPOSE(DIR_PURPOSE_FETCH_DETACHED_SIGNATURES,
                      "consensus signature fetch");
  EXPECT_CONN_PURPOSE(DIR_PURPOSE_FETCH_RENDDESC_V2,
                      "hidden-service v2 descriptor fetch");
  EXPECT_CONN_PURPOSE(DIR_PURPOSE_UPLOAD_RENDDESC_V2,
                      "hidden-service v2 descriptor upload");
  EXPECT_CONN_PURPOSE(DIR_PURPOSE_FETCH_MICRODESC, "microdescriptor fetch");

  /* This will give a warning, because there is no purpose 1024. */
  setup_full_capture_of_logs(LOG_WARN);
  EXPECT_CONN_PURPOSE(1024, "(unknown)");
  expect_single_log_msg_containing("Called with unknown purpose 1024");

 done:
  teardown_capture_of_logs();
}

NS_DECL(int,
public_server_mode, (const or_options_t *options));

static int
NS(public_server_mode)(const or_options_t *options)
{
  (void)options;

  if (CALLED(public_server_mode)++ == 0) {
    return 1;
  }

  return 0;
}

static void
test_dir_should_use_directory_guards(void *data)
{
  or_options_t *options;
  char *errmsg = NULL;
  (void)data;

  NS_MOCK(public_server_mode);

  options = options_new();
  options_init(options);

  tt_int_op(should_use_directory_guards(options), OP_EQ, 0);
  tt_int_op(CALLED(public_server_mode), OP_EQ, 1);

  options->UseEntryGuards = 1;
  options->DownloadExtraInfo = 0;
  options->FetchDirInfoEarly = 0;
  options->FetchDirInfoExtraEarly = 0;
  options->FetchUselessDescriptors = 0;
  tt_int_op(should_use_directory_guards(options), OP_EQ, 1);
  tt_int_op(CALLED(public_server_mode), OP_EQ, 2);

  options->UseEntryGuards = 0;
  tt_int_op(should_use_directory_guards(options), OP_EQ, 0);
  tt_int_op(CALLED(public_server_mode), OP_EQ, 3);
  options->UseEntryGuards = 1;

  options->DownloadExtraInfo = 1;
  tt_int_op(should_use_directory_guards(options), OP_EQ, 0);
  tt_int_op(CALLED(public_server_mode), OP_EQ, 4);
  options->DownloadExtraInfo = 0;

  options->FetchDirInfoEarly = 1;
  tt_int_op(should_use_directory_guards(options), OP_EQ, 0);
  tt_int_op(CALLED(public_server_mode), OP_EQ, 5);
  options->FetchDirInfoEarly = 0;

  options->FetchDirInfoExtraEarly = 1;
  tt_int_op(should_use_directory_guards(options), OP_EQ, 0);
  tt_int_op(CALLED(public_server_mode), OP_EQ, 6);
  options->FetchDirInfoExtraEarly = 0;

  options->FetchUselessDescriptors = 1;
  tt_int_op(should_use_directory_guards(options), OP_EQ, 0);
  tt_int_op(CALLED(public_server_mode), OP_EQ, 7);
  options->FetchUselessDescriptors = 0;

  done:
    NS_UNMOCK(public_server_mode);
    or_options_free(options);
    tor_free(errmsg);
}

NS_DECL(void,
directory_initiate_request, (directory_request_t *req));

static void
test_dir_should_not_init_request_to_ourselves(void *data)
{
  char digest[DIGEST_LEN];
  dir_server_t *ourself = NULL;
  crypto_pk_t *key = pk_generate(2);
  (void) data;

  NS_MOCK(directory_initiate_request);

  clear_dir_servers();
  routerlist_free_all();

  set_server_identity_key(key);
  crypto_pk_get_digest(key, (char*) &digest);
  ourself = trusted_dir_server_new("ourself", "127.0.0.1", 9059, 9060,
                                   NULL, digest,
                                   NULL, V3_DIRINFO, 1.0);

  tt_assert(ourself);
  dir_server_add(ourself);

  directory_get_from_all_authorities(DIR_PURPOSE_FETCH_STATUS_VOTE, 0, NULL);
  tt_int_op(CALLED(directory_initiate_request), OP_EQ, 0);

  directory_get_from_all_authorities(DIR_PURPOSE_FETCH_DETACHED_SIGNATURES, 0,
                                     NULL);

  tt_int_op(CALLED(directory_initiate_request), OP_EQ, 0);

  done:
    NS_UNMOCK(directory_initiate_request);
    clear_dir_servers();
    routerlist_free_all();
    crypto_pk_free(key);
}

static void
test_dir_should_not_init_request_to_dir_auths_without_v3_info(void *data)
{
  dir_server_t *ds = NULL;
  dirinfo_type_t dirinfo_type = BRIDGE_DIRINFO | EXTRAINFO_DIRINFO \
                                | MICRODESC_DIRINFO;
  (void) data;

  NS_MOCK(directory_initiate_request);

  clear_dir_servers();
  routerlist_free_all();

  ds = trusted_dir_server_new("ds", "10.0.0.1", 9059, 9060, NULL,
                              "12345678901234567890", NULL, dirinfo_type, 1.0);
  tt_assert(ds);
  dir_server_add(ds);

  directory_get_from_all_authorities(DIR_PURPOSE_FETCH_STATUS_VOTE, 0, NULL);
  tt_int_op(CALLED(directory_initiate_request), OP_EQ, 0);

  directory_get_from_all_authorities(DIR_PURPOSE_FETCH_DETACHED_SIGNATURES, 0,
                                     NULL);
  tt_int_op(CALLED(directory_initiate_request), OP_EQ, 0);

  done:
    NS_UNMOCK(directory_initiate_request);
    clear_dir_servers();
    routerlist_free_all();
}

static void
test_dir_should_init_request_to_dir_auths(void *data)
{
  dir_server_t *ds = NULL;
  (void) data;

  NS_MOCK(directory_initiate_request);

  clear_dir_servers();
  routerlist_free_all();

  ds = trusted_dir_server_new("ds", "10.0.0.1", 9059, 9060, NULL,
                              "12345678901234567890", NULL, V3_DIRINFO, 1.0);
  tt_assert(ds);
  dir_server_add(ds);

  directory_get_from_all_authorities(DIR_PURPOSE_FETCH_STATUS_VOTE, 0, NULL);
  tt_int_op(CALLED(directory_initiate_request), OP_EQ, 1);

  directory_get_from_all_authorities(DIR_PURPOSE_FETCH_DETACHED_SIGNATURES, 0,
                                     NULL);
  tt_int_op(CALLED(directory_initiate_request), OP_EQ, 2);

  done:
    NS_UNMOCK(directory_initiate_request);
    clear_dir_servers();
    routerlist_free_all();
}

void
NS(directory_initiate_request)(directory_request_t *req)
{
  (void)req;
  CALLED(directory_initiate_request)++;
}

static void
test_dir_choose_compression_level(void* data)
{
  (void)data;

  /* It starts under_memory_pressure */
  tt_int_op(have_been_under_memory_pressure(), OP_EQ, 1);

  tt_assert(HIGH_COMPRESSION == choose_compression_level(-1));
  tt_assert(LOW_COMPRESSION == choose_compression_level(1024-1));
  tt_assert(MEDIUM_COMPRESSION == choose_compression_level(2048-1));
  tt_assert(HIGH_COMPRESSION == choose_compression_level(2048));

  /* Reset under_memory_pressure timer */
  cell_queues_check_size();
  tt_int_op(have_been_under_memory_pressure(), OP_EQ, 0);

  tt_assert(HIGH_COMPRESSION == choose_compression_level(-1));
  tt_assert(HIGH_COMPRESSION == choose_compression_level(1024-1));
  tt_assert(HIGH_COMPRESSION == choose_compression_level(2048-1));
  tt_assert(HIGH_COMPRESSION == choose_compression_level(2048));

  done: ;
}

/*
 * Mock check_private_dir(), and always succeed - no need to actually
 * look at or create anything on the filesystem.
 */

static int
mock_check_private_dir(const char *dirname, cpd_check_t check,
                       const char *effective_user)
{
  (void)dirname;
  (void)check;
  (void)effective_user;

  return 0;
}

/*
 * This really mocks options_get_datadir_fname2_suffix(), but for testing
 * dump_desc(), we only care about get_datadir_fname(sub1), which is defined
 * in config.h as:
 *
 * options_get_datadir_fname2_suffix(get_options(), sub1, NULL, NULL)
 */

static char *
mock_get_datadir_fname(const or_options_t *options,
                       directory_root_t roottype,
                       const char *sub1, const char *sub2,
                       const char *suffix)
{
  (void) roottype;
  char *rv = NULL;

  /*
   * Assert we were called like get_datadir_fname2() or get_datadir_fname(),
   * since that's all we implement here.
   */
  tt_ptr_op(options, OP_NE, NULL);
  tt_ptr_op(sub1, OP_NE, NULL);
  /*
   * No particular assertions about sub2, since we could be in the
   * get_datadir_fname() or get_datadir_fname2() case.
   */
  tt_ptr_op(suffix, OP_EQ, NULL);

  /* Just duplicate the basename and return it for this mock */
  if (sub2) {
    /* If we have sub2, it's the basename, otherwise sub1 */
    rv = tor_strdup(sub2);
  } else {
    rv = tor_strdup(sub1);
  }

 done:
  return rv;
}

static char *last_unlinked_path = NULL;
static int unlinked_count = 0;

static void
mock_unlink_reset(void)
{
  tor_free(last_unlinked_path);
  unlinked_count = 0;
}

static int
mock_unlink(const char *path)
{
  tt_ptr_op(path, OP_NE, NULL);

  tor_free(last_unlinked_path);
  last_unlinked_path = tor_strdup(path);
  ++unlinked_count;

 done:
  return 0;
}

static char *last_write_str_path = NULL;
static uint8_t last_write_str_hash[DIGEST256_LEN];
static int write_str_count = 0;

static void
mock_write_str_to_file_reset(void)
{
  tor_free(last_write_str_path);
  write_str_count = 0;
}

static int
mock_write_str_to_file(const char *path, const char *str, int bin)
{
  size_t len;
  uint8_t hash[DIGEST256_LEN];

  (void)bin;

  tt_ptr_op(path, OP_NE, NULL);
  tt_ptr_op(str, OP_NE, NULL);

  len = strlen(str);
  crypto_digest256((char *)hash, str, len, DIGEST_SHA256);

  tor_free(last_write_str_path);
  last_write_str_path = tor_strdup(path);
  memcpy(last_write_str_hash, hash, sizeof(last_write_str_hash));
  ++write_str_count;

 done:
  return 0;
}

static void
test_dir_dump_unparseable_descriptors(void *data)
{
  /*
   * These bogus descriptors look nothing at all like real bogus descriptors
   * we might see, but we're only testing dump_desc() here, not the parser.
   */
  const char *test_desc_type = "squamous";
  /* strlen(test_desc_1) = 583 bytes */
  const char *test_desc_1 =
    "The most merciful thing in the world, I think, is the inability of the "
    "human mind to correlate all its contents. We live on a placid island of"
    " ignorance in the midst of black seas of infinity, and it was not meant"
    " that we should voyage far. The sciences, each straining in its own dir"
    "ection, have hitherto harmed us little; but some day the piecing togeth"
    "er of dissociated knowledge will open up such terrifying vistas of real"
    "ity, and of our frightful position therein, that we shall either go mad"
    "from the revelation or flee from the light into the peace and safety of"
    "a new dark age.";
  uint8_t test_desc_1_hash[DIGEST256_LEN];
  char test_desc_1_hash_str[HEX_DIGEST256_LEN+1];
  /* strlen(test_desc_2) = 650 bytes */
  const char *test_desc_2 =
    "I think their predominant colour was a greyish-green, though they had w"
    "hite bellies. They were mostly shiny and slippery, but the ridges of th"
    "eir backs were scaly. Their forms vaguely suggested the anthropoid, whi"
    "le their heads were the heads of fish, with prodigious bulging eyes tha"
    "t never closed. At the sides of their necks were palpitating gills, and"
    "their long paws were webbed. They hopped irregularly, sometimes on two "
    "legs and sometimes on four. I was somehow glad that they had no more th"
    "an four limbs. Their croaking, baying voices, clearly wed tar articulat"
    "e speech, held all the dark shades of expression which their staring fa"
    "ces lacked.";
  uint8_t test_desc_2_hash[DIGEST256_LEN];
  char test_desc_2_hash_str[HEX_DIGEST256_LEN+1];
  /* strlen(test_desc_3) = 700 bytes */
  const char *test_desc_3 =
    "Without knowing what futurism is like, Johansen achieved something very"
    "close to it when he spoke of the city; for instead of describing any de"
    "finite structure or building, he dwells only on broad impressions of va"
    "st angles and stone surfaces - surfaces too great to belong to anything"
    "right or proper for this earth, and impious with horrible images and hi"
    "eroglyphs. I mention his talk about angles because it suggests somethin"
    "g Wilcox had told me of his awful dreams. He said that the geometry of "
    "the dream-place he saw was abnormal, non-Euclidean, and loathsomely red"
    "olent of spheres and dimensions apart from ours. Now an unlettered seam"
    "an felt the same thing whilst gazing at the terrible reality.";
  uint8_t test_desc_3_hash[DIGEST256_LEN];
  char test_desc_3_hash_str[HEX_DIGEST256_LEN+1];
  /* strlen(test_desc_3) = 604 bytes */
  const char *test_desc_4 =
    "So we glanced back simultaneously, it would appear; though no doubt the"
    "incipient motion of one prompted the imitation of the other. As we did "
    "so we flashed both torches full strength at the momentarily thinned mis"
    "t; either from sheer primitive anxiety to see all we could, or in a les"
    "s primitive but equally unconscious effort to dazzle the entity before "
    "we dimmed our light and dodged among the penguins of the labyrinth cent"
    "er ahead. Unhappy act! Not Orpheus himself, or Lot's wife, paid much mo"
    "re dearly for a backward glance. And again came that shocking, wide-ran"
    "ged piping - \"Tekeli-li! Tekeli-li!\"";
  uint8_t test_desc_4_hash[DIGEST256_LEN];
  char test_desc_4_hash_str[HEX_DIGEST256_LEN+1];
  (void)data;

  /*
   * Set up options mock so we can force a tiny FIFO size and generate
   * cleanups.
   */
  mock_options = tor_malloc(sizeof(or_options_t));
  reset_options(mock_options, &mock_get_options_calls);
  mock_options->MaxUnparseableDescSizeToLog = 1536;
  MOCK(get_options, mock_get_options);
  MOCK(check_private_dir, mock_check_private_dir);
  MOCK(options_get_dir_fname2_suffix,
       mock_get_datadir_fname);

  /*
   * Set up unlink and write mocks
   */
  MOCK(tor_unlink, mock_unlink);
  mock_unlink_reset();
  MOCK(write_str_to_file, mock_write_str_to_file);
  mock_write_str_to_file_reset();

  /*
   * Compute hashes we'll need to recognize which descriptor is which
   */
  crypto_digest256((char *)test_desc_1_hash, test_desc_1,
                   strlen(test_desc_1), DIGEST_SHA256);
  base16_encode(test_desc_1_hash_str, sizeof(test_desc_1_hash_str),
                (const char *)test_desc_1_hash,
                sizeof(test_desc_1_hash));
  crypto_digest256((char *)test_desc_2_hash, test_desc_2,
                   strlen(test_desc_2), DIGEST_SHA256);
  base16_encode(test_desc_2_hash_str, sizeof(test_desc_2_hash_str),
                (const char *)test_desc_2_hash,
                sizeof(test_desc_2_hash));
  crypto_digest256((char *)test_desc_3_hash, test_desc_3,
                   strlen(test_desc_3), DIGEST_SHA256);
  base16_encode(test_desc_3_hash_str, sizeof(test_desc_3_hash_str),
                (const char *)test_desc_3_hash,
                sizeof(test_desc_3_hash));
  crypto_digest256((char *)test_desc_4_hash, test_desc_4,
                   strlen(test_desc_4), DIGEST_SHA256);
  base16_encode(test_desc_4_hash_str, sizeof(test_desc_4_hash_str),
                (const char *)test_desc_4_hash,
                sizeof(test_desc_4_hash));

  /*
   * Reset the FIFO and check its state
   */
  dump_desc_fifo_cleanup();
  tt_u64_op(len_descs_dumped, OP_EQ, 0);
  tt_assert(descs_dumped == NULL || smartlist_len(descs_dumped) == 0);

  /*
   * (1) Fire off dump_desc() once; these descriptors should all be safely
   * smaller than configured FIFO size.
   */

  dump_desc(test_desc_1, test_desc_type);

  /*
   * Assert things about the FIFO state
   */
  tt_u64_op(len_descs_dumped, OP_EQ, strlen(test_desc_1));
  tt_assert(descs_dumped != NULL && smartlist_len(descs_dumped) == 1);

  /*
   * Assert things about the mocks
   */
  tt_int_op(unlinked_count, OP_EQ, 0);
  tt_int_op(write_str_count, OP_EQ, 1);
  tt_mem_op(last_write_str_hash, OP_EQ, test_desc_1_hash, DIGEST_SHA256);

  /*
   * Reset the FIFO and check its state
   */
  dump_desc_fifo_cleanup();
  tt_u64_op(len_descs_dumped, OP_EQ, 0);
  tt_assert(descs_dumped == NULL || smartlist_len(descs_dumped) == 0);

  /*
   * Reset the mocks and check their state
   */
  mock_unlink_reset();
  mock_write_str_to_file_reset();
  tt_int_op(unlinked_count, OP_EQ, 0);
  tt_int_op(write_str_count, OP_EQ, 0);

  /*
   * (2) Fire off dump_desc() twice; this still should trigger no cleanup.
   */

  /* First time */
  dump_desc(test_desc_2, test_desc_type);

  /*
   * Assert things about the FIFO state
   */
  tt_u64_op(len_descs_dumped, OP_EQ, strlen(test_desc_2));
  tt_assert(descs_dumped != NULL && smartlist_len(descs_dumped) == 1);

  /*
   * Assert things about the mocks
   */
  tt_int_op(unlinked_count, OP_EQ, 0);
  tt_int_op(write_str_count, OP_EQ, 1);
  tt_mem_op(last_write_str_hash, OP_EQ, test_desc_2_hash, DIGEST_SHA256);

  /* Second time */
  dump_desc(test_desc_3, test_desc_type);

  /*
   * Assert things about the FIFO state
   */
  tt_u64_op(len_descs_dumped, OP_EQ,
            strlen(test_desc_2) + strlen(test_desc_3));
  tt_assert(descs_dumped != NULL && smartlist_len(descs_dumped) == 2);

  /*
   * Assert things about the mocks
   */
  tt_int_op(unlinked_count, OP_EQ, 0);
  tt_int_op(write_str_count, OP_EQ, 2);
  tt_mem_op(last_write_str_hash, OP_EQ, test_desc_3_hash, DIGEST_SHA256);

  /*
   * Reset the FIFO and check its state
   */
  dump_desc_fifo_cleanup();
  tt_u64_op(len_descs_dumped, OP_EQ, 0);
  tt_assert(descs_dumped == NULL || smartlist_len(descs_dumped) == 0);

  /*
   * Reset the mocks and check their state
   */
  mock_unlink_reset();
  mock_write_str_to_file_reset();
  tt_int_op(unlinked_count, OP_EQ, 0);
  tt_int_op(write_str_count, OP_EQ, 0);

  /*
   * (3) Three calls to dump_desc cause a FIFO cleanup
   */

  /* First time */
  dump_desc(test_desc_4, test_desc_type);

  /*
   * Assert things about the FIFO state
   */
  tt_u64_op(len_descs_dumped, OP_EQ, strlen(test_desc_4));
  tt_assert(descs_dumped != NULL && smartlist_len(descs_dumped) == 1);

  /*
   * Assert things about the mocks
   */
  tt_int_op(unlinked_count, OP_EQ, 0);
  tt_int_op(write_str_count, OP_EQ, 1);
  tt_mem_op(last_write_str_hash, OP_EQ, test_desc_4_hash, DIGEST_SHA256);

  /* Second time */
  dump_desc(test_desc_1, test_desc_type);

  /*
   * Assert things about the FIFO state
   */
  tt_u64_op(len_descs_dumped, OP_EQ,
            strlen(test_desc_4) + strlen(test_desc_1));
  tt_assert(descs_dumped != NULL && smartlist_len(descs_dumped) == 2);

  /*
   * Assert things about the mocks
   */
  tt_int_op(unlinked_count, OP_EQ, 0);
  tt_int_op(write_str_count, OP_EQ, 2);
  tt_mem_op(last_write_str_hash, OP_EQ, test_desc_1_hash, DIGEST_SHA256);

  /* Third time - we should unlink the dump of test_desc_4 here */
  dump_desc(test_desc_2, test_desc_type);

  /*
   * Assert things about the FIFO state
   */
  tt_u64_op(len_descs_dumped, OP_EQ,
            strlen(test_desc_1) + strlen(test_desc_2));
  tt_assert(descs_dumped != NULL && smartlist_len(descs_dumped) == 2);

  /*
   * Assert things about the mocks
   */
  tt_int_op(unlinked_count, OP_EQ, 1);
  tt_int_op(write_str_count, OP_EQ, 3);
  tt_mem_op(last_write_str_hash, OP_EQ, test_desc_2_hash, DIGEST_SHA256);

  /*
   * Reset the FIFO and check its state
   */
  dump_desc_fifo_cleanup();
  tt_u64_op(len_descs_dumped, OP_EQ, 0);
  tt_assert(descs_dumped == NULL || smartlist_len(descs_dumped) == 0);

  /*
   * Reset the mocks and check their state
   */
  mock_unlink_reset();
  mock_write_str_to_file_reset();
  tt_int_op(unlinked_count, OP_EQ, 0);
  tt_int_op(write_str_count, OP_EQ, 0);

  /*
   * (4) But repeating one (A B B) doesn't overflow and cleanup
   */

  /* First time */
  dump_desc(test_desc_3, test_desc_type);

  /*
   * Assert things about the FIFO state
   */
  tt_u64_op(len_descs_dumped, OP_EQ, strlen(test_desc_3));
  tt_assert(descs_dumped != NULL && smartlist_len(descs_dumped) == 1);

  /*
   * Assert things about the mocks
   */
  tt_int_op(unlinked_count, OP_EQ, 0);
  tt_int_op(write_str_count, OP_EQ, 1);
  tt_mem_op(last_write_str_hash, OP_EQ, test_desc_3_hash, DIGEST_SHA256);

  /* Second time */
  dump_desc(test_desc_4, test_desc_type);

  /*
   * Assert things about the FIFO state
   */
  tt_u64_op(len_descs_dumped, OP_EQ,
            strlen(test_desc_3) + strlen(test_desc_4));
  tt_assert(descs_dumped != NULL && smartlist_len(descs_dumped) == 2);

  /*
   * Assert things about the mocks
   */
  tt_int_op(unlinked_count, OP_EQ, 0);
  tt_int_op(write_str_count, OP_EQ, 2);
  tt_mem_op(last_write_str_hash, OP_EQ, test_desc_4_hash, DIGEST_SHA256);

  /* Third time */
  dump_desc(test_desc_4, test_desc_type);

  /*
   * Assert things about the FIFO state
   */
  tt_u64_op(len_descs_dumped, OP_EQ,
            strlen(test_desc_3) + strlen(test_desc_4));
  tt_assert(descs_dumped != NULL && smartlist_len(descs_dumped) == 2);

  /*
   * Assert things about the mocks
   */
  tt_int_op(unlinked_count, OP_EQ, 0);
  tt_int_op(write_str_count, OP_EQ, 2);
  tt_mem_op(last_write_str_hash, OP_EQ, test_desc_4_hash, DIGEST_SHA256);

  /*
   * Reset the FIFO and check its state
   */
  dump_desc_fifo_cleanup();
  tt_u64_op(len_descs_dumped, OP_EQ, 0);
  tt_assert(descs_dumped == NULL || smartlist_len(descs_dumped) == 0);

  /*
   * Reset the mocks and check their state
   */
  mock_unlink_reset();
  mock_write_str_to_file_reset();
  tt_int_op(unlinked_count, OP_EQ, 0);
  tt_int_op(write_str_count, OP_EQ, 0);

  /*
   * (5) Same for the (A B A) repetition
   */

  /* First time */
  dump_desc(test_desc_1, test_desc_type);

  /*
   * Assert things about the FIFO state
   */
  tt_u64_op(len_descs_dumped, OP_EQ, strlen(test_desc_1));
  tt_assert(descs_dumped != NULL && smartlist_len(descs_dumped) == 1);

  /*
   * Assert things about the mocks
   */
  tt_int_op(unlinked_count, OP_EQ, 0);
  tt_int_op(write_str_count, OP_EQ, 1);
  tt_mem_op(last_write_str_hash, OP_EQ, test_desc_1_hash, DIGEST_SHA256);

  /* Second time */
  dump_desc(test_desc_2, test_desc_type);

  /*
   * Assert things about the FIFO state
   */
  tt_u64_op(len_descs_dumped, OP_EQ,
            strlen(test_desc_1) + strlen(test_desc_2));
  tt_assert(descs_dumped != NULL && smartlist_len(descs_dumped) == 2);

  /*
   * Assert things about the mocks
   */
  tt_int_op(unlinked_count, OP_EQ, 0);
  tt_int_op(write_str_count, OP_EQ, 2);
  tt_mem_op(last_write_str_hash, OP_EQ, test_desc_2_hash, DIGEST_SHA256);

  /* Third time */
  dump_desc(test_desc_1, test_desc_type);

  /*
   * Assert things about the FIFO state
   */
  tt_u64_op(len_descs_dumped, OP_EQ,
            strlen(test_desc_1) + strlen(test_desc_2));
  tt_assert(descs_dumped != NULL && smartlist_len(descs_dumped) == 2);

  /*
   * Assert things about the mocks
   */
  tt_int_op(unlinked_count, OP_EQ, 0);
  tt_int_op(write_str_count, OP_EQ, 2);
  tt_mem_op(last_write_str_hash, OP_EQ, test_desc_2_hash, DIGEST_SHA256);

  /*
   * Reset the FIFO and check its state
   */
  dump_desc_fifo_cleanup();
  tt_u64_op(len_descs_dumped, OP_EQ, 0);
  tt_assert(descs_dumped == NULL || smartlist_len(descs_dumped) == 0);

  /*
   * Reset the mocks and check their state
   */
  mock_unlink_reset();
  mock_write_str_to_file_reset();
  tt_int_op(unlinked_count, OP_EQ, 0);
  tt_int_op(write_str_count, OP_EQ, 0);

  /*
   * (6) (A B B C) triggering overflow on C causes A, not B to be unlinked
   */

  /* First time */
  dump_desc(test_desc_3, test_desc_type);

  /*
   * Assert things about the FIFO state
   */
  tt_u64_op(len_descs_dumped, OP_EQ, strlen(test_desc_3));
  tt_assert(descs_dumped != NULL && smartlist_len(descs_dumped) == 1);

  /*
   * Assert things about the mocks
   */
  tt_int_op(unlinked_count, OP_EQ, 0);
  tt_int_op(write_str_count, OP_EQ, 1);
  tt_mem_op(last_write_str_hash, OP_EQ, test_desc_3_hash, DIGEST_SHA256);

  /* Second time */
  dump_desc(test_desc_4, test_desc_type);

  /*
   * Assert things about the FIFO state
   */
  tt_u64_op(len_descs_dumped, OP_EQ,
            strlen(test_desc_3) + strlen(test_desc_4));
  tt_assert(descs_dumped != NULL && smartlist_len(descs_dumped) == 2);

  /*
   * Assert things about the mocks
   */
  tt_int_op(unlinked_count, OP_EQ, 0);
  tt_int_op(write_str_count, OP_EQ, 2);
  tt_mem_op(last_write_str_hash, OP_EQ, test_desc_4_hash, DIGEST_SHA256);

  /* Third time */
  dump_desc(test_desc_4, test_desc_type);

  /*
   * Assert things about the FIFO state
   */
  tt_u64_op(len_descs_dumped, OP_EQ,
            strlen(test_desc_3) + strlen(test_desc_4));
  tt_assert(descs_dumped != NULL && smartlist_len(descs_dumped) == 2);

  /*
   * Assert things about the mocks
   */
  tt_int_op(unlinked_count, OP_EQ, 0);
  tt_int_op(write_str_count, OP_EQ, 2);
  tt_mem_op(last_write_str_hash, OP_EQ, test_desc_4_hash, DIGEST_SHA256);

  /* Fourth time - we should unlink the dump of test_desc_3 here */
  dump_desc(test_desc_1, test_desc_type);

  /*
   * Assert things about the FIFO state
   */
  tt_u64_op(len_descs_dumped, OP_EQ,
            strlen(test_desc_4) + strlen(test_desc_1));
  tt_assert(descs_dumped != NULL && smartlist_len(descs_dumped) == 2);

  /*
   * Assert things about the mocks
   */
  tt_int_op(unlinked_count, OP_EQ, 1);
  tt_int_op(write_str_count, OP_EQ, 3);
  tt_mem_op(last_write_str_hash, OP_EQ, test_desc_1_hash, DIGEST_SHA256);

  /*
   * Reset the FIFO and check its state
   */
  dump_desc_fifo_cleanup();
  tt_u64_op(len_descs_dumped, OP_EQ, 0);
  tt_assert(descs_dumped == NULL || smartlist_len(descs_dumped) == 0);

  /*
   * Reset the mocks and check their state
   */
  mock_unlink_reset();
  mock_write_str_to_file_reset();
  tt_int_op(unlinked_count, OP_EQ, 0);
  tt_int_op(write_str_count, OP_EQ, 0);

  /*
   * (7) (A B A C) triggering overflow on C causes B, not A to be unlinked
   */

  /* First time */
  dump_desc(test_desc_2, test_desc_type);

  /*
   * Assert things about the FIFO state
   */
  tt_u64_op(len_descs_dumped, OP_EQ, strlen(test_desc_2));
  tt_assert(descs_dumped != NULL && smartlist_len(descs_dumped) == 1);

  /*
   * Assert things about the mocks
   */
  tt_int_op(unlinked_count, OP_EQ, 0);
  tt_int_op(write_str_count, OP_EQ, 1);
  tt_mem_op(last_write_str_hash, OP_EQ, test_desc_2_hash, DIGEST_SHA256);

  /* Second time */
  dump_desc(test_desc_3, test_desc_type);

  /*
   * Assert things about the FIFO state
   */
  tt_u64_op(len_descs_dumped, OP_EQ,
            strlen(test_desc_2) + strlen(test_desc_3));
  tt_assert(descs_dumped != NULL && smartlist_len(descs_dumped) == 2);

  /*
   * Assert things about the mocks
   */
  tt_int_op(unlinked_count, OP_EQ, 0);
  tt_int_op(write_str_count, OP_EQ, 2);
  tt_mem_op(last_write_str_hash, OP_EQ, test_desc_3_hash, DIGEST_SHA256);

  /* Third time */
  dump_desc(test_desc_2, test_desc_type);

  /*
   * Assert things about the FIFO state
   */
  tt_u64_op(len_descs_dumped, OP_EQ,
            strlen(test_desc_2) + strlen(test_desc_3));
  tt_assert(descs_dumped != NULL && smartlist_len(descs_dumped) == 2);

  /*
   * Assert things about the mocks
   */
  tt_int_op(unlinked_count, OP_EQ, 0);
  tt_int_op(write_str_count, OP_EQ, 2);
  tt_mem_op(last_write_str_hash, OP_EQ, test_desc_3_hash, DIGEST_SHA256);

  /* Fourth time - we should unlink the dump of test_desc_3 here */
  dump_desc(test_desc_4, test_desc_type);

  /*
   * Assert things about the FIFO state
   */
  tt_u64_op(len_descs_dumped, OP_EQ,
            strlen(test_desc_2) + strlen(test_desc_4));
  tt_assert(descs_dumped != NULL && smartlist_len(descs_dumped) == 2);

  /*
   * Assert things about the mocks
   */
  tt_int_op(unlinked_count, OP_EQ, 1);
  tt_int_op(write_str_count, OP_EQ, 3);
  tt_mem_op(last_write_str_hash, OP_EQ, test_desc_4_hash, DIGEST_SHA256);

  /*
   * Reset the FIFO and check its state
   */
  dump_desc_fifo_cleanup();
  tt_u64_op(len_descs_dumped, OP_EQ, 0);
  tt_assert(descs_dumped == NULL || smartlist_len(descs_dumped) == 0);

  /*
   * Reset the mocks and check their state
   */
  mock_unlink_reset();
  mock_write_str_to_file_reset();
  tt_int_op(unlinked_count, OP_EQ, 0);
  tt_int_op(write_str_count, OP_EQ, 0);

 done:

  /* Clean up the fifo */
  dump_desc_fifo_cleanup();

  /* Remove mocks */
  UNMOCK(tor_unlink);
  mock_unlink_reset();
  UNMOCK(write_str_to_file);
  mock_write_str_to_file_reset();
  UNMOCK(options_get_dir_fname2_suffix);
  UNMOCK(check_private_dir);
  UNMOCK(get_options);
  tor_free(mock_options);
  mock_options = NULL;

  return;
}

/* Variables for reset_read_file_to_str_mock() */

static int enforce_expected_filename = 0;
static char *expected_filename = NULL;
static char *file_content = NULL;
static size_t file_content_len = 0;
static struct stat file_stat;
static int read_count = 0, read_call_count = 0;

static void
reset_read_file_to_str_mock(void)
{
  tor_free(expected_filename);
  tor_free(file_content);
  file_content_len = 0;
  memset(&file_stat, 0, sizeof(file_stat));
  read_count = 0;
  read_call_count = 0;
}

static char *
read_file_to_str_mock(const char *filename, int flags,
                      struct stat *stat_out) {
  char *result = NULL;

  /* Insist we got a filename */
  tt_ptr_op(filename, OP_NE, NULL);

  /* We ignore flags */
  (void)flags;

  /* Bump the call count */
  ++read_call_count;

  if (enforce_expected_filename) {
    tt_assert(expected_filename);
    tt_str_op(filename, OP_EQ, expected_filename);
  }

  if (expected_filename != NULL &&
      file_content != NULL &&
      strcmp(filename, expected_filename) == 0) {
    /* You asked for it, you got it */

    /*
     * This is the same behavior as the real read_file_to_str();
     * if there's a NUL, the real size ends up in stat_out.
     */
    result = tor_malloc(file_content_len + 1);
    if (file_content_len > 0) {
      memcpy(result, file_content, file_content_len);
    }
    result[file_content_len] = '\0';

    /* Do we need to set up stat_out? */
    if (stat_out != NULL) {
      memcpy(stat_out, &file_stat, sizeof(file_stat));
      /* We always return the correct length here */
      stat_out->st_size = file_content_len;
    }

    /* Wooo, we have a return value - bump the counter */
    ++read_count;
  }
  /* else no match, return NULL */

 done:
  return result;
}

/* This one tests dump_desc_populate_one_file() */
static void
test_dir_populate_dump_desc_fifo(void *data)
{
  const char *dirname = "foo";
  const char *fname = NULL;
  dumped_desc_t *ent;

  (void)data;

  /*
   * Set up unlink and read_file_to_str mocks
   */
  MOCK(tor_unlink, mock_unlink);
  mock_unlink_reset();
  MOCK(read_file_to_str, read_file_to_str_mock);
  reset_read_file_to_str_mock();

  /* Check state of unlink mock */
  tt_int_op(unlinked_count, OP_EQ, 0);

  /* Some cases that should fail before trying to read the file */
  ent = dump_desc_populate_one_file(dirname, "bar");
  tt_ptr_op(ent, OP_EQ, NULL);
  tt_int_op(unlinked_count, OP_EQ, 1);
  tt_int_op(read_count, OP_EQ, 0);
  tt_int_op(read_call_count, OP_EQ, 0);

  ent = dump_desc_populate_one_file(dirname, "unparseable-desc");
  tt_ptr_op(ent, OP_EQ, NULL);
  tt_int_op(unlinked_count, OP_EQ, 2);
  tt_int_op(read_count, OP_EQ, 0);
  tt_int_op(read_call_count, OP_EQ, 0);

  ent = dump_desc_populate_one_file(dirname, "unparseable-desc.baz");
  tt_ptr_op(ent, OP_EQ, NULL);
  tt_int_op(unlinked_count, OP_EQ, 3);
  tt_int_op(read_count, OP_EQ, 0);
  tt_int_op(read_call_count, OP_EQ, 0);

  ent = dump_desc_populate_one_file(
      dirname,
      "unparseable-desc.08AE85E90461F59E");
  tt_ptr_op(ent, OP_EQ, NULL);
  tt_int_op(unlinked_count, OP_EQ, 4);
  tt_int_op(read_count, OP_EQ, 0);
  tt_int_op(read_call_count, OP_EQ, 0);

  ent = dump_desc_populate_one_file(
      dirname,
      "unparseable-desc.08AE85E90461F59EDF0981323F3A70D02B55AB54B44B04F"
      "287D72F7B72F242E85C8CB0EDA8854A99");
  tt_ptr_op(ent, OP_EQ, NULL);
  tt_int_op(unlinked_count, OP_EQ, 5);
  tt_int_op(read_count, OP_EQ, 0);
  tt_int_op(read_call_count, OP_EQ, 0);

  /* This is a correct-length digest but base16_decode() will fail */
  ent = dump_desc_populate_one_file(
      dirname,
      "unparseable-desc.68219B8BGE64B705A6FFC728C069DC596216D60A7D7520C"
      "D5ECE250D912E686B");
  tt_ptr_op(ent, OP_EQ, NULL);
  tt_int_op(unlinked_count, OP_EQ, 6);
  tt_int_op(read_count, OP_EQ, 0);
  tt_int_op(read_call_count, OP_EQ, 0);

  /* This one has a correctly formed filename and should try reading */

  /* Read fails */
  ent = dump_desc_populate_one_file(
      dirname,
      "unparseable-desc.DF0981323F3A70D02B55AB54B44B04F287D72F7B72F242E"
      "85C8CB0EDA8854A99");
  tt_ptr_op(ent, OP_EQ, NULL);
  tt_int_op(unlinked_count, OP_EQ, 7);
  tt_int_op(read_count, OP_EQ, 0);
  tt_int_op(read_call_count, OP_EQ, 1);

  /* This read will succeed but the digest won't match the file content */
  fname =
    "unparseable-desc."
    "DF0981323F3A70D02B55AB54B44B04F287D72F7B72F242E85C8CB0EDA8854A99";
  enforce_expected_filename = 1;
  tor_asprintf(&expected_filename, "%s%s%s", dirname, PATH_SEPARATOR, fname);
  file_content = tor_strdup("hanc culpam maiorem an illam dicam?");
  file_content_len = strlen(file_content);
  file_stat.st_mtime = 123456;
  ent = dump_desc_populate_one_file(dirname, fname);
  enforce_expected_filename = 0;
  tt_ptr_op(ent, OP_EQ, NULL);
  tt_int_op(unlinked_count, OP_EQ, 8);
  tt_int_op(read_count, OP_EQ, 1);
  tt_int_op(read_call_count, OP_EQ, 2);
  tor_free(expected_filename);
  tor_free(file_content);

  /* This one will match */
  fname =
    "unparseable-desc."
    "0786C7173447B7FB033FFCA2FC47C3CF71C30DD47CA8236D3FC7FF35853271C6";
  tor_asprintf(&expected_filename, "%s%s%s", dirname, PATH_SEPARATOR, fname);
  file_content = tor_strdup("hanc culpam maiorem an illam dicam?");
  file_content_len = strlen(file_content);
  file_stat.st_mtime = 789012;
  ent = dump_desc_populate_one_file(dirname, fname);
  tt_ptr_op(ent, OP_NE, NULL);
  tt_int_op(unlinked_count, OP_EQ, 8);
  tt_int_op(read_count, OP_EQ, 2);
  tt_int_op(read_call_count, OP_EQ, 3);
  tt_str_op(ent->filename, OP_EQ, expected_filename);
  tt_int_op(ent->len, OP_EQ, file_content_len);
  tt_int_op(ent->when, OP_EQ, file_stat.st_mtime);
  tor_free(ent->filename);
  tor_free(ent);
  tor_free(expected_filename);

  /*
   * Reset the mocks and check their state
   */
  mock_unlink_reset();
  tt_int_op(unlinked_count, OP_EQ, 0);
  reset_read_file_to_str_mock();
  tt_int_op(read_count, OP_EQ, 0);

 done:

  UNMOCK(tor_unlink);
  mock_unlink_reset();
  UNMOCK(read_file_to_str);
  reset_read_file_to_str_mock();

  tor_free(file_content);

  return;
}

static smartlist_t *
listdir_mock(const char *dname)
{
  smartlist_t *l;

  /* Ignore the name, always return this list */
  (void)dname;

  l = smartlist_new();
  smartlist_add_strdup(l, "foo");
  smartlist_add_strdup(l, "bar");
  smartlist_add_strdup(l, "baz");

  return l;
}

static dumped_desc_t *
pop_one_mock(const char *dirname, const char *f)
{
  dumped_desc_t *ent = NULL;

  if (dirname != NULL && strcmp(dirname, "d") == 0) {
    if (f != NULL && strcmp(f, "foo") == 0) {
      ent = tor_malloc_zero(sizeof(*ent));
      ent->filename = tor_strdup("d/foo");
      ent->len = 123;
      ent->digest_sha256[0] = 1;
      ent->when = 1024;
    } else if (f != NULL && strcmp(f, "bar") == 0) {
      ent = tor_malloc_zero(sizeof(*ent));
      ent->filename = tor_strdup("d/bar");
      ent->len = 456;
      ent->digest_sha256[0] = 2;
      /*
       * Note that the timestamps are in a different order than
       * listdir_mock() returns; we're testing the sort order.
       */
      ent->when = 512;
    } else if (f != NULL && strcmp(f, "baz") == 0) {
      ent = tor_malloc_zero(sizeof(*ent));
      ent->filename = tor_strdup("d/baz");
      ent->len = 789;
      ent->digest_sha256[0] = 3;
      ent->when = 768;
    }
  }

  return ent;
}

/* This one tests dump_desc_populate_fifo_from_directory() */
static void
test_dir_populate_dump_desc_fifo_2(void *data)
{
  dumped_desc_t *ent = NULL;

  (void)data;

  /* Set up the mocks */
  MOCK(tor_listdir, listdir_mock);
  MOCK(dump_desc_populate_one_file, pop_one_mock);

  /* Run dump_desc_populate_fifo_from_directory() */
  descs_dumped = NULL;
  len_descs_dumped = 0;
  dump_desc_populate_fifo_from_directory("d");
  tt_assert(descs_dumped != NULL);
  tt_int_op(smartlist_len(descs_dumped), OP_EQ, 3);
  tt_u64_op(len_descs_dumped, OP_EQ, 1368);
  ent = smartlist_get(descs_dumped, 0);
  tt_str_op(ent->filename, OP_EQ, "d/bar");
  tt_int_op(ent->len, OP_EQ, 456);
  tt_int_op(ent->when, OP_EQ, 512);
  ent = smartlist_get(descs_dumped, 1);
  tt_str_op(ent->filename, OP_EQ, "d/baz");
  tt_int_op(ent->len, OP_EQ, 789);
  tt_int_op(ent->when, OP_EQ, 768);
  ent = smartlist_get(descs_dumped, 2);
  tt_str_op(ent->filename, OP_EQ, "d/foo");
  tt_int_op(ent->len, OP_EQ, 123);
  tt_int_op(ent->when, OP_EQ, 1024);

 done:
  dump_desc_fifo_cleanup();

  UNMOCK(dump_desc_populate_one_file);
  UNMOCK(tor_listdir);

  return;
}

static int mock_networkstatus_consensus_is_bootstrapping_value = 0;
static int
mock_networkstatus_consensus_is_bootstrapping(time_t now)
{
  (void)now;
  return mock_networkstatus_consensus_is_bootstrapping_value;
}

static int mock_networkstatus_consensus_can_use_extra_fallbacks_value = 0;
static int
mock_networkstatus_consensus_can_use_extra_fallbacks(
                                                  const or_options_t *options)
{
  (void)options;
  return mock_networkstatus_consensus_can_use_extra_fallbacks_value;
}

static int mock_num_bridges_usable_value = 0;
static int
mock_num_bridges_usable(int use_maybe_reachable)
{
  (void)use_maybe_reachable;
  return mock_num_bridges_usable_value;
}

/* data is a 3 character nul-terminated string.
 * If data[0] is 'b', set bootstrapping, anything else means not bootstrapping
 * If data[1] is 'f', set extra fallbacks, anything else means no extra
 * If data[2] is 'f', set running bridges, anything else means no extra
 * fallbacks.
 */
static void
test_dir_find_dl_schedule(void* data)
{
  const char *str = (const char *)data;

  tt_assert(strlen(data) == 3);

  if (str[0] == 'b') {
    mock_networkstatus_consensus_is_bootstrapping_value = 1;
  } else {
    mock_networkstatus_consensus_is_bootstrapping_value = 0;
  }

  if (str[1] == 'f') {
    mock_networkstatus_consensus_can_use_extra_fallbacks_value = 1;
  } else {
    mock_networkstatus_consensus_can_use_extra_fallbacks_value = 0;
  }

  if (str[2] == 'r') {
    /* Any positive, non-zero value should work */
    mock_num_bridges_usable_value = 2;
  } else {
    mock_num_bridges_usable_value = 0;
  }

  MOCK(networkstatus_consensus_is_bootstrapping,
       mock_networkstatus_consensus_is_bootstrapping);
  MOCK(networkstatus_consensus_can_use_extra_fallbacks,
       mock_networkstatus_consensus_can_use_extra_fallbacks);
  MOCK(num_bridges_usable,
       mock_num_bridges_usable);

  download_status_t dls;
  smartlist_t server, client, server_cons, client_cons;
  smartlist_t client_boot_auth_only_cons, client_boot_auth_cons;
  smartlist_t client_boot_fallback_cons, bridge, bridge_bootstrap;

  mock_options = tor_malloc(sizeof(or_options_t));
  reset_options(mock_options, &mock_get_options_calls);
  MOCK(get_options, mock_get_options);

  mock_options->TestingServerDownloadSchedule = &server;
  mock_options->TestingClientDownloadSchedule = &client;
  mock_options->TestingServerConsensusDownloadSchedule = &server_cons;
  mock_options->TestingClientConsensusDownloadSchedule = &client_cons;
  mock_options->ClientBootstrapConsensusAuthorityOnlyDownloadSchedule =
    &client_boot_auth_only_cons;
  mock_options->ClientBootstrapConsensusAuthorityDownloadSchedule =
    &client_boot_auth_cons;
  mock_options->ClientBootstrapConsensusFallbackDownloadSchedule =
    &client_boot_fallback_cons;
  mock_options->TestingBridgeDownloadSchedule = &bridge;
  mock_options->TestingBridgeBootstrapDownloadSchedule = &bridge_bootstrap;

  dls.schedule = DL_SCHED_GENERIC;
  /* client */
  mock_options->ClientOnly = 1;
  tt_ptr_op(find_dl_schedule(&dls, mock_options), OP_EQ, &client);
  mock_options->ClientOnly = 0;

  /* dir mode */
  mock_options->DirPort_set = 1;
  mock_options->DirCache = 1;
  tt_ptr_op(find_dl_schedule(&dls, mock_options), OP_EQ, &server);
  mock_options->DirPort_set = 0;
  mock_options->DirCache = 0;

  dls.schedule = DL_SCHED_CONSENSUS;
  /* public server mode */
  mock_options->ORPort_set = 1;
  tt_ptr_op(find_dl_schedule(&dls, mock_options), OP_EQ, &server_cons);
  mock_options->ORPort_set = 0;

  /* client and bridge modes */
  if (networkstatus_consensus_is_bootstrapping(time(NULL))) {
    if (networkstatus_consensus_can_use_extra_fallbacks(mock_options)) {
      dls.want_authority = 1;
      /* client */
      mock_options->ClientOnly = 1;
      tt_ptr_op(find_dl_schedule(&dls, mock_options), OP_EQ,
                &client_boot_auth_cons);
      mock_options->ClientOnly = 0;

      /* bridge relay */
      mock_options->ORPort_set = 1;
      mock_options->BridgeRelay = 1;
      tt_ptr_op(find_dl_schedule(&dls, mock_options), OP_EQ,
                &client_boot_auth_cons);
      mock_options->ORPort_set = 0;
      mock_options->BridgeRelay = 0;

      dls.want_authority = 0;
      /* client */
      mock_options->ClientOnly = 1;
      tt_ptr_op(find_dl_schedule(&dls, mock_options), OP_EQ,
                &client_boot_fallback_cons);
      mock_options->ClientOnly = 0;

      /* bridge relay */
      mock_options->ORPort_set = 1;
      mock_options->BridgeRelay = 1;
      tt_ptr_op(find_dl_schedule(&dls, mock_options), OP_EQ,
                &client_boot_fallback_cons);
      mock_options->ORPort_set = 0;
      mock_options->BridgeRelay = 0;

    } else {
      /* dls.want_authority is ignored */
      /* client */
      mock_options->ClientOnly = 1;
      tt_ptr_op(find_dl_schedule(&dls, mock_options), OP_EQ,
                &client_boot_auth_only_cons);
      mock_options->ClientOnly = 0;

      /* bridge relay */
      mock_options->ORPort_set = 1;
      mock_options->BridgeRelay = 1;
      tt_ptr_op(find_dl_schedule(&dls, mock_options), OP_EQ,
                &client_boot_auth_only_cons);
      mock_options->ORPort_set = 0;
      mock_options->BridgeRelay = 0;
    }
  } else {
    /* client */
    mock_options->ClientOnly = 1;
    tt_ptr_op(find_dl_schedule(&dls, mock_options), OP_EQ,
              &client_cons);
    mock_options->ClientOnly = 0;

    /* bridge relay */
    mock_options->ORPort_set = 1;
    mock_options->BridgeRelay = 1;
    tt_ptr_op(find_dl_schedule(&dls, mock_options), OP_EQ,
              &client_cons);
    mock_options->ORPort_set = 0;
    mock_options->BridgeRelay = 0;
  }

  dls.schedule = DL_SCHED_BRIDGE;
  /* client */
  mock_options->ClientOnly = 1;
  mock_options->UseBridges = 1;
  if (num_bridges_usable(0) > 0) {
    tt_ptr_op(find_dl_schedule(&dls, mock_options), OP_EQ, &bridge);
  } else {
    tt_ptr_op(find_dl_schedule(&dls, mock_options), OP_EQ, &bridge_bootstrap);
  }

 done:
  UNMOCK(networkstatus_consensus_is_bootstrapping);
  UNMOCK(networkstatus_consensus_can_use_extra_fallbacks);
  UNMOCK(num_bridges_usable);
  UNMOCK(get_options);
  tor_free(mock_options);
  mock_options = NULL;
}

static void
test_dir_assumed_flags(void *arg)
{
  (void)arg;
  smartlist_t *tokens = smartlist_new();
  memarea_t *area = memarea_new();
  routerstatus_t *rs = NULL;

  /* First, we should always assume that the Running flag is set, even
   * when it isn't listed, since the consensus method is always
   * higher than 4. */
  const char *str1 =
    "r example hereiswhereyouridentitygoes 2015-08-30 12:00:00 "
       "192.168.0.1 9001 0\n"
    "m thisoneislongerbecauseitisa256bitmddigest33\n"
    "s Fast Guard Stable\n";

  const char *cp = str1;
  rs = routerstatus_parse_entry_from_string(area, &cp, tokens, NULL, NULL,
                                            23, FLAV_MICRODESC);
  tt_assert(rs);
  tt_assert(rs->is_flagged_running);
  tt_assert(! rs->is_valid);
  tt_assert(! rs->is_exit);
  tt_assert(rs->is_fast);
  routerstatus_free(rs);

  /* With method 24 or later, we can assume "valid" is set. */
  cp = str1;
  rs = routerstatus_parse_entry_from_string(area, &cp, tokens, NULL, NULL,
                                            24, FLAV_MICRODESC);
  tt_assert(rs);
  tt_assert(rs->is_flagged_running);
  tt_assert(rs->is_valid);
  tt_assert(! rs->is_exit);
  tt_assert(rs->is_fast);

 done:
  smartlist_free(tokens);
  memarea_drop_all(area);
  routerstatus_free(rs);
}

static void
test_dir_post_parsing(void *arg)
{
  (void) arg;

  /* Test the version parsing from an HS descriptor publish request. */
  {
    const char *end;
    const char *prefix = "/tor/hs/";
    int version = parse_hs_version_from_post("/tor/hs//publish", prefix, &end);
    tt_int_op(version, OP_EQ, -1);
    tt_ptr_op(end, OP_EQ, NULL);
    version = parse_hs_version_from_post("/tor/hs/a/publish", prefix, &end);
    tt_int_op(version, OP_EQ, -1);
    tt_ptr_op(end, OP_EQ, NULL);
    version = parse_hs_version_from_post("/tor/hs/3/publish", prefix, &end);
    tt_int_op(version, OP_EQ, 3);
    tt_str_op(end, OP_EQ, "/publish");
    version = parse_hs_version_from_post("/tor/hs/42/publish", prefix, &end);
    tt_int_op(version, OP_EQ, 42);
    tt_str_op(end, OP_EQ, "/publish");
    version = parse_hs_version_from_post("/tor/hs/18163/publish",prefix, &end);
    tt_int_op(version, OP_EQ, 18163);
    tt_str_op(end, OP_EQ, "/publish");
    version = parse_hs_version_from_post("JUNKJUNKJUNK", prefix, &end);
    tt_int_op(version, OP_EQ, -1);
    tt_ptr_op(end, OP_EQ, NULL);
    version = parse_hs_version_from_post("/tor/hs/3/publish", "blah", &end);
    tt_int_op(version, OP_EQ, -1);
    tt_ptr_op(end, OP_EQ, NULL);
    /* Missing the '/' at the end of the prefix. */
    version = parse_hs_version_from_post("/tor/hs/3/publish", "/tor/hs", &end);
    tt_int_op(version, OP_EQ, -1);
    tt_ptr_op(end, OP_EQ, NULL);
    version = parse_hs_version_from_post("/random/blah/tor/hs/3/publish",
                                         prefix, &end);
    tt_int_op(version, OP_EQ, -1);
    tt_ptr_op(end, OP_EQ, NULL);
    version = parse_hs_version_from_post("/tor/hs/3/publish/random/junk",
                                         prefix, &end);
    tt_int_op(version, OP_EQ, 3);
    tt_str_op(end, OP_EQ, "/publish/random/junk");
    version = parse_hs_version_from_post("/tor/hs/-1/publish", prefix, &end);
    tt_int_op(version, OP_EQ, -1);
    tt_ptr_op(end, OP_EQ, NULL);
    /* INT_MAX */
    version = parse_hs_version_from_post("/tor/hs/2147483647/publish",
                                         prefix, &end);
    tt_int_op(version, OP_EQ, INT_MAX);
    tt_str_op(end, OP_EQ, "/publish");
    /* INT_MAX + 1*/
    version = parse_hs_version_from_post("/tor/hs/2147483648/publish",
                                         prefix, &end);
    tt_int_op(version, OP_EQ, -1);
    tt_ptr_op(end, OP_EQ, NULL);
  }

 done:
  ;
}

static void
test_dir_platform_str(void *arg)
{
  char platform[256];
  (void)arg;
  platform[0] = 0;
  get_platform_str(platform, sizeof(platform));
  tt_int_op((int)strlen(platform), OP_GT, 0);
  tt_assert(!strcmpstart(platform, "Tor "));

  tor_version_t ver;
  // make sure this is a tor version, a real actual tor version.
  tt_int_op(tor_version_parse_platform(platform, &ver, 1), OP_EQ, 1);

  TT_BLATHER(("%d.%d.%d.%d", ver.major, ver.minor, ver.micro, ver.patchlevel));

  // Handle an example version.
  tt_int_op(tor_version_parse_platform(
        "Tor 0.3.3.3 (foo) (git-xyzzy) on a potato", &ver, 1), OP_EQ, 1);
 done:
  ;
}

<<<<<<< HEAD
static networkstatus_t *mock_networkstatus;

static networkstatus_t *
mock_networkstatus_get_latest_consensus_by_flavor(consensus_flavor_t f)
{
  (void)f;
  return mock_networkstatus;
}

static void
test_dir_networkstatus_consensus_has_ipv6(void *arg)
{
  (void)arg;

  int has_ipv6 = 0;

  /* Init options and networkstatus */
  or_options_t our_options;
  mock_options = &our_options;
  reset_options(mock_options, &mock_get_options_calls);
  MOCK(get_options, mock_get_options);

  networkstatus_t our_networkstatus;
  mock_networkstatus = &our_networkstatus;
  memset(mock_networkstatus, 0, sizeof(*mock_networkstatus));
  MOCK(networkstatus_get_latest_consensus_by_flavor,
       mock_networkstatus_get_latest_consensus_by_flavor);

  /* A live consensus */
  mock_networkstatus->valid_after = time(NULL) - 3600;
  mock_networkstatus->valid_until = time(NULL) + 3600;

  /* Test the bounds for A lines in the NS consensus */
  mock_options->UseMicrodescriptors = 0;

  mock_networkstatus->consensus_method = MIN_METHOD_FOR_A_LINES;
  has_ipv6 = networkstatus_consensus_has_ipv6(get_options());
  tt_assert(has_ipv6);

  mock_networkstatus->consensus_method = MIN_METHOD_FOR_A_LINES + 1;
  has_ipv6 = networkstatus_consensus_has_ipv6(get_options());
  tt_assert(has_ipv6);

  mock_networkstatus->consensus_method = MIN_METHOD_FOR_A_LINES + 20;
  has_ipv6 = networkstatus_consensus_has_ipv6(get_options());
  tt_assert(has_ipv6);

  mock_networkstatus->consensus_method = MIN_METHOD_FOR_A_LINES - 1;
  has_ipv6 = networkstatus_consensus_has_ipv6(get_options());
  tt_assert(!has_ipv6);

  /* Test the bounds for A lines in the microdesc consensus */
  mock_options->UseMicrodescriptors = 1;

  mock_networkstatus->consensus_method =
      MIN_METHOD_FOR_A_LINES_IN_MICRODESC_CONSENSUS;
  has_ipv6 = networkstatus_consensus_has_ipv6(get_options());
  tt_assert(has_ipv6);

  mock_networkstatus->consensus_method =
      MIN_METHOD_FOR_A_LINES_IN_MICRODESC_CONSENSUS + 1;
  has_ipv6 = networkstatus_consensus_has_ipv6(get_options());
  tt_assert(has_ipv6);

  mock_networkstatus->consensus_method =
      MIN_METHOD_FOR_A_LINES_IN_MICRODESC_CONSENSUS + 20;
  has_ipv6 = networkstatus_consensus_has_ipv6(get_options());
  tt_assert(has_ipv6);

  mock_networkstatus->consensus_method =
      MIN_METHOD_FOR_A_LINES_IN_MICRODESC_CONSENSUS - 1;
  has_ipv6 = networkstatus_consensus_has_ipv6(get_options());
  tt_assert(!has_ipv6);

  /* Test the edge cases */
  mock_options->UseMicrodescriptors = 1;
  mock_networkstatus->consensus_method =
      MIN_METHOD_FOR_A_LINES_IN_MICRODESC_CONSENSUS;

  /* Reasonably live */
  mock_networkstatus->valid_until = approx_time() - 60;
  has_ipv6 = networkstatus_consensus_has_ipv6(get_options());
  tt_assert(has_ipv6);

  /* Not reasonably live */
  mock_networkstatus->valid_after = approx_time() - 24*60*60 - 3600;
  mock_networkstatus->valid_until = approx_time() - 24*60*60 - 60;
  has_ipv6 = networkstatus_consensus_has_ipv6(get_options());
  tt_assert(!has_ipv6);

  /* NULL consensus */
  mock_networkstatus = NULL;
  has_ipv6 = networkstatus_consensus_has_ipv6(get_options());
  tt_assert(!has_ipv6);

 done:
  UNMOCK(get_options);
  UNMOCK(networkstatus_get_latest_consensus_by_flavor);
=======
static void
test_dir_format_versions_list(void *arg)
{
  (void)arg;
  char *s = NULL;
  config_line_t *lines = NULL;

  setup_capture_of_logs(LOG_WARN);
  s = format_recommended_version_list(lines, 1);
  tt_str_op(s, OP_EQ, "");

  tor_free(s);
  config_line_append(&lines, "ignored", "0.3.4.1, 0.2.9.111-alpha, 4.4.4-rc");
  s = format_recommended_version_list(lines, 1);
  tt_str_op(s, OP_EQ,  "0.2.9.111-alpha,0.3.4.1,4.4.4-rc");

  tor_free(s);
  config_line_append(&lines, "ignored", "0.1.2.3,0.2.9.10   ");
  s = format_recommended_version_list(lines, 1);
  tt_str_op(s, OP_EQ,  "0.1.2.3,0.2.9.10,0.2.9.111-alpha,0.3.4.1,4.4.4-rc");

  /* There should be no warnings so far. */
  expect_no_log_entry();

  /* Now try a line with a space in it. */
  tor_free(s);
  config_line_append(&lines, "ignored", "1.3.3.8 1.3.3.7");
  s = format_recommended_version_list(lines, 1);
  tt_str_op(s, OP_EQ,  "0.1.2.3,0.2.9.10,0.2.9.111-alpha,0.3.4.1,"
            "1.3.3.7,1.3.3.8,4.4.4-rc");

  expect_single_log_msg_containing(
          "Unexpected space in versions list member \"1.3.3.8 1.3.3.7\"." );

  /* Start over, with a line containing a bogus version */
  config_free_lines(lines);
  lines = NULL;
  tor_free(s);
  mock_clean_saved_logs();
  config_line_append(&lines, "ignored", "0.1.2.3, alpha-complex, 0.1.1.8-rc");
  s = format_recommended_version_list(lines,1);
  tt_str_op(s, OP_EQ, "0.1.1.8-rc,0.1.2.3,alpha-complex");
  expect_single_log_msg_containing(
        "Recommended version \"alpha-complex\" does not look valid.");

 done:
  tor_free(s);
  config_free_lines(lines);
  teardown_capture_of_logs();
>>>>>>> 559f79fd
}

#define DIR_LEGACY(name)                             \
  { #name, test_dir_ ## name , TT_FORK, NULL, NULL }

#define DIR(name,flags)                              \
  { #name, test_dir_##name, (flags), NULL, NULL }

/* where arg is a string constant */
#define DIR_ARG(name,flags,arg)                      \
  { #name "_" arg, test_dir_##name, (flags), &passthrough_setup, (void*) arg }

struct testcase_t dir_tests[] = {
  DIR_LEGACY(nicknames),
  DIR_LEGACY(formats),
  DIR(routerinfo_parsing, 0),
  DIR(extrainfo_parsing, 0),
  DIR(parse_router_list, TT_FORK),
  DIR(load_routers, TT_FORK),
  DIR(load_extrainfo, TT_FORK),
  DIR(getinfo_extra, 0),
  DIR_LEGACY(versions),
  DIR_LEGACY(fp_pairs),
  DIR(split_fps, 0),
  DIR_LEGACY(dirserv_read_measured_bandwidths),
  DIR_LEGACY(measured_bw_kb),
  DIR_LEGACY(measured_bw_kb_cache),
  DIR_LEGACY(param_voting),
  DIR(param_voting_lookup, 0),
  DIR_LEGACY(v3_networkstatus),
  DIR(random_weighted, 0),
  DIR(scale_bw, 0),
  DIR_LEGACY(clip_unmeasured_bw_kb),
  DIR_LEGACY(clip_unmeasured_bw_kb_alt),
  DIR(fmt_control_ns, 0),
  DIR(dirserv_set_routerstatus_testing, 0),
  DIR(http_handling, 0),
  DIR(purpose_needs_anonymity_returns_true_for_bridges, 0),
  DIR(purpose_needs_anonymity_returns_false_for_own_bridge_desc, 0),
  DIR(purpose_needs_anonymity_returns_true_by_default, 0),
  DIR(purpose_needs_anonymity_returns_true_for_sensitive_purpose, 0),
  DIR(purpose_needs_anonymity_ret_false_for_non_sensitive_conn, 0),
  DIR(post_parsing, 0),
  DIR(fetch_type, 0),
  DIR(packages, 0),
  DIR(download_status_random_backoff, 0),
  DIR(download_status_random_backoff_ranges, 0),
  DIR(download_status_increment, TT_FORK),
  DIR(authdir_type_to_string, 0),
  DIR(conn_purpose_to_string, 0),
  DIR(should_use_directory_guards, 0),
  DIR(should_not_init_request_to_ourselves, TT_FORK),
  DIR(should_not_init_request_to_dir_auths_without_v3_info, 0),
  DIR(should_init_request_to_dir_auths, 0),
  DIR(choose_compression_level, 0),
  DIR(dump_unparseable_descriptors, 0),
  DIR(populate_dump_desc_fifo, 0),
  DIR(populate_dump_desc_fifo_2, 0),
  DIR_ARG(find_dl_schedule, TT_FORK, "bfd"),
  DIR_ARG(find_dl_schedule, TT_FORK, "bad"),
  DIR_ARG(find_dl_schedule, TT_FORK, "cfd"),
  DIR_ARG(find_dl_schedule, TT_FORK, "cad"),
  DIR_ARG(find_dl_schedule, TT_FORK, "bfr"),
  DIR_ARG(find_dl_schedule, TT_FORK, "bar"),
  DIR_ARG(find_dl_schedule, TT_FORK, "cfr"),
  DIR_ARG(find_dl_schedule, TT_FORK, "car"),
  DIR(assumed_flags, 0),
  DIR(networkstatus_compute_bw_weights_v10, 0),
  DIR(platform_str, 0),
<<<<<<< HEAD
  DIR(networkstatus_consensus_has_ipv6, TT_FORK),
=======
  DIR(format_versions_list, TT_FORK),
>>>>>>> 559f79fd
  END_OF_TESTCASES
};<|MERGE_RESOLUTION|>--- conflicted
+++ resolved
@@ -5753,7 +5753,6 @@
   ;
 }
 
-<<<<<<< HEAD
 static networkstatus_t *mock_networkstatus;
 
 static networkstatus_t *
@@ -5852,7 +5851,8 @@
  done:
   UNMOCK(get_options);
   UNMOCK(networkstatus_get_latest_consensus_by_flavor);
-=======
+}
+
 static void
 test_dir_format_versions_list(void *arg)
 {
@@ -5902,7 +5902,6 @@
   tor_free(s);
   config_free_lines(lines);
   teardown_capture_of_logs();
->>>>>>> 559f79fd
 }
 
 #define DIR_LEGACY(name)                             \
@@ -5972,10 +5971,7 @@
   DIR(assumed_flags, 0),
   DIR(networkstatus_compute_bw_weights_v10, 0),
   DIR(platform_str, 0),
-<<<<<<< HEAD
   DIR(networkstatus_consensus_has_ipv6, TT_FORK),
-=======
   DIR(format_versions_list, TT_FORK),
->>>>>>> 559f79fd
   END_OF_TESTCASES
 };