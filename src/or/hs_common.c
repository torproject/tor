--- conflicted
+++ resolved
@@ -213,7 +213,6 @@
 STATIC uint64_t
 get_time_period_length(void)
 {
-<<<<<<< HEAD
   /* If we are on a test network, make the time period smaller than normal so
      that we actually see it rotate. Specifically, make it the same length as
      an SRV protocol run. */
@@ -225,10 +224,7 @@
     return sr_state_get_protocol_run_duration() / 60;
   }
 
-  int32_t time_period_length = networkstatus_get_param(NULL, "hsdir-interval",
-=======
   int32_t time_period_length = networkstatus_get_param(NULL, "hsdir_interval",
->>>>>>> 7df28ce2
                                              HS_TIME_PERIOD_LENGTH_DEFAULT,
                                              HS_TIME_PERIOD_LENGTH_MIN,
                                              HS_TIME_PERIOD_LENGTH_MAX);
