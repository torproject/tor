--- conflicted
+++ resolved
@@ -919,14 +919,6 @@
   "dannenberg orport=443 "
     "v3ident=0232AF901C31A04EE9848595AF9BB7620D4C5B2E "
     "193.23.244.244:80 7BE6 83E6 5D48 1413 21C5 ED92 F075 C553 64AC 7123",
-<<<<<<< HEAD
-  "urras orport=80 "
-    "v3ident=80550987E1D626E3EBA5E5E75A458DE0626D088C "
-    "208.83.223.34:443 0AD3 FA88 4D18 F89E EA2D 89C0 1937 9E0E 7FD9 4417"
-    /* XX/teor - urras may have an IPv6 address, but it's not in urras'
-     * descriptor as of 11 Dec 2015. See #17813. */,
-=======
->>>>>>> 6e96aada
   "maatuska orport=80 "
     "v3ident=49015F787433103580E3B66A1707A00E60F2D15B "
     "ipv6=[2001:67c:289c::9]:80 "
