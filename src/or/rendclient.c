--- conflicted
+++ resolved
@@ -63,7 +63,7 @@
   rend_cache_entry_t *entry;
   crypt_path_t *cpath;
   off_t dh_offset;
-  crypto_pk_env_t *intro_key = NULL;
+  crypto_pk_env_t *intro_key; /* either Bob's public key or an intro key. */
 
   tor_assert(introcirc->_base.purpose == CIRCUIT_PURPOSE_C_INTRODUCING);
   tor_assert(rendcirc->_base.purpose == CIRCUIT_PURPOSE_C_REND_READY);
@@ -80,18 +80,8 @@
     goto err;
   }
 
-<<<<<<< HEAD
-  /* first 20 bytes of payload are the hash of the intro key */
-  intro_key = NULL;
-  SMARTLIST_FOREACH(entry->parsed->intro_nodes, rend_intro_point_t *,
-                    intro, {
-    if (!memcmp(introcirc->build_state->chosen_exit->identity_digest,
-                intro->extend_info->identity_digest, DIGEST_LEN)) {
-      intro_key = intro->intro_key;
-      break;
-=======
-  /* first 20 bytes of payload are the hash of Bob's pk */
-  if (entry->parsed->version == 0) { /* un-versioned descriptor */
+  /* first 20 bytes of payload are the hash of bob's pk */
+  if (entry->parsed->version == 0) { /* unversioned descriptor */
     intro_key = entry->parsed->pk;
   } else { /* versioned descriptor */
     intro_key = NULL;
@@ -106,12 +96,7 @@
     if (!intro_key) {
       log_warn(LD_BUG, "Internal error: could not find intro key.");
       goto err;
->>>>>>> d49711e5
-    }
-  });
-  if (!intro_key) {
-    log_warn(LD_BUG, "Internal error: could not find intro key.");
-    goto err;
+    }
   }
   if (crypto_pk_get_digest(intro_key, payload)<0) {
     log_warn(LD_BUG, "Internal error: couldn't hash public key.");
@@ -466,6 +451,28 @@
   return 1;
 }
 
+/** If we are not currently fetching a rendezvous service descriptor
+ * for the service ID <b>query</b>, start a directory connection to fetch a
+ * new one.
+ */
+void
+rend_client_refetch_renddesc(const char *query)
+{
+  if (!get_options()->FetchHidServDescriptors)
+    return;
+  log_info(LD_REND, "Fetching rendezvous descriptor for service %s",
+           escaped_safe_str(query));
+  if (connection_get_by_type_state_rendquery(CONN_TYPE_DIR, 0, query, 0)) {
+    log_info(LD_REND,"Would fetch a new renddesc here (for %s), but one is "
+             "already in progress.", escaped_safe_str(query));
+  } else {
+    /* not one already; initiate a dir rend desc lookup */
+    directory_get_from_dirserver(DIR_PURPOSE_FETCH_RENDDESC,
+                                 ROUTER_PURPOSE_GENERAL, query,
+                                 PDS_RETRY_IF_NO_SERVERS);
+  }
+}
+
 /** Start a connection to a hidden service directory to fetch a v2
  * rendezvous service descriptor for the base32-encoded service ID
  * <b>query</b>.
@@ -517,8 +524,8 @@
   log_info(LD_REND, "Could not pick one of the responsible hidden "
                     "service directories to fetch descriptors, because "
                     "we already tried them all unsuccessfully.");
-  /* Close pending connections. */
-  rend_client_desc_trynow(rend_query->onion_address);
+  /* Close pending connections (unless a v0 request is still going on). */
+  rend_client_desc_trynow(rend_query->onion_address, 2);
   return;
 }
 
@@ -545,7 +552,12 @@
   if (r==0) {
     log_info(LD_REND, "Unknown service %s. Re-fetching descriptor.",
              escaped_safe_str(rend_query->onion_address));
+    /* Fetch both, v0 and v2 rend descriptors in parallel. Use whichever
+     * arrives first. Exception: When using client authorization, only
+     * fetch v2 descriptors.*/
     rend_client_refetch_v2_renddesc(rend_query);
+    if (rend_query->auth_type == REND_NO_AUTH)
+      rend_client_refetch_renddesc(rend_query->onion_address);
     return 0;
   }
 
@@ -563,12 +575,17 @@
     log_info(LD_REND,
              "No more intro points remain for %s. Re-fetching descriptor.",
              escaped_safe_str(rend_query->onion_address));
+    /* Fetch both, v0 and v2 rend descriptors in parallel. Use whichever
+     * arrives first. Exception: When using client authorization, only
+     * fetch v2 descriptors.*/
     rend_client_refetch_v2_renddesc(rend_query);
+    if (rend_query->auth_type == REND_NO_AUTH)
+      rend_client_refetch_renddesc(rend_query->onion_address);
 
     /* move all pending streams back to renddesc_wait */
     while ((conn = connection_get_by_type_state_rendquery(CONN_TYPE_AP,
                                    AP_CONN_STATE_CIRCUIT_WAIT,
-                                   rend_query->onion_address))) {
+                                   rend_query->onion_address, -1))) {
       conn->state = AP_CONN_STATE_RENDDESC_WAIT;
     }
 
@@ -677,17 +694,22 @@
   return -1;
 }
 
-/** Find all the apconns in state AP_CONN_STATE_RENDDESC_WAIT that are
- * waiting on <b>query</b>. If there's a working cache entry here with at
- * least one intro point, move them to the next state. */
+/** Find all the apconns in state AP_CONN_STATE_RENDDESC_WAIT that
+ * are waiting on query. If there's a working cache entry here
+ * with at least one intro point, move them to the next state. If
+ * <b>rend_version</b> is non-negative, fail connections that have
+ * requested <b>query</b> unless there are still descriptor fetch
+ * requests in progress for other descriptor versions than
+ * <b>rend_version</b>.
+ */
 void
-rend_client_desc_trynow(const char *query)
+rend_client_desc_trynow(const char *query, int rend_version)
 {
   edge_connection_t *conn;
   rend_cache_entry_t *entry;
   time_t now = time(NULL);
+
   smartlist_t *conns = get_connection_array();
-
   SMARTLIST_FOREACH(conns, connection_t *, _conn,
   {
     if (_conn->type != CONN_TYPE_AP ||
@@ -721,9 +743,15 @@
           connection_mark_unattached_ap(conn, END_STREAM_REASON_CANT_ATTACH);
       }
     } else { /* 404, or fetch didn't get that far */
-      log_notice(LD_REND,"Closing stream for '%s.onion': hidden service is "
-                 "unavailable (try again later).", safe_str(query));
-      connection_mark_unattached_ap(conn, END_STREAM_REASON_RESOLVEFAILED);
+      /* Unless there are requests for another descriptor version pending,
+       * close the connection. */
+      if (rend_version >= 0 &&
+          !connection_get_by_type_state_rendquery(CONN_TYPE_DIR, 0, query,
+                                                  rend_version == 0 ? 2 : 0)) {
+        log_notice(LD_REND,"Closing stream for '%s.onion': hidden service is "
+                   "unavailable (try again later).", safe_str(query));
+        connection_mark_unattached_ap(conn, END_STREAM_REASON_RESOLVEFAILED);
+      }
     }
   });
 }
