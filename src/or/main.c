/* Copyright (c) 2001 Matej Pfajfar.
 * Copyright (c) 2001-2004, Roger Dingledine.
 * Copyright (c) 2004-2006, Roger Dingledine, Nick Mathewson.
 * Copyright (c) 2007-2011, The Tor Project, Inc. */
/* See LICENSE for licensing information */

/**
 * \file main.c
 * \brief Toplevel module. Handles signals, multiplexes between
 * connections, implements main loop, and drives scheduled events.
 **/

#define MAIN_PRIVATE
#include "or.h"
#include "buffers.h"
#include "circuitbuild.h"
#include "circuitlist.h"
#include "circuituse.h"
#include "command.h"
#include "config.h"
#include "connection.h"
#include "connection_edge.h"
#include "connection_or.h"
#include "control.h"
#include "cpuworker.h"
#include "directory.h"
#include "dirserv.h"
#include "dirvote.h"
#include "dns.h"
#include "dnsserv.h"
#include "geoip.h"
#include "hibernate.h"
#include "main.h"
#include "microdesc.h"
#include "networkstatus.h"
#include "nodelist.h"
#include "ntmain.h"
#include "onion.h"
#include "policies.h"
#include "relay.h"
#include "rendclient.h"
#include "rendcommon.h"
#include "rendservice.h"
#include "rephist.h"
#include "router.h"
#include "routerlist.h"
#include "routerparse.h"
#include "status.h"
#ifdef USE_DMALLOC
#include <dmalloc.h>
#include <openssl/crypto.h>
#endif
#include "memarea.h"

#ifdef HAVE_EVENT2_EVENT_H
#include <event2/event.h>
#else
#include <event.h>
#endif

#ifdef USE_BUFFEREVENTS
#include <event2/bufferevent.h>
#endif

void evdns_shutdown(int);

/********* PROTOTYPES **********/

static void dumpmemusage(int severity);
static void dumpstats(int severity); /* log stats */
static void conn_read_callback(int fd, short event, void *_conn);
static void conn_write_callback(int fd, short event, void *_conn);
static void signal_callback(int fd, short events, void *arg);
static void second_elapsed_callback(periodic_timer_t *timer, void *args);
static int conn_close_if_marked(int i);
static void connection_start_reading_from_linked_conn(connection_t *conn);
static int connection_should_read_from_linked_conn(connection_t *conn);

/********* START VARIABLES **********/

#ifndef USE_BUFFEREVENTS
int global_read_bucket; /**< Max number of bytes I can read this second. */
int global_write_bucket; /**< Max number of bytes I can write this second. */

/** Max number of relayed (bandwidth class 1) bytes I can read this second. */
int global_relayed_read_bucket;
/** Max number of relayed (bandwidth class 1) bytes I can write this second. */
int global_relayed_write_bucket;
/** What was the read bucket before the last second_elapsed_callback() call?
 * (used to determine how many bytes we've read). */
static int stats_prev_global_read_bucket;
/** What was the write bucket before the last second_elapsed_callback() call?
 * (used to determine how many bytes we've written). */
static int stats_prev_global_write_bucket;
#else
static uint64_t stats_prev_n_read = 0;
static uint64_t stats_prev_n_written = 0;
#endif

/* XXX we might want to keep stats about global_relayed_*_bucket too. Or not.*/
/** How many bytes have we read since we started the process? */
static uint64_t stats_n_bytes_read = 0;
/** How many bytes have we written since we started the process? */
static uint64_t stats_n_bytes_written = 0;
/** What time did this process start up? */
time_t time_of_process_start = 0;
/** How many seconds have we been running? */
long stats_n_seconds_working = 0;
/** When do we next launch DNS wildcarding checks? */
static time_t time_to_check_for_correct_dns = 0;

/** How often will we honor SIGNEWNYM requests? */
#define MAX_SIGNEWNYM_RATE 10
/** When did we last process a SIGNEWNYM request? */
static time_t time_of_last_signewnym = 0;
/** Is there a signewnym request we're currently waiting to handle? */
static int signewnym_is_pending = 0;

/** Smartlist of all open connections. */
static smartlist_t *connection_array = NULL;
/** List of connections that have been marked for close and need to be freed
 * and removed from connection_array. */
static smartlist_t *closeable_connection_lst = NULL;
/** List of linked connections that are currently reading data into their
 * inbuf from their partner's outbuf. */
static smartlist_t *active_linked_connection_lst = NULL;
/** Flag: Set to true iff we entered the current libevent main loop via
 * <b>loop_once</b>. If so, there's no need to trigger a loopexit in order
 * to handle linked connections. */
static int called_loop_once = 0;

/** We set this to 1 when we've opened a circuit, so we can print a log
 * entry to inform the user that Tor is working.  We set it to 0 when
 * we think the fact that we once opened a circuit doesn't mean we can do so
 * any longer (a big time jump happened, when we notice our directory is
 * heinously out-of-date, etc.
 */
int can_complete_circuit=0;

/** How often do we check for router descriptors that we should download
 * when we have too little directory info? */
#define GREEDY_DESCRIPTOR_RETRY_INTERVAL (10)
/** How often do we check for router descriptors that we should download
 * when we have enough directory info? */
#define LAZY_DESCRIPTOR_RETRY_INTERVAL (60)
/** How often do we 'forgive' undownloadable router descriptors and attempt
 * to download them again? */
#define DESCRIPTOR_FAILURE_RESET_INTERVAL (60*60)
/** How long do we let a directory connection stall before expiring it? */
#define DIR_CONN_MAX_STALL (5*60)

/** How long do we let OR connections handshake before we decide that
 * they are obsolete? */
#define TLS_HANDSHAKE_TIMEOUT (60)

/********* END VARIABLES ************/

/****************************************************************************
*
* This section contains accessors and other methods on the connection_array
* variables (which are global within this file and unavailable outside it).
*
****************************************************************************/

#if 0 && defined(USE_BUFFEREVENTS)
static void
free_old_inbuf(connection_t *conn)
{
  if (! conn->inbuf)
    return;

  tor_assert(conn->outbuf);
  tor_assert(buf_datalen(conn->inbuf) == 0);
  tor_assert(buf_datalen(conn->outbuf) == 0);
  buf_free(conn->inbuf);
  buf_free(conn->outbuf);
  conn->inbuf = conn->outbuf = NULL;

  if (conn->read_event) {
    event_del(conn->read_event);
    tor_event_free(conn->read_event);
  }
  if (conn->write_event) {
    event_del(conn->read_event);
    tor_event_free(conn->write_event);
  }
  conn->read_event = conn->write_event = NULL;
}
#endif

/** Add <b>conn</b> to the array of connections that we can poll on.  The
 * connection's socket must be set; the connection starts out
 * non-reading and non-writing.
 */
int
connection_add_impl(connection_t *conn, int is_connecting)
{
  tor_assert(conn);
  tor_assert(conn->s >= 0 ||
             conn->linked ||
             (conn->type == CONN_TYPE_AP &&
              TO_EDGE_CONN(conn)->is_dns_request));

  tor_assert(conn->conn_array_index == -1); /* can only connection_add once */
  conn->conn_array_index = smartlist_len(connection_array);
  smartlist_add(connection_array, conn);

#ifdef USE_BUFFEREVENTS
  if (connection_type_uses_bufferevent(conn)) {
    if (conn->s >= 0 && !conn->linked) {
      conn->bufev = bufferevent_socket_new(
                         tor_libevent_get_base(),
                         conn->s,
                         BEV_OPT_DEFER_CALLBACKS);
      if (!conn->bufev) {
        log_warn(LD_BUG, "Unable to create socket bufferevent");
        smartlist_del(connection_array, conn->conn_array_index);
        conn->conn_array_index = -1;
        return -1;
      }
      if (is_connecting) {
        /* Put the bufferevent into a "connecting" state so that we'll get
         * a "connected" event callback on successful write. */
        bufferevent_socket_connect(conn->bufev, NULL, 0);
      }
      connection_configure_bufferevent_callbacks(conn);
    } else if (conn->linked && conn->linked_conn &&
               connection_type_uses_bufferevent(conn->linked_conn)) {
      tor_assert(conn->s < 0);
      if (!conn->bufev) {
        struct bufferevent *pair[2] = { NULL, NULL };
        if (bufferevent_pair_new(tor_libevent_get_base(),
                                 BEV_OPT_DEFER_CALLBACKS,
                                 pair) < 0) {
          log_warn(LD_BUG, "Unable to create bufferevent pair");
          smartlist_del(connection_array, conn->conn_array_index);
          conn->conn_array_index = -1;
          return -1;
        }
        tor_assert(pair[0]);
        conn->bufev = pair[0];
        conn->linked_conn->bufev = pair[1];
      } /* else the other side already was added, and got a bufferevent_pair */
      connection_configure_bufferevent_callbacks(conn);
    } else {
      tor_assert(!conn->linked);
    }

    if (conn->bufev)
      tor_assert(conn->inbuf == NULL);

    if (conn->linked_conn && conn->linked_conn->bufev)
      tor_assert(conn->linked_conn->inbuf == NULL);
  }
#else
  (void) is_connecting;
#endif

  if (!HAS_BUFFEREVENT(conn) && (conn->s >= 0 || conn->linked)) {
    conn->read_event = tor_event_new(tor_libevent_get_base(),
         conn->s, EV_READ|EV_PERSIST, conn_read_callback, conn);
    conn->write_event = tor_event_new(tor_libevent_get_base(),
         conn->s, EV_WRITE|EV_PERSIST, conn_write_callback, conn);
    /* XXXX CHECK FOR NULL RETURN! */
  }

  log_debug(LD_NET,"new conn type %s, socket %d, address %s, n_conns %d.",
            conn_type_to_string(conn->type), conn->s, conn->address,
            smartlist_len(connection_array));

  return 0;
}

/** Tell libevent that we don't care about <b>conn</b> any more. */
void
connection_unregister_events(connection_t *conn)
{
  if (conn->read_event) {
    if (event_del(conn->read_event))
      log_warn(LD_BUG, "Error removing read event for %d", conn->s);
    tor_free(conn->read_event);
  }
  if (conn->write_event) {
    if (event_del(conn->write_event))
      log_warn(LD_BUG, "Error removing write event for %d", conn->s);
    tor_free(conn->write_event);
  }
#ifdef USE_BUFFEREVENTS
  if (conn->bufev) {
    bufferevent_free(conn->bufev);
    conn->bufev = NULL;
  }
#endif
  if (conn->dns_server_port) {
    dnsserv_close_listener(conn);
  }
}

/** Remove the connection from the global list, and remove the
 * corresponding poll entry.  Calling this function will shift the last
 * connection (if any) into the position occupied by conn.
 */
int
connection_remove(connection_t *conn)
{
  int current_index;
  connection_t *tmp;

  tor_assert(conn);

  log_debug(LD_NET,"removing socket %d (type %s), n_conns now %d",
            conn->s, conn_type_to_string(conn->type),
            smartlist_len(connection_array));

  tor_assert(conn->conn_array_index >= 0);
  current_index = conn->conn_array_index;
  connection_unregister_events(conn); /* This is redundant, but cheap. */
  if (current_index == smartlist_len(connection_array)-1) { /* at the end */
    smartlist_del(connection_array, current_index);
    return 0;
  }

  /* replace this one with the one at the end */
  smartlist_del(connection_array, current_index);
  tmp = smartlist_get(connection_array, current_index);
  tmp->conn_array_index = current_index;

  return 0;
}

/** If <b>conn</b> is an edge conn, remove it from the list
 * of conn's on this circuit. If it's not on an edge,
 * flush and send destroys for all circuits on this conn.
 *
 * Remove it from connection_array (if applicable) and
 * from closeable_connection_list.
 *
 * Then free it.
 */
static void
connection_unlink(connection_t *conn)
{
  connection_about_to_close_connection(conn);
  if (conn->conn_array_index >= 0) {
    connection_remove(conn);
  }
  if (conn->linked_conn) {
    conn->linked_conn->linked_conn = NULL;
    if (! conn->linked_conn->marked_for_close &&
        conn->linked_conn->reading_from_linked_conn)
      connection_start_reading(conn->linked_conn);
    conn->linked_conn = NULL;
  }
  smartlist_remove(closeable_connection_lst, conn);
  smartlist_remove(active_linked_connection_lst, conn);
  if (conn->type == CONN_TYPE_EXIT) {
    assert_connection_edge_not_dns_pending(TO_EDGE_CONN(conn));
  }
  if (conn->type == CONN_TYPE_OR) {
    if (!tor_digest_is_zero(TO_OR_CONN(conn)->identity_digest))
      connection_or_remove_from_identity_map(TO_OR_CONN(conn));
  }
  connection_free(conn);
}

/** Schedule <b>conn</b> to be closed. **/
void
add_connection_to_closeable_list(connection_t *conn)
{
  tor_assert(!smartlist_isin(closeable_connection_lst, conn));
  tor_assert(conn->marked_for_close);
  assert_connection_ok(conn, time(NULL));
  smartlist_add(closeable_connection_lst, conn);
}

/** Return 1 if conn is on the closeable list, else return 0. */
int
connection_is_on_closeable_list(connection_t *conn)
{
  return smartlist_isin(closeable_connection_lst, conn);
}

/** Return true iff conn is in the current poll array. */
int
connection_in_array(connection_t *conn)
{
  return smartlist_isin(connection_array, conn);
}

/** Set <b>*array</b> to an array of all connections, and <b>*n</b>
 * to the length of the array. <b>*array</b> and <b>*n</b> must not
 * be modified.
 */
smartlist_t *
get_connection_array(void)
{
  if (!connection_array)
    connection_array = smartlist_create();
  return connection_array;
}

/** Provides the traffic read and written over the life of the process. */

uint64_t
get_bytes_read(void)
{
  return stats_n_bytes_read;
}

uint64_t
get_bytes_written(void)
{
  return stats_n_bytes_written;
}

/** Set the event mask on <b>conn</b> to <b>events</b>.  (The event
 * mask is a bitmask whose bits are READ_EVENT and WRITE_EVENT)
 */
void
connection_watch_events(connection_t *conn, watchable_events_t events)
{
  IF_HAS_BUFFEREVENT(conn, {
      short ev = ((short)events) & (EV_READ|EV_WRITE);
      short old_ev = bufferevent_get_enabled(conn->bufev);
      if ((ev & ~old_ev) != 0) {
        bufferevent_enable(conn->bufev, ev);
      }
      if ((old_ev & ~ev) != 0) {
        bufferevent_disable(conn->bufev, old_ev & ~ev);
      }
      return;
  });
  if (events & READ_EVENT)
    connection_start_reading(conn);
  else
    connection_stop_reading(conn);

  if (events & WRITE_EVENT)
    connection_start_writing(conn);
  else
    connection_stop_writing(conn);
}

/** Return true iff <b>conn</b> is listening for read events. */
int
connection_is_reading(connection_t *conn)
{
  tor_assert(conn);

  IF_HAS_BUFFEREVENT(conn,
    return (bufferevent_get_enabled(conn->bufev) & EV_READ) != 0;
  );
  return conn->reading_from_linked_conn ||
    (conn->read_event && event_pending(conn->read_event, EV_READ, NULL));
}

/** Tell the main loop to stop notifying <b>conn</b> of any read events. */
void
connection_stop_reading(connection_t *conn)
{
  tor_assert(conn);

  IF_HAS_BUFFEREVENT(conn, {
      bufferevent_disable(conn->bufev, EV_READ);
      return;
  });

  tor_assert(conn->read_event);

  if (conn->linked) {
    conn->reading_from_linked_conn = 0;
    connection_stop_reading_from_linked_conn(conn);
  } else {
    if (event_del(conn->read_event))
      log_warn(LD_NET, "Error from libevent setting read event state for %d "
               "to unwatched: %s",
               conn->s,
               tor_socket_strerror(tor_socket_errno(conn->s)));
  }
}

/** Tell the main loop to start notifying <b>conn</b> of any read events. */
void
connection_start_reading(connection_t *conn)
{
  tor_assert(conn);

  IF_HAS_BUFFEREVENT(conn, {
      bufferevent_enable(conn->bufev, EV_READ);
      return;
  });

  tor_assert(conn->read_event);

  if (conn->linked) {
    conn->reading_from_linked_conn = 1;
    if (connection_should_read_from_linked_conn(conn))
      connection_start_reading_from_linked_conn(conn);
  } else {
    if (event_add(conn->read_event, NULL))
      log_warn(LD_NET, "Error from libevent setting read event state for %d "
               "to watched: %s",
               conn->s,
               tor_socket_strerror(tor_socket_errno(conn->s)));
  }
}

/** Return true iff <b>conn</b> is listening for write events. */
int
connection_is_writing(connection_t *conn)
{
  tor_assert(conn);

  IF_HAS_BUFFEREVENT(conn,
    return (bufferevent_get_enabled(conn->bufev) & EV_WRITE) != 0;
  );

  return conn->writing_to_linked_conn ||
    (conn->write_event && event_pending(conn->write_event, EV_WRITE, NULL));
}

/** Tell the main loop to stop notifying <b>conn</b> of any write events. */
void
connection_stop_writing(connection_t *conn)
{
  tor_assert(conn);

  IF_HAS_BUFFEREVENT(conn, {
      bufferevent_disable(conn->bufev, EV_WRITE);
      return;
  });

  tor_assert(conn->write_event);

  if (conn->linked) {
    conn->writing_to_linked_conn = 0;
    if (conn->linked_conn)
      connection_stop_reading_from_linked_conn(conn->linked_conn);
  } else {
    if (event_del(conn->write_event))
      log_warn(LD_NET, "Error from libevent setting write event state for %d "
               "to unwatched: %s",
               conn->s,
               tor_socket_strerror(tor_socket_errno(conn->s)));
  }
}

/** Tell the main loop to start notifying <b>conn</b> of any write events. */
void
connection_start_writing(connection_t *conn)
{
  tor_assert(conn);

  IF_HAS_BUFFEREVENT(conn, {
      bufferevent_enable(conn->bufev, EV_WRITE);
      return;
  });

  tor_assert(conn->write_event);

  if (conn->linked) {
    conn->writing_to_linked_conn = 1;
    if (conn->linked_conn &&
        connection_should_read_from_linked_conn(conn->linked_conn))
      connection_start_reading_from_linked_conn(conn->linked_conn);
  } else {
    if (event_add(conn->write_event, NULL))
      log_warn(LD_NET, "Error from libevent setting write event state for %d "
               "to watched: %s",
               conn->s,
               tor_socket_strerror(tor_socket_errno(conn->s)));
  }
}

/** Return true iff <b>conn</b> is linked conn, and reading from the conn
 * linked to it would be good and feasible.  (Reading is "feasible" if the
 * other conn exists and has data in its outbuf, and is "good" if we have our
 * reading_from_linked_conn flag set and the other conn has its
 * writing_to_linked_conn flag set.)*/
static int
connection_should_read_from_linked_conn(connection_t *conn)
{
  if (conn->linked && conn->reading_from_linked_conn) {
    if (! conn->linked_conn ||
        (conn->linked_conn->writing_to_linked_conn &&
         buf_datalen(conn->linked_conn->outbuf)))
      return 1;
  }
  return 0;
}

/** Helper: Tell the main loop to begin reading bytes into <b>conn</b> from
 * its linked connection, if it is not doing so already.  Called by
 * connection_start_reading and connection_start_writing as appropriate. */
static void
connection_start_reading_from_linked_conn(connection_t *conn)
{
  tor_assert(conn);
  tor_assert(conn->linked == 1);

  if (!conn->active_on_link) {
    conn->active_on_link = 1;
    smartlist_add(active_linked_connection_lst, conn);
    if (!called_loop_once) {
      /* This is the first event on the list; we won't be in LOOP_ONCE mode,
       * so we need to make sure that the event_base_loop() actually exits at
       * the end of its run through the current connections and lets us
       * activate read events for linked connections. */
      struct timeval tv = { 0, 0 };
      tor_event_base_loopexit(tor_libevent_get_base(), &tv);
    }
  } else {
    tor_assert(smartlist_isin(active_linked_connection_lst, conn));
  }
}

/** Tell the main loop to stop reading bytes into <b>conn</b> from its linked
 * connection, if is currently doing so.  Called by connection_stop_reading,
 * connection_stop_writing, and connection_read. */
void
connection_stop_reading_from_linked_conn(connection_t *conn)
{
  tor_assert(conn);
  tor_assert(conn->linked == 1);

  if (conn->active_on_link) {
    conn->active_on_link = 0;
    /* FFFF We could keep an index here so we can smartlist_del
     * cleanly.  On the other hand, this doesn't show up on profiles,
     * so let's leave it alone for now. */
    smartlist_remove(active_linked_connection_lst, conn);
  } else {
    tor_assert(!smartlist_isin(active_linked_connection_lst, conn));
  }
}

/** Close all connections that have been scheduled to get closed. */
static void
close_closeable_connections(void)
{
  int i;
  for (i = 0; i < smartlist_len(closeable_connection_lst); ) {
    connection_t *conn = smartlist_get(closeable_connection_lst, i);
    if (conn->conn_array_index < 0) {
      connection_unlink(conn); /* blow it away right now */
    } else {
      if (!conn_close_if_marked(conn->conn_array_index))
        ++i;
    }
  }
}

/** Libevent callback: this gets invoked when (connection_t*)<b>conn</b> has
 * some data to read. */
static void
conn_read_callback(int fd, short event, void *_conn)
{
  connection_t *conn = _conn;
  (void)fd;
  (void)event;

  log_debug(LD_NET,"socket %d wants to read.",conn->s);

  /* assert_connection_ok(conn, time(NULL)); */

  if (connection_handle_read(conn) < 0) {
    if (!conn->marked_for_close) {
#ifndef MS_WINDOWS
      log_warn(LD_BUG,"Unhandled error on read for %s connection "
               "(fd %d); removing",
               conn_type_to_string(conn->type), conn->s);
      tor_fragile_assert();
#endif
      if (CONN_IS_EDGE(conn))
        connection_edge_end_errno(TO_EDGE_CONN(conn));
      connection_mark_for_close(conn);
    }
  }
  assert_connection_ok(conn, time(NULL));

  if (smartlist_len(closeable_connection_lst))
    close_closeable_connections();
}

/** Libevent callback: this gets invoked when (connection_t*)<b>conn</b> has
 * some data to write. */
static void
conn_write_callback(int fd, short events, void *_conn)
{
  connection_t *conn = _conn;
  (void)fd;
  (void)events;

  LOG_FN_CONN(conn, (LOG_DEBUG, LD_NET, "socket %d wants to write.",conn->s));

  /* assert_connection_ok(conn, time(NULL)); */

  if (connection_handle_write(conn, 0) < 0) {
    if (!conn->marked_for_close) {
      /* this connection is broken. remove it. */
      log_fn(LOG_WARN,LD_BUG,
             "unhandled error on write for %s connection (fd %d); removing",
             conn_type_to_string(conn->type), conn->s);
      tor_fragile_assert();
      if (CONN_IS_EDGE(conn)) {
        /* otherwise we cry wolf about duplicate close */
        edge_connection_t *edge_conn = TO_EDGE_CONN(conn);
        if (!edge_conn->end_reason)
          edge_conn->end_reason = END_STREAM_REASON_INTERNAL;
        edge_conn->edge_has_sent_end = 1;
      }
      connection_close_immediate(conn); /* So we don't try to flush. */
      connection_mark_for_close(conn);
    }
  }
  assert_connection_ok(conn, time(NULL));

  if (smartlist_len(closeable_connection_lst))
    close_closeable_connections();
}

/** If the connection at connection_array[i] is marked for close, then:
 *    - If it has data that it wants to flush, try to flush it.
 *    - If it _still_ has data to flush, and conn->hold_open_until_flushed is
 *      true, then leave the connection open and return.
 *    - Otherwise, remove the connection from connection_array and from
 *      all other lists, close it, and free it.
 * Returns 1 if the connection was closed, 0 otherwise.
 */
static int
conn_close_if_marked(int i)
{
  connection_t *conn;
  int retval;
  time_t now;

  conn = smartlist_get(connection_array, i);
  if (!conn->marked_for_close)
    return 0; /* nothing to see here, move along */
  now = time(NULL);
  assert_connection_ok(conn, now);
  /* assert_all_pending_dns_resolves_ok(); */

#ifdef USE_BUFFEREVENTS
  if (conn->bufev) {
    if (conn->hold_open_until_flushed &&
        evbuffer_get_length(bufferevent_get_output(conn->bufev))) {
      /* don't close yet. */
      return 0;
    }
    if (conn->linked_conn && ! conn->linked_conn->marked_for_close) {
      /* We need to do this explicitly so that the linked connection
       * notices that there was an EOF. */
      bufferevent_flush(conn->bufev, EV_WRITE, BEV_FINISHED);
    }
  }
#endif

  log_debug(LD_NET,"Cleaning up connection (fd %d).",conn->s);
  IF_HAS_BUFFEREVENT(conn, goto unlink);
  if ((conn->s >= 0 || conn->linked_conn) && connection_wants_to_flush(conn)) {
    /* s == -1 means it's an incomplete edge connection, or that the socket
     * has already been closed as unflushable. */
    ssize_t sz = connection_bucket_write_limit(conn, now);
    if (!conn->hold_open_until_flushed)
      log_info(LD_NET,
               "Conn (addr %s, fd %d, type %s, state %d) marked, but wants "
               "to flush %d bytes. (Marked at %s:%d)",
               escaped_safe_str_client(conn->address),
               conn->s, conn_type_to_string(conn->type), conn->state,
               (int)conn->outbuf_flushlen,
                conn->marked_for_close_file, conn->marked_for_close);
    if (conn->linked_conn) {
      retval = move_buf_to_buf(conn->linked_conn->inbuf, conn->outbuf,
                               &conn->outbuf_flushlen);
      if (retval >= 0) {
        /* The linked conn will notice that it has data when it notices that
         * we're gone. */
        connection_start_reading_from_linked_conn(conn->linked_conn);
      }
      log_debug(LD_GENERAL, "Flushed last %d bytes from a linked conn; "
               "%d left; flushlen %d; wants-to-flush==%d", retval,
                (int)connection_get_outbuf_len(conn),
                (int)conn->outbuf_flushlen,
                connection_wants_to_flush(conn));
    } else if (connection_speaks_cells(conn)) {
      if (conn->state == OR_CONN_STATE_OPEN) {
        retval = flush_buf_tls(TO_OR_CONN(conn)->tls, conn->outbuf, sz,
                               &conn->outbuf_flushlen);
      } else
        retval = -1; /* never flush non-open broken tls connections */
    } else {
      retval = flush_buf(conn->s, conn->outbuf, sz, &conn->outbuf_flushlen);
    }
    if (retval >= 0 && /* Technically, we could survive things like
                          TLS_WANT_WRITE here. But don't bother for now. */
        conn->hold_open_until_flushed && connection_wants_to_flush(conn)) {
      if (retval > 0) {
        LOG_FN_CONN(conn, (LOG_INFO,LD_NET,
                           "Holding conn (fd %d) open for more flushing.",
                           conn->s));
        conn->timestamp_lastwritten = now; /* reset so we can flush more */
      }
      return 0;
    }
    if (connection_wants_to_flush(conn)) {
      int severity;
      if (conn->type == CONN_TYPE_EXIT ||
          (conn->type == CONN_TYPE_OR && server_mode(get_options())) ||
          (conn->type == CONN_TYPE_DIR && conn->purpose == DIR_PURPOSE_SERVER))
        severity = LOG_INFO;
      else
        severity = LOG_NOTICE;
      /* XXXX Maybe allow this to happen a certain amount per hour; it usually
       * is meaningless. */
      log_fn(severity, LD_NET, "We stalled too much while trying to write %d "
             "bytes to address %s.  If this happens a lot, either "
             "something is wrong with your network connection, or "
             "something is wrong with theirs. "
             "(fd %d, type %s, state %d, marked at %s:%d).",
             (int)connection_get_outbuf_len(conn),
             escaped_safe_str_client(conn->address),
             conn->s, conn_type_to_string(conn->type), conn->state,
             conn->marked_for_close_file,
             conn->marked_for_close);
    }
  }

#ifdef USE_BUFFEREVENTS
 unlink:
#endif
  connection_unlink(conn); /* unlink, remove, free */
  return 1;
}

/** We've just tried every dirserver we know about, and none of
 * them were reachable. Assume the network is down. Change state
 * so next time an application connection arrives we'll delay it
 * and try another directory fetch. Kill off all the circuit_wait
 * streams that are waiting now, since they will all timeout anyway.
 */
void
directory_all_unreachable(time_t now)
{
  connection_t *conn;
  (void)now;

  stats_n_seconds_working=0; /* reset it */

  while ((conn = connection_get_by_type_state(CONN_TYPE_AP,
                                              AP_CONN_STATE_CIRCUIT_WAIT))) {
    edge_connection_t *edge_conn = TO_EDGE_CONN(conn);
    log_notice(LD_NET,
               "Is your network connection down? "
               "Failing connection to '%s:%d'.",
               safe_str_client(edge_conn->socks_request->address),
               edge_conn->socks_request->port);
    connection_mark_unattached_ap(edge_conn,
                                  END_STREAM_REASON_NET_UNREACHABLE);
  }
  control_event_general_status(LOG_ERR, "DIR_ALL_UNREACHABLE");
}

/** This function is called whenever we successfully pull down some new
 * network statuses or server descriptors. */
void
directory_info_has_arrived(time_t now, int from_cache)
{
  or_options_t *options = get_options();

  if (!router_have_minimum_dir_info()) {
    int quiet = directory_too_idle_to_fetch_descriptors(options, now);
    log(quiet ? LOG_INFO : LOG_NOTICE, LD_DIR,
        "I learned some more directory information, but not enough to "
        "build a circuit: %s", get_dir_info_status_string());
    update_router_descriptor_downloads(now);
    update_microdesc_downloads(now);
    return;
  } else {
    if (directory_fetches_from_authorities(options)) {
      update_router_descriptor_downloads(now);
      update_microdesc_downloads(now);
    }

    /* if we have enough dir info, then update our guard status with
     * whatever we just learned. */
    entry_guards_compute_status(options, now);
    /* Don't even bother trying to get extrainfo until the rest of our
     * directory info is up-to-date */
    if (options->DownloadExtraInfo)
      update_extrainfo_downloads(now);
  }

  if (server_mode(options) && !we_are_hibernating() && !from_cache &&
      (can_complete_circuit || !any_predicted_circuits(now)))
    consider_testing_reachability(1, 1);
}

/** How long do we wait before killing OR connections with no circuits?
 * In Tor versions up to 0.2.1.25 and 0.2.2.12-alpha, we waited 15 minutes
 * before cancelling these connections, which caused fast relays to accrue
 * many many idle connections. Hopefully 3 minutes is low enough that
 * it kills most idle connections, without being so low that we cause
 * clients to bounce on and off.
 */
#define IDLE_OR_CONN_TIMEOUT 180

/** Perform regular maintenance tasks for a single connection.  This
 * function gets run once per second per connection by run_scheduled_events.
 */
static void
run_connection_housekeeping(int i, time_t now)
{
  cell_t cell;
  connection_t *conn = smartlist_get(connection_array, i);
  or_options_t *options = get_options();
  or_connection_t *or_conn;
  int past_keepalive =
    now >= conn->timestamp_lastwritten + options->KeepalivePeriod;

  if (conn->outbuf && !connection_get_outbuf_len(conn) &&
      conn->type == CONN_TYPE_OR)
    TO_OR_CONN(conn)->timestamp_lastempty = now;

  if (conn->marked_for_close) {
    /* nothing to do here */
    return;
  }

  /* Expire any directory connections that haven't been active (sent
   * if a server or received if a client) for 5 min */
  if (conn->type == CONN_TYPE_DIR &&
      ((DIR_CONN_IS_SERVER(conn) &&
        conn->timestamp_lastwritten + DIR_CONN_MAX_STALL < now) ||
       (!DIR_CONN_IS_SERVER(conn) &&
        conn->timestamp_lastread + DIR_CONN_MAX_STALL < now))) {
    log_info(LD_DIR,"Expiring wedged directory conn (fd %d, purpose %d)",
             conn->s, conn->purpose);
    /* This check is temporary; it's to let us know whether we should consider
     * parsing partial serverdesc responses. */
    if (conn->purpose == DIR_PURPOSE_FETCH_SERVERDESC &&
        connection_get_inbuf_len(conn) >= 1024) {
      log_info(LD_DIR,"Trying to extract information from wedged server desc "
               "download.");
      connection_dir_reached_eof(TO_DIR_CONN(conn));
    } else {
      connection_mark_for_close(conn);
    }
    return;
  }

  if (!connection_speaks_cells(conn))
    return; /* we're all done here, the rest is just for OR conns */

  /* If we haven't written to an OR connection for a while, then either nuke
     the connection or send a keepalive, depending. */

  or_conn = TO_OR_CONN(conn);
#ifdef USE_BUFFEREVENTS
  tor_assert(conn->bufev);
#else
  tor_assert(conn->outbuf);
#endif

  if (or_conn->is_bad_for_new_circs && !or_conn->n_circuits) {
    /* It's bad for new circuits, and has no unmarked circuits on it:
     * mark it now. */
    log_info(LD_OR,
             "Expiring non-used OR connection to fd %d (%s:%d) [Too old].",
             conn->s, conn->address, conn->port);
    if (conn->state == OR_CONN_STATE_CONNECTING)
      connection_or_connect_failed(TO_OR_CONN(conn),
                                   END_OR_CONN_REASON_TIMEOUT,
                                   "Tor gave up on the connection");
    connection_mark_and_flush(conn);
  } else if (!connection_state_is_open(conn)) {
    if (past_keepalive) {
      /* We never managed to actually get this connection open and happy. */
      log_info(LD_OR,"Expiring non-open OR connection to fd %d (%s:%d).",
               conn->s,conn->address, conn->port);
      connection_mark_for_close(conn);
    }
  } else if (we_are_hibernating() && !or_conn->n_circuits &&
             !connection_get_outbuf_len(conn)) {
    /* We're hibernating, there's no circuits, and nothing to flush.*/
    log_info(LD_OR,"Expiring non-used OR connection to fd %d (%s:%d) "
             "[Hibernating or exiting].",
             conn->s,conn->address, conn->port);
    connection_mark_and_flush(conn);
  } else if (!or_conn->n_circuits &&
             now >= or_conn->timestamp_last_added_nonpadding +
                                         IDLE_OR_CONN_TIMEOUT) {
    log_info(LD_OR,"Expiring non-used OR connection to fd %d (%s:%d) "
             "[idle %d].", conn->s,conn->address, conn->port,
             (int)(now - or_conn->timestamp_last_added_nonpadding));
    connection_mark_for_close(conn);
  } else if (
      now >= or_conn->timestamp_lastempty + options->KeepalivePeriod*10 &&
      now >= conn->timestamp_lastwritten + options->KeepalivePeriod*10) {
    log_fn(LOG_PROTOCOL_WARN,LD_PROTOCOL,
           "Expiring stuck OR connection to fd %d (%s:%d). (%d bytes to "
           "flush; %d seconds since last write)",
           conn->s, conn->address, conn->port,
           (int)connection_get_outbuf_len(conn),
           (int)(now-conn->timestamp_lastwritten));
    connection_mark_for_close(conn);
  } else if (past_keepalive && !connection_get_outbuf_len(conn)) {
    /* send a padding cell */
    log_fn(LOG_DEBUG,LD_OR,"Sending keepalive to (%s:%d)",
           conn->address, conn->port);
    memset(&cell,0,sizeof(cell_t));
    cell.command = CELL_PADDING;
    connection_or_write_cell_to_buf(&cell, or_conn);
  }
}

/** Honor a NEWNYM request: make future requests unlinkable to past
 * requests. */
static void
signewnym_impl(time_t now)
{
  circuit_expire_all_dirty_circs();
  addressmap_clear_transient();
  time_of_last_signewnym = now;
  signewnym_is_pending = 0;
}

/** Perform regular maintenance tasks.  This function gets run once per
 * second by second_elapsed_callback().
 */
static void
run_scheduled_events(time_t now)
{
  static time_t last_rotated_x509_certificate = 0;
  static time_t time_to_check_v3_certificate = 0;
  static time_t time_to_check_listeners = 0;
  static time_t time_to_check_descriptor = 0;
  static time_t time_to_check_ipaddress = 0;
  static time_t time_to_shrink_memory = 0;
  static time_t time_to_try_getting_descriptors = 0;
  static time_t time_to_reset_descriptor_failures = 0;
  static time_t time_to_add_entropy = 0;
  static time_t time_to_write_bridge_status_file = 0;
  static time_t time_to_downrate_stability = 0;
  static time_t time_to_save_stability = 0;
  static time_t time_to_clean_caches = 0;
  static time_t time_to_recheck_bandwidth = 0;
  static time_t time_to_check_for_expired_networkstatus = 0;
  static time_t time_to_write_stats_files = 0;
  static time_t time_to_write_bridge_stats = 0;
<<<<<<< HEAD
  static time_t time_to_check_port_forwarding = 0;
=======
  static time_t time_to_launch_reachability_tests = 0;
>>>>>>> b639add1
  static int should_init_bridge_stats = 1;
  static time_t time_to_retry_dns_init = 0;
  static time_t time_to_next_heartbeat = 0;
  or_options_t *options = get_options();
  int is_server = server_mode(options);
  int i;
  int have_dir_info;

  /** 0. See if we've been asked to shut down and our timeout has
   * expired; or if our bandwidth limits are exhausted and we
   * should hibernate; or if it's time to wake up from hibernation.
   */
  consider_hibernation(now);

#if 0
  {
    static time_t nl_check_time = 0;
    if (nl_check_time <= now) {
      nodelist_assert_ok();
      nl_check_time = now + 30;
    }
  }
#endif

  /* 0b. If we've deferred a signewnym, make sure it gets handled
   * eventually. */
  if (signewnym_is_pending &&
      time_of_last_signewnym + MAX_SIGNEWNYM_RATE <= now) {
    log(LOG_INFO, LD_CONTROL, "Honoring delayed NEWNYM request");
    signewnym_impl(now);
  }

  /* 0c. If we've deferred log messages for the controller, handle them now */
  flush_pending_log_callbacks();

  /** 1a. Every MIN_ONION_KEY_LIFETIME seconds, rotate the onion keys,
   *  shut down and restart all cpuworkers, and update the directory if
   *  necessary.
   */
  if (is_server &&
      get_onion_key_set_at()+MIN_ONION_KEY_LIFETIME < now) {
    log_info(LD_GENERAL,"Rotating onion key.");
    rotate_onion_key();
    cpuworkers_rotate();
    if (router_rebuild_descriptor(1)<0) {
      log_info(LD_CONFIG, "Couldn't rebuild router descriptor");
    }
    if (advertised_server_mode())
      router_upload_dir_desc_to_dirservers(0);
  }

  if (time_to_try_getting_descriptors < now) {
    update_router_descriptor_downloads(now);
    update_extrainfo_downloads(now);
    update_microdesc_downloads(now);
    if (options->UseBridges)
      fetch_bridge_descriptors(options, now);
    if (router_have_minimum_dir_info())
      time_to_try_getting_descriptors = now + LAZY_DESCRIPTOR_RETRY_INTERVAL;
    else
      time_to_try_getting_descriptors = now + GREEDY_DESCRIPTOR_RETRY_INTERVAL;
  }

  if (time_to_reset_descriptor_failures < now) {
    router_reset_descriptor_download_failures();
    time_to_reset_descriptor_failures =
      now + DESCRIPTOR_FAILURE_RESET_INTERVAL;
  }

  /** 1b. Every MAX_SSL_KEY_LIFETIME seconds, we change our TLS context. */
  if (!last_rotated_x509_certificate)
    last_rotated_x509_certificate = now;
  if (last_rotated_x509_certificate+MAX_SSL_KEY_LIFETIME < now) {
    log_info(LD_GENERAL,"Rotating tls context.");
    if (tor_tls_context_init(public_server_mode(options),
                             get_tlsclient_identity_key(),
                             is_server ? get_server_identity_key() : NULL,
                             MAX_SSL_KEY_LIFETIME) < 0) {
      log_warn(LD_BUG, "Error reinitializing TLS context");
      /* XXX is it a bug here, that we just keep going? -RD */
    }
    last_rotated_x509_certificate = now;
    /* We also make sure to rotate the TLS connections themselves if they've
     * been up for too long -- but that's done via is_bad_for_new_circs in
     * connection_run_housekeeping() above. */
  }

  if (time_to_add_entropy < now) {
    if (time_to_add_entropy) {
      /* We already seeded once, so don't die on failure. */
      crypto_seed_rng(0);
    }
/** How often do we add more entropy to OpenSSL's RNG pool? */
#define ENTROPY_INTERVAL (60*60)
    time_to_add_entropy = now + ENTROPY_INTERVAL;
  }

  /** 1c. If we have to change the accounting interval or record
   * bandwidth used in this accounting interval, do so. */
  if (accounting_is_enabled(options))
    accounting_run_housekeeping(now);

  if (time_to_launch_reachability_tests < now &&
      (authdir_mode_tests_reachability(options)) &&
       !we_are_hibernating()) {
    time_to_launch_reachability_tests = now + REACHABILITY_TEST_INTERVAL;
    /* try to determine reachability of the other Tor relays */
    dirserv_test_reachability(now);
  }

  /** 1d. Periodically, we discount older stability information so that new
   * stability info counts more, and save the stability information to disk as
   * appropriate. */
  if (time_to_downrate_stability < now)
    time_to_downrate_stability = rep_hist_downrate_old_runs(now);
  if (authdir_mode_tests_reachability(options)) {
    if (time_to_save_stability < now) {
      if (time_to_save_stability && rep_hist_record_mtbf_data(now, 1)<0) {
        log_warn(LD_GENERAL, "Couldn't store mtbf data.");
      }
#define SAVE_STABILITY_INTERVAL (30*60)
      time_to_save_stability = now + SAVE_STABILITY_INTERVAL;
    }
  }

  /* 1e. Periodically, if we're a v3 authority, we check whether our cert is
   * close to expiring and warn the admin if it is. */
  if (time_to_check_v3_certificate < now) {
    v3_authority_check_key_expiry();
#define CHECK_V3_CERTIFICATE_INTERVAL (5*60)
    time_to_check_v3_certificate = now + CHECK_V3_CERTIFICATE_INTERVAL;
  }

  /* 1f. Check whether our networkstatus has expired.
   */
  if (time_to_check_for_expired_networkstatus < now) {
    networkstatus_t *ns = networkstatus_get_latest_consensus();
    /*XXXX RD: This value needs to be the same as REASONABLY_LIVE_TIME in
     * networkstatus_get_reasonably_live_consensus(), but that value is way
     * way too high.  Arma: is the bridge issue there resolved yet? -NM */
#define NS_EXPIRY_SLOP (24*60*60)
    if (ns && ns->valid_until < now+NS_EXPIRY_SLOP &&
        router_have_minimum_dir_info()) {
      router_dir_info_changed();
    }
#define CHECK_EXPIRED_NS_INTERVAL (2*60)
    time_to_check_for_expired_networkstatus = now + CHECK_EXPIRED_NS_INTERVAL;
  }

  /* 1g. Check whether we should write statistics to disk.
   */
  if (time_to_write_stats_files < now) {
#define CHECK_WRITE_STATS_INTERVAL (60*60)
    time_t next_time_to_write_stats_files = (time_to_write_stats_files > 0 ?
           time_to_write_stats_files : now) + CHECK_WRITE_STATS_INTERVAL;
    if (options->CellStatistics) {
      time_t next_write =
          rep_hist_buffer_stats_write(time_to_write_stats_files);
      if (next_write && next_write < next_time_to_write_stats_files)
        next_time_to_write_stats_files = next_write;
    }
    if (options->DirReqStatistics) {
      time_t next_write = geoip_dirreq_stats_write(time_to_write_stats_files);
      if (next_write && next_write < next_time_to_write_stats_files)
        next_time_to_write_stats_files = next_write;
    }
    if (options->EntryStatistics) {
      time_t next_write = geoip_entry_stats_write(time_to_write_stats_files);
      if (next_write && next_write < next_time_to_write_stats_files)
        next_time_to_write_stats_files = next_write;
    }
    if (options->ExitPortStatistics) {
      time_t next_write = rep_hist_exit_stats_write(time_to_write_stats_files);
      if (next_write && next_write < next_time_to_write_stats_files)
        next_time_to_write_stats_files = next_write;
    }
    if (options->ConnDirectionStatistics) {
      time_t next_write = rep_hist_conn_stats_write(time_to_write_stats_files);
      if (next_write && next_write < next_time_to_write_stats_files)
        next_time_to_write_stats_files = next_write;
    }
    time_to_write_stats_files = next_time_to_write_stats_files;
  }

  /* 1h. Check whether we should write bridge statistics to disk.
   */
  if (should_record_bridge_info(options)) {
    if (time_to_write_bridge_stats < now) {
      if (should_init_bridge_stats) {
        /* (Re-)initialize bridge statistics. */
        geoip_bridge_stats_init(now);
        time_to_write_bridge_stats = now + WRITE_STATS_INTERVAL;
        should_init_bridge_stats = 0;
      } else {
        /* Possibly write bridge statistics to disk and ask when to write
         * them next time. */
        time_to_write_bridge_stats = geoip_bridge_stats_write(
                                           time_to_write_bridge_stats);
      }
    }
  } else if (!should_init_bridge_stats) {
    /* Bridge mode was turned off. Ensure that stats are re-initialized
     * next time bridge mode is turned on. */
    should_init_bridge_stats = 1;
  }

  /* Remove old information from rephist and the rend cache. */
  if (time_to_clean_caches < now) {
    rep_history_clean(now - options->RephistTrackTime);
    rend_cache_clean(now);
    rend_cache_clean_v2_descs_as_dir(now);
#define CLEAN_CACHES_INTERVAL (30*60)
    time_to_clean_caches = now + CLEAN_CACHES_INTERVAL;
  }

#define RETRY_DNS_INTERVAL (10*60)
  /* If we're a server and initializing dns failed, retry periodically. */
  if (time_to_retry_dns_init < now) {
    time_to_retry_dns_init = now + RETRY_DNS_INTERVAL;
    if (is_server && has_dns_init_failed())
      dns_init();
  }

  /** 2. Periodically, we consider force-uploading our descriptor
   * (if we've passed our internal checks). */

/** How often do we check whether part of our router info has changed in a way
 * that would require an upload? */
#define CHECK_DESCRIPTOR_INTERVAL (60)
/** How often do we (as a router) check whether our IP address has changed? */
#define CHECK_IPADDRESS_INTERVAL (15*60)

  /* 2b. Once per minute, regenerate and upload the descriptor if the old
   * one is inaccurate. */
  if (time_to_check_descriptor < now) {
    static int dirport_reachability_count = 0;
    time_to_check_descriptor = now + CHECK_DESCRIPTOR_INTERVAL;
    check_descriptor_bandwidth_changed(now);
    if (time_to_check_ipaddress < now) {
      time_to_check_ipaddress = now + CHECK_IPADDRESS_INTERVAL;
      check_descriptor_ipaddress_changed(now);
    }
/** If our router descriptor ever goes this long without being regenerated
 * because something changed, we force an immediate regenerate-and-upload. */
#define FORCE_REGENERATE_DESCRIPTOR_INTERVAL (18*60*60)
    mark_my_descriptor_dirty_if_older_than(
                                  now - FORCE_REGENERATE_DESCRIPTOR_INTERVAL);
    consider_publishable_server(0);
    /* also, check religiously for reachability, if it's within the first
     * 20 minutes of our uptime. */
    if (is_server &&
        (can_complete_circuit || !any_predicted_circuits(now)) &&
        !we_are_hibernating()) {
      if (stats_n_seconds_working < TIMEOUT_UNTIL_UNREACHABILITY_COMPLAINT) {
        consider_testing_reachability(1, dirport_reachability_count==0);
        if (++dirport_reachability_count > 5)
          dirport_reachability_count = 0;
      } else if (time_to_recheck_bandwidth < now) {
        /* If we haven't checked for 12 hours and our bandwidth estimate is
         * low, do another bandwidth test. This is especially important for
         * bridges, since they might go long periods without much use. */
        const routerinfo_t *me = router_get_my_routerinfo();
        if (time_to_recheck_bandwidth && me &&
            me->bandwidthcapacity < me->bandwidthrate &&
            me->bandwidthcapacity < 51200) {
          reset_bandwidth_test();
        }
#define BANDWIDTH_RECHECK_INTERVAL (12*60*60)
        time_to_recheck_bandwidth = now + BANDWIDTH_RECHECK_INTERVAL;
      }
    }

    /* If any networkstatus documents are no longer recent, we need to
     * update all the descriptors' running status. */
    /* purge obsolete entries */
    networkstatus_v2_list_clean(now);
    /* Remove dead routers. */
    routerlist_remove_old_routers();

    /* Also, once per minute, check whether we want to download any
     * networkstatus documents.
     */
    update_networkstatus_downloads(now);
  }

  /** 2c. Let directory voting happen. */
  if (authdir_mode_v3(options))
    dirvote_act(options, now);

  /** 3a. Every second, we examine pending circuits and prune the
   *    ones which have been pending for more than a few seconds.
   *    We do this before step 4, so it can try building more if
   *    it's not comfortable with the number of available circuits.
   */
  circuit_expire_building(now);

  /** 3b. Also look at pending streams and prune the ones that 'began'
   *     a long time ago but haven't gotten a 'connected' yet.
   *     Do this before step 4, so we can put them back into pending
   *     state to be picked up by the new circuit.
   */
  connection_ap_expire_beginning();

  /** 3c. And expire connections that we've held open for too long.
   */
  connection_expire_held_open();

  /** 3d. And every 60 seconds, we relaunch listeners if any died. */
  if (!we_are_hibernating() && time_to_check_listeners < now) {
    retry_all_listeners(NULL, NULL);
    time_to_check_listeners = now+60;
  }

  /** 4. Every second, we try a new circuit if there are no valid
   *    circuits. Every NewCircuitPeriod seconds, we expire circuits
   *    that became dirty more than MaxCircuitDirtiness seconds ago,
   *    and we make a new circ if there are no clean circuits.
   */
  have_dir_info = router_have_minimum_dir_info();
  if (have_dir_info && !we_are_hibernating())
    circuit_build_needed_circs(now);

  /* every 10 seconds, but not at the same second as other such events */
  if (now % 10 == 5)
    circuit_expire_old_circuits_serverside(now);

  /** 5. We do housekeeping for each connection... */
  connection_or_set_bad_connections(NULL, 0);
  for (i=0;i<smartlist_len(connection_array);i++) {
    run_connection_housekeeping(i, now);
  }
  if (time_to_shrink_memory < now) {
    SMARTLIST_FOREACH(connection_array, connection_t *, conn, {
        if (conn->outbuf)
          buf_shrink(conn->outbuf);
        if (conn->inbuf)
          buf_shrink(conn->inbuf);
      });
    clean_cell_pool();
    buf_shrink_freelists(0);
/** How often do we check buffers and pools for empty space that can be
 * deallocated? */
#define MEM_SHRINK_INTERVAL (60)
    time_to_shrink_memory = now + MEM_SHRINK_INTERVAL;
  }

  /** 6. And remove any marked circuits... */
  circuit_close_all_marked();

  /** 7. And upload service descriptors if necessary. */
  if (can_complete_circuit && !we_are_hibernating()) {
    rend_consider_services_upload(now);
    rend_consider_descriptor_republication();
  }

  /** 8. and blow away any connections that need to die. have to do this now,
   * because if we marked a conn for close and left its socket -1, then
   * we'll pass it to poll/select and bad things will happen.
   */
  close_closeable_connections();

  /** 8b. And if anything in our state is ready to get flushed to disk, we
   * flush it. */
  or_state_save(now);

  /** 9. and if we're a server, check whether our DNS is telling stories to
   * us. */
  if (is_server && time_to_check_for_correct_dns < now) {
    if (!time_to_check_for_correct_dns) {
      time_to_check_for_correct_dns = now + 60 + crypto_rand_int(120);
    } else {
      dns_launch_correctness_checks();
      time_to_check_for_correct_dns = now + 12*3600 +
        crypto_rand_int(12*3600);
    }
  }

  /** 10b. write bridge networkstatus file to disk */
  if (options->BridgeAuthoritativeDir &&
      time_to_write_bridge_status_file < now) {
    networkstatus_dump_bridge_status_to_file(now);
#define BRIDGE_STATUSFILE_INTERVAL (30*60)
    time_to_write_bridge_status_file = now+BRIDGE_STATUSFILE_INTERVAL;
  }

  if (time_to_check_port_forwarding < now &&
      options->PortForwarding &&
      is_server) {
#define PORT_FORWARDING_CHECK_INTERVAL 5
    tor_check_port_forwarding(options->PortForwardingHelper,
                              options->DirPort,
                              options->ORPort,
                              now);
    time_to_check_port_forwarding = now+PORT_FORWARDING_CHECK_INTERVAL;
  }

  /** 11. write the heartbeat message */
  if (options->HeartbeatPeriod &&
      time_to_next_heartbeat < now) {
    log_heartbeat(now);
    time_to_next_heartbeat = now+options->HeartbeatPeriod;
  }
}

/** Timer: used to invoke second_elapsed_callback() once per second. */
static periodic_timer_t *second_timer = NULL;
/** Number of libevent errors in the last second: we die if we get too many. */
static int n_libevent_errors = 0;

/** Libevent callback: invoked once every second. */
static void
second_elapsed_callback(periodic_timer_t *timer, void *arg)
{
  /* XXXX This could be sensibly refactored into multiple callbacks, and we
   * could use Libevent's timers for this rather than checking the current
   * time against a bunch of timeouts every second. */
  static time_t current_second = 0;
  time_t now;
  size_t bytes_written;
  size_t bytes_read;
  int seconds_elapsed;
#ifdef USE_BUFFEREVENTS
  uint64_t cur_read,cur_written;
#endif
  or_options_t *options = get_options();
  (void)timer;
  (void)arg;

  n_libevent_errors = 0;

  /* log_notice(LD_GENERAL, "Tick."); */
  now = time(NULL);
  update_approx_time(now);

  /* the second has rolled over. check more stuff. */
  seconds_elapsed = current_second ? (int)(now - current_second) : 0;
#ifdef USE_BUFFEREVENTS
  connection_get_rate_limit_totals(&cur_read, &cur_written);
  bytes_written = (size_t)(cur_written - stats_prev_n_written);
  bytes_read = (size_t)(cur_read - stats_prev_n_read);
#else
  bytes_written = stats_prev_global_write_bucket - global_write_bucket;
  bytes_read = stats_prev_global_read_bucket - global_read_bucket;
#endif
  stats_n_bytes_read += bytes_read;
  stats_n_bytes_written += bytes_written;
  if (accounting_is_enabled(options) && seconds_elapsed >= 0)
    accounting_add_bytes(bytes_read, bytes_written, seconds_elapsed);
  control_event_bandwidth_used((uint32_t)bytes_read,(uint32_t)bytes_written);
  control_event_stream_bandwidth_used();

  if (seconds_elapsed > 0)
    connection_bucket_refill(seconds_elapsed, now);
#ifdef USE_BUFFEREVENTS
  stats_prev_n_written = cur_written;
  stats_prev_n_read = cur_read;
#else
  stats_prev_global_read_bucket = global_read_bucket;
  stats_prev_global_write_bucket = global_write_bucket;
#endif

  if (server_mode(options) &&
      !we_are_hibernating() &&
      seconds_elapsed > 0 &&
      can_complete_circuit &&
      stats_n_seconds_working / TIMEOUT_UNTIL_UNREACHABILITY_COMPLAINT !=
      (stats_n_seconds_working+seconds_elapsed) /
        TIMEOUT_UNTIL_UNREACHABILITY_COMPLAINT) {
    /* every 20 minutes, check and complain if necessary */
    const routerinfo_t *me = router_get_my_routerinfo();
    if (me && !check_whether_orport_reachable()) {
      log_warn(LD_CONFIG,"Your server (%s:%d) has not managed to confirm that "
               "its ORPort is reachable. Please check your firewalls, ports, "
               "address, /etc/hosts file, etc.",
               me->address, me->or_port);
      control_event_server_status(LOG_WARN,
                                  "REACHABILITY_FAILED ORADDRESS=%s:%d",
                                  me->address, me->or_port);
    }

    if (me && !check_whether_dirport_reachable()) {
      log_warn(LD_CONFIG,
               "Your server (%s:%d) has not managed to confirm that its "
               "DirPort is reachable. Please check your firewalls, ports, "
               "address, /etc/hosts file, etc.",
               me->address, me->dir_port);
      control_event_server_status(LOG_WARN,
                                  "REACHABILITY_FAILED DIRADDRESS=%s:%d",
                                  me->address, me->dir_port);
    }
  }

/** If more than this many seconds have elapsed, probably the clock
 * jumped: doesn't count. */
#define NUM_JUMPED_SECONDS_BEFORE_WARN 100
  if (seconds_elapsed < -NUM_JUMPED_SECONDS_BEFORE_WARN ||
      seconds_elapsed >= NUM_JUMPED_SECONDS_BEFORE_WARN) {
    circuit_note_clock_jumped(seconds_elapsed);
    /* XXX if the time jumps *back* many months, do our events in
     * run_scheduled_events() recover? I don't think they do. -RD */
  } else if (seconds_elapsed > 0)
    stats_n_seconds_working += seconds_elapsed;

  run_scheduled_events(now);

  current_second = now; /* remember which second it is, for next time */
}

#ifndef MS_WINDOWS
/** Called when a possibly ignorable libevent error occurs; ensures that we
 * don't get into an infinite loop by ignoring too many errors from
 * libevent. */
static int
got_libevent_error(void)
{
  if (++n_libevent_errors > 8) {
    log_err(LD_NET, "Too many libevent errors in one second; dying");
    return -1;
  }
  return 0;
}
#endif

#define UPTIME_CUTOFF_FOR_NEW_BANDWIDTH_TEST (6*60*60)

/** Called when our IP address seems to have changed. <b>at_interface</b>
 * should be true if we detected a change in our interface, and false if we
 * detected a change in our published address. */
void
ip_address_changed(int at_interface)
{
  int server = server_mode(get_options());

  if (at_interface) {
    if (! server) {
      /* Okay, change our keys. */
      init_keys();
    }
  } else {
    if (server) {
      if (stats_n_seconds_working > UPTIME_CUTOFF_FOR_NEW_BANDWIDTH_TEST)
        reset_bandwidth_test();
      stats_n_seconds_working = 0;
      router_reset_reachability();
      mark_my_descriptor_dirty();
    }
  }

  dns_servers_relaunch_checks();
}

/** Forget what we've learned about the correctness of our DNS servers, and
 * start learning again. */
void
dns_servers_relaunch_checks(void)
{
  if (server_mode(get_options())) {
    dns_reset_correctness_checks();
    time_to_check_for_correct_dns = 0;
  }
}

/** Called when we get a SIGHUP: reload configuration files and keys,
 * retry all connections, and so on. */
static int
do_hup(void)
{
  or_options_t *options = get_options();

#ifdef USE_DMALLOC
  dmalloc_log_stats();
  dmalloc_log_changed(0, 1, 0, 0);
#endif

  log_notice(LD_GENERAL,"Received reload signal (hup). Reloading config and "
             "resetting internal state.");
  if (accounting_is_enabled(options))
    accounting_record_bandwidth_usage(time(NULL), get_or_state());

  router_reset_warnings();
  routerlist_reset_warnings();
  addressmap_clear_transient();
  /* first, reload config variables, in case they've changed */
  if (options->ReloadTorrcOnSIGHUP) {
    /* no need to provide argc/v, they've been cached in init_from_config */
    if (options_init_from_torrc(0, NULL) < 0) {
      log_err(LD_CONFIG,"Reading config failed--see warnings above. "
              "For usage, try -h.");
      return -1;
    }
    options = get_options(); /* they have changed now */
  } else {
    log_notice(LD_GENERAL, "Not reloading config file: the controller told "
               "us not to.");
  }
  if (authdir_mode_handles_descs(options, -1)) {
    /* reload the approved-routers file */
    if (dirserv_load_fingerprint_file() < 0) {
      /* warnings are logged from dirserv_load_fingerprint_file() directly */
      log_info(LD_GENERAL, "Error reloading fingerprints. "
               "Continuing with old list.");
    }
  }

  /* Rotate away from the old dirty circuits. This has to be done
   * after we've read the new options, but before we start using
   * circuits for directory fetches. */
  circuit_expire_all_dirty_circs();

  /* retry appropriate downloads */
  router_reset_status_download_failures();
  router_reset_descriptor_download_failures();
  update_networkstatus_downloads(time(NULL));

  /* We'll retry routerstatus downloads in about 10 seconds; no need to
   * force a retry there. */

  if (server_mode(options)) {
    /* Restart cpuworker and dnsworker processes, so they get up-to-date
     * configuration options. */
    cpuworkers_rotate();
    dns_reset();
  }
  return 0;
}

/** Tor main loop. */
/* static */ int
do_main_loop(void)
{
  int loop_result;
  time_t now;

  /* initialize dns resolve map, spawn workers if needed */
  if (dns_init() < 0) {
    if (get_options()->ServerDNSAllowBrokenConfig)
      log_warn(LD_GENERAL, "Couldn't set up any working nameservers. "
               "Network not up yet?  Will try again soon.");
    else {
      log_err(LD_GENERAL,"Error initializing dns subsystem; exiting.  To "
              "retry instead, set the ServerDNSAllowBrokenResolvConf option.");
    }
  }

  handle_signals(1);

  /* load the private keys, if we're supposed to have them, and set up the
   * TLS context. */
  if (! client_identity_key_is_set()) {
    if (init_keys() < 0) {
      log_err(LD_BUG,"Error initializing keys; exiting");
      return -1;
    }
  }

  /* Set up the packed_cell_t memory pool. */
  init_cell_pool();

  /* Set up our buckets */
  connection_bucket_init();
#ifndef USE_BUFFEREVENTS
  stats_prev_global_read_bucket = global_read_bucket;
  stats_prev_global_write_bucket = global_write_bucket;
#endif

  /* initialize the bootstrap status events to know we're starting up */
  control_event_bootstrap(BOOTSTRAP_STATUS_STARTING, 0);

  if (trusted_dirs_reload_certs()) {
    log_warn(LD_DIR,
             "Couldn't load all cached v3 certificates. Starting anyway.");
  }
  if (router_reload_v2_networkstatus()) {
    return -1;
  }
  if (router_reload_consensus_networkstatus()) {
    return -1;
  }
  /* load the routers file, or assign the defaults. */
  if (router_reload_router_list()) {
    return -1;
  }
  /* load the networkstatuses. (This launches a download for new routers as
   * appropriate.)
   */
  now = time(NULL);
  directory_info_has_arrived(now, 1);

  if (server_mode(get_options())) {
    /* launch cpuworkers. Need to do this *after* we've read the onion key. */
    cpu_init();
  }

  /* set up once-a-second callback. */
  if (! second_timer) {
    struct timeval one_second;
    one_second.tv_sec = 1;
    one_second.tv_usec = 0;

    second_timer = periodic_timer_new(tor_libevent_get_base(),
                                      &one_second,
                                      second_elapsed_callback,
                                      NULL);
    tor_assert(second_timer);
  }

  for (;;) {
    if (nt_service_is_stopping())
      return 0;

#ifndef MS_WINDOWS
    /* Make it easier to tell whether libevent failure is our fault or not. */
    errno = 0;
#endif
    /* All active linked conns should get their read events activated. */
    SMARTLIST_FOREACH(active_linked_connection_lst, connection_t *, conn,
                      event_active(conn->read_event, EV_READ, 1));
    called_loop_once = smartlist_len(active_linked_connection_lst) ? 1 : 0;

    update_approx_time(time(NULL));

    /* poll until we have an event, or the second ends, or until we have
     * some active linked connections to trigger events for. */
    loop_result = event_base_loop(tor_libevent_get_base(),
                                  called_loop_once ? EVLOOP_ONCE : 0);

    /* let catch() handle things like ^c, and otherwise don't worry about it */
    if (loop_result < 0) {
      int e = tor_socket_errno(-1);
      /* let the program survive things like ^z */
      if (e != EINTR && !ERRNO_IS_EINPROGRESS(e)) {
        log_err(LD_NET,"libevent call with %s failed: %s [%d]",
                tor_libevent_get_method(), tor_socket_strerror(e), e);
        return -1;
#ifndef MS_WINDOWS
      } else if (e == EINVAL) {
        log_warn(LD_NET, "EINVAL from libevent: should you upgrade libevent?");
        if (got_libevent_error())
          return -1;
#endif
      } else {
        if (ERRNO_IS_EINPROGRESS(e))
          log_warn(LD_BUG,
                   "libevent call returned EINPROGRESS? Please report.");
        log_debug(LD_NET,"libevent call interrupted.");
        /* You can't trust the results of this poll(). Go back to the
         * top of the big for loop. */
        continue;
      }
    }
  }
}

/** Used to implement the SIGNAL control command: if we accept
 * <b>the_signal</b> as a remote pseudo-signal, act on it. */
/* We don't re-use catch() here because:
 *   1. We handle a different set of signals than those allowed in catch.
 *   2. Platforms without signal() are unlikely to define SIGfoo.
 *   3. The control spec is defined to use fixed numeric signal values
 *      which just happen to match the Unix values.
 */
void
control_signal_act(int the_signal)
{
  switch (the_signal)
    {
    case 1:
      signal_callback(0,0,(void*)(uintptr_t)SIGHUP);
      break;
    case 2:
      signal_callback(0,0,(void*)(uintptr_t)SIGINT);
      break;
    case 10:
      signal_callback(0,0,(void*)(uintptr_t)SIGUSR1);
      break;
    case 12:
      signal_callback(0,0,(void*)(uintptr_t)SIGUSR2);
      break;
    case 15:
      signal_callback(0,0,(void*)(uintptr_t)SIGTERM);
      break;
    case SIGNEWNYM:
      signal_callback(0,0,(void*)(uintptr_t)SIGNEWNYM);
      break;
    case SIGCLEARDNSCACHE:
      signal_callback(0,0,(void*)(uintptr_t)SIGCLEARDNSCACHE);
      break;
    default:
      log_warn(LD_BUG, "Unrecognized signal number %d.", the_signal);
      break;
    }
}

/** Libevent callback: invoked when we get a signal.
 */
static void
signal_callback(int fd, short events, void *arg)
{
  uintptr_t sig = (uintptr_t)arg;
  (void)fd;
  (void)events;
  switch (sig)
    {
    case SIGTERM:
      log_notice(LD_GENERAL,"Catching signal TERM, exiting cleanly.");
      tor_cleanup();
      exit(0);
      break;
    case SIGINT:
      if (!server_mode(get_options())) { /* do it now */
        log_notice(LD_GENERAL,"Interrupt: exiting cleanly.");
        tor_cleanup();
        exit(0);
      }
      hibernate_begin_shutdown();
      break;
#ifdef SIGPIPE
    case SIGPIPE:
      log_debug(LD_GENERAL,"Caught SIGPIPE. Ignoring.");
      break;
#endif
    case SIGUSR1:
      /* prefer to log it at INFO, but make sure we always see it */
      dumpstats(get_min_log_level()<LOG_INFO ? get_min_log_level() : LOG_INFO);
      control_event_signal(sig);
      break;
    case SIGUSR2:
      switch_logs_debug();
      log_debug(LD_GENERAL,"Caught USR2, going to loglevel debug. "
                "Send HUP to change back.");
      control_event_signal(sig);
      break;
    case SIGHUP:
      if (do_hup() < 0) {
        log_warn(LD_CONFIG,"Restart failed (config error?). Exiting.");
        tor_cleanup();
        exit(1);
      }
      control_event_signal(sig);
      break;
#ifdef SIGCHLD
    case SIGCHLD:
      while (waitpid(-1,NULL,WNOHANG) > 0) ; /* keep reaping until no more
                                                zombies */
      break;
#endif
    case SIGNEWNYM: {
      time_t now = time(NULL);
      if (time_of_last_signewnym + MAX_SIGNEWNYM_RATE > now) {
        signewnym_is_pending = 1;
        log(LOG_NOTICE, LD_CONTROL,
            "Rate limiting NEWNYM request: delaying by %d second(s)",
            (int)(MAX_SIGNEWNYM_RATE+time_of_last_signewnym-now));
      } else {
        signewnym_impl(now);
        control_event_signal(sig);
      }
      break;
    }
    case SIGCLEARDNSCACHE:
      addressmap_clear_transient();
      control_event_signal(sig);
      break;
  }
}

/** Returns Tor's uptime. */
long
get_uptime(void)
{
  return stats_n_seconds_working;
}

/** Fills <b>n_read_in</b> with total bytes read and <b>n_written_out</b>
    with total bytes written */
void
get_traffic_stats(uint64_t *n_read_in, uint64_t *n_written_out)
{
  *n_read_in = stats_n_bytes_read;
  *n_written_out = stats_n_bytes_written;
}

extern uint64_t rephist_total_alloc;
extern uint32_t rephist_total_num;

/**
 * Write current memory usage information to the log.
 */
static void
dumpmemusage(int severity)
{
  connection_dump_buffer_mem_stats(severity);
  log(severity, LD_GENERAL, "In rephist: "U64_FORMAT" used by %d Tors.",
      U64_PRINTF_ARG(rephist_total_alloc), rephist_total_num);
  dump_routerlist_mem_usage(severity);
  dump_cell_pool_usage(severity);
  dump_dns_mem_usage(severity);
  buf_dump_freelist_sizes(severity);
  tor_log_mallinfo(severity);
}

/** Write all statistics to the log, with log level <b>severity</b>. Called
 * in response to a SIGUSR1. */
static void
dumpstats(int severity)
{
  time_t now = time(NULL);
  time_t elapsed;
  size_t rbuf_cap, wbuf_cap, rbuf_len, wbuf_len;

  log(severity, LD_GENERAL, "Dumping stats:");

  SMARTLIST_FOREACH(connection_array, connection_t *, conn,
  {
    int i = conn_sl_idx;
    log(severity, LD_GENERAL,
        "Conn %d (socket %d) type %d (%s), state %d (%s), created %d secs ago",
        i, conn->s, conn->type, conn_type_to_string(conn->type),
        conn->state, conn_state_to_string(conn->type, conn->state),
        (int)(now - conn->timestamp_created));
    if (!connection_is_listener(conn)) {
      log(severity,LD_GENERAL,
          "Conn %d is to %s:%d.", i,
          safe_str_client(conn->address),
          conn->port);
      log(severity,LD_GENERAL,
          "Conn %d: %d bytes waiting on inbuf (len %d, last read %d secs ago)",
          i,
          (int)connection_get_inbuf_len(conn),
          (int)buf_allocation(conn->inbuf),
          (int)(now - conn->timestamp_lastread));
      log(severity,LD_GENERAL,
          "Conn %d: %d bytes waiting on outbuf "
          "(len %d, last written %d secs ago)",i,
          (int)connection_get_outbuf_len(conn),
          (int)buf_allocation(conn->outbuf),
          (int)(now - conn->timestamp_lastwritten));
      if (conn->type == CONN_TYPE_OR) {
        or_connection_t *or_conn = TO_OR_CONN(conn);
        if (or_conn->tls) {
          tor_tls_get_buffer_sizes(or_conn->tls, &rbuf_cap, &rbuf_len,
                                   &wbuf_cap, &wbuf_len);
          log(severity, LD_GENERAL,
              "Conn %d: %d/%d bytes used on OpenSSL read buffer; "
              "%d/%d bytes used on write buffer.",
              i, (int)rbuf_len, (int)rbuf_cap, (int)wbuf_len, (int)wbuf_cap);
        }
      }
    }
    circuit_dump_by_conn(conn, severity); /* dump info about all the circuits
                                           * using this conn */
  });
  log(severity, LD_NET,
      "Cells processed: "U64_FORMAT" padding\n"
      "                 "U64_FORMAT" create\n"
      "                 "U64_FORMAT" created\n"
      "                 "U64_FORMAT" relay\n"
      "                        ("U64_FORMAT" relayed)\n"
      "                        ("U64_FORMAT" delivered)\n"
      "                 "U64_FORMAT" destroy",
      U64_PRINTF_ARG(stats_n_padding_cells_processed),
      U64_PRINTF_ARG(stats_n_create_cells_processed),
      U64_PRINTF_ARG(stats_n_created_cells_processed),
      U64_PRINTF_ARG(stats_n_relay_cells_processed),
      U64_PRINTF_ARG(stats_n_relay_cells_relayed),
      U64_PRINTF_ARG(stats_n_relay_cells_delivered),
      U64_PRINTF_ARG(stats_n_destroy_cells_processed));
  if (stats_n_data_cells_packaged)
    log(severity,LD_NET,"Average packaged cell fullness: %2.3f%%",
        100*(U64_TO_DBL(stats_n_data_bytes_packaged) /
             U64_TO_DBL(stats_n_data_cells_packaged*RELAY_PAYLOAD_SIZE)) );
  if (stats_n_data_cells_received)
    log(severity,LD_NET,"Average delivered cell fullness: %2.3f%%",
        100*(U64_TO_DBL(stats_n_data_bytes_received) /
             U64_TO_DBL(stats_n_data_cells_received*RELAY_PAYLOAD_SIZE)) );

  if (now - time_of_process_start >= 0)
    elapsed = now - time_of_process_start;
  else
    elapsed = 0;

  if (elapsed) {
    log(severity, LD_NET,
        "Average bandwidth: "U64_FORMAT"/%d = %d bytes/sec reading",
        U64_PRINTF_ARG(stats_n_bytes_read),
        (int)elapsed,
        (int) (stats_n_bytes_read/elapsed));
    log(severity, LD_NET,
        "Average bandwidth: "U64_FORMAT"/%d = %d bytes/sec writing",
        U64_PRINTF_ARG(stats_n_bytes_written),
        (int)elapsed,
        (int) (stats_n_bytes_written/elapsed));
  }

  log(severity, LD_NET, "--------------- Dumping memory information:");
  dumpmemusage(severity);

  rep_hist_dump_stats(now,severity);
  rend_service_dump_stats(severity);
  dump_pk_ops(severity);
  dump_distinct_digest_count(severity);
}

/** Called by exit() as we shut down the process.
 */
static void
exit_function(void)
{
  /* NOTE: If we ever daemonize, this gets called immediately.  That's
   * okay for now, because we only use this on Windows.  */
#ifdef MS_WINDOWS
  WSACleanup();
#endif
}

/** Set up the signal handlers for either parent or child. */
void
handle_signals(int is_parent)
{
#ifndef MS_WINDOWS /* do signal stuff only on Unix */
  int i;
  static const int signals[] = {
    SIGINT,  /* do a controlled slow shutdown */
    SIGTERM, /* to terminate now */
    SIGPIPE, /* otherwise SIGPIPE kills us */
    SIGUSR1, /* dump stats */
    SIGUSR2, /* go to loglevel debug */
    SIGHUP,  /* to reload config, retry conns, etc */
#ifdef SIGXFSZ
    SIGXFSZ, /* handle file-too-big resource exhaustion */
#endif
    SIGCHLD, /* handle dns/cpu workers that exit */
    -1 };
  static struct event *signal_events[16]; /* bigger than it has to be. */
  if (is_parent) {
    for (i = 0; signals[i] >= 0; ++i) {
      signal_events[i] = tor_evsignal_new(
                       tor_libevent_get_base(), signals[i], signal_callback,
                       (void*)(uintptr_t)signals[i]);
      if (event_add(signal_events[i], NULL))
        log_warn(LD_BUG, "Error from libevent when adding event for signal %d",
                 signals[i]);
    }
  } else {
    struct sigaction action;
    action.sa_flags = 0;
    sigemptyset(&action.sa_mask);
    action.sa_handler = SIG_IGN;
    sigaction(SIGINT,  &action, NULL);
    sigaction(SIGTERM, &action, NULL);
    sigaction(SIGPIPE, &action, NULL);
    sigaction(SIGUSR1, &action, NULL);
    sigaction(SIGUSR2, &action, NULL);
    sigaction(SIGHUP,  &action, NULL);
#ifdef SIGXFSZ
    sigaction(SIGXFSZ, &action, NULL);
#endif
  }
#else /* MS windows */
  (void)is_parent;
#endif /* signal stuff */
}

/** Main entry point for the Tor command-line client.
 */
/* static */ int
tor_init(int argc, char *argv[])
{
  char buf[256];
  int i, quiet = 0;
  time_of_process_start = time(NULL);
  if (!connection_array)
    connection_array = smartlist_create();
  if (!closeable_connection_lst)
    closeable_connection_lst = smartlist_create();
  if (!active_linked_connection_lst)
    active_linked_connection_lst = smartlist_create();
  /* Have the log set up with our application name. */
  tor_snprintf(buf, sizeof(buf), "Tor %s", get_version());
  log_set_application_name(buf);
  /* Initialize the history structures. */
  rep_hist_init();
  /* Initialize the service cache. */
  rend_cache_init();
  addressmap_init(); /* Init the client dns cache. Do it always, since it's
                      * cheap. */

  /* We search for the "quiet" option first, since it decides whether we
   * will log anything at all to the command line. */
  for (i=1;i<argc;++i) {
    if (!strcmp(argv[i], "--hush"))
      quiet = 1;
    if (!strcmp(argv[i], "--quiet"))
      quiet = 2;
  }
 /* give it somewhere to log to initially */
  switch (quiet) {
    case 2:
      /* no initial logging */
      break;
    case 1:
      add_temp_log(LOG_WARN);
      break;
    default:
      add_temp_log(LOG_NOTICE);
  }

  log(LOG_NOTICE, LD_GENERAL, "Tor v%s. This is experimental software. "
      "Do not rely on it for strong anonymity. (Running on %s)",get_version(),
      get_uname());

  if (network_init()<0) {
    log_err(LD_BUG,"Error initializing network; exiting.");
    return -1;
  }
  atexit(exit_function);

  if (options_init_from_torrc(argc,argv) < 0) {
    log_err(LD_CONFIG,"Reading config failed--see warnings above.");
    return -1;
  }

#ifndef MS_WINDOWS
  if (geteuid()==0)
    log_warn(LD_GENERAL,"You are running Tor as root. You don't need to, "
             "and you probably shouldn't.");
#endif

  if (crypto_global_init(get_options()->HardwareAccel,
                         get_options()->AccelName,
                         get_options()->AccelDir)) {
    log_err(LD_BUG, "Unable to initialize OpenSSL. Exiting.");
    return -1;
  }

  return 0;
}

/** A lockfile structure, used to prevent two Tors from messing with the
 * data directory at once.  If this variable is non-NULL, we're holding
 * the lockfile. */
static tor_lockfile_t *lockfile = NULL;

/** Try to grab the lock file described in <b>options</b>, if we do not
 * already have it.  If <b>err_if_locked</b> is true, warn if somebody else is
 * holding the lock, and exit if we can't get it after waiting.  Otherwise,
 * return -1 if we can't get the lockfile.  Return 0 on success.
 */
int
try_locking(or_options_t *options, int err_if_locked)
{
  if (lockfile)
    return 0;
  else {
    char *fname = options_get_datadir_fname2_suffix(options, "lock",NULL,NULL);
    int already_locked = 0;
    tor_lockfile_t *lf = tor_lockfile_lock(fname, 0, &already_locked);
    tor_free(fname);
    if (!lf) {
      if (err_if_locked && already_locked) {
        int r;
        log_warn(LD_GENERAL, "It looks like another Tor process is running "
                 "with the same data directory.  Waiting 5 seconds to see "
                 "if it goes away.");
#ifndef WIN32
        sleep(5);
#else
        Sleep(5000);
#endif
        r = try_locking(options, 0);
        if (r<0) {
          log_err(LD_GENERAL, "No, it's still there.  Exiting.");
          exit(0);
        }
        return r;
      }
      return -1;
    }
    lockfile = lf;
    return 0;
  }
}

/** Return true iff we've successfully acquired the lock file. */
int
have_lockfile(void)
{
  return lockfile != NULL;
}

/** If we have successfully acquired the lock file, release it. */
void
release_lockfile(void)
{
  if (lockfile) {
    tor_lockfile_unlock(lockfile);
    lockfile = NULL;
  }
}

/** Free all memory that we might have allocated somewhere.
 * If <b>postfork</b>, we are a worker process and we want to free
 * only the parts of memory that we won't touch. If !<b>postfork</b>,
 * Tor is shutting down and we should free everything.
 *
 * Helps us find the real leaks with dmalloc and the like. Also valgrind
 * should then report 0 reachable in its leak report (in an ideal world --
 * in practice libevent, SSL, libc etc never quite free everything). */
void
tor_free_all(int postfork)
{
  if (!postfork) {
    evdns_shutdown(1);
  }
  geoip_free_all();
  dirvote_free_all();
  routerlist_free_all();
  networkstatus_free_all();
  addressmap_free_all();
  dirserv_free_all();
  rend_service_free_all();
  rend_cache_free_all();
  rend_service_authorization_free_all();
  rep_hist_free_all();
  dns_free_all();
  clear_pending_onions();
  circuit_free_all();
  entry_guards_free_all();
  connection_free_all();
  buf_shrink_freelists(1);
  memarea_clear_freelist();
  nodelist_free_all();
  microdesc_free_all();
  if (!postfork) {
    config_free_all();
    router_free_all();
    policies_free_all();
  }
  free_cell_pool();
  if (!postfork) {
    tor_tls_free_all();
  }
  /* stuff in main.c */

  smartlist_free(connection_array);
  smartlist_free(closeable_connection_lst);
  smartlist_free(active_linked_connection_lst);
  periodic_timer_free(second_timer);
  if (!postfork) {
    release_lockfile();
  }
  /* Stuff in util.c and address.c*/
  if (!postfork) {
    escaped(NULL);
    esc_router_info(NULL);
    logs_free_all(); /* free log strings. do this last so logs keep working. */
  }
}

/** Do whatever cleanup is necessary before shutting Tor down. */
void
tor_cleanup(void)
{
  or_options_t *options = get_options();
  /* Remove our pid file. We don't care if there was an error when we
   * unlink, nothing we could do about it anyways. */
  if (options->command == CMD_RUN_TOR) {
    time_t now = time(NULL);
    if (options->PidFile)
      unlink(options->PidFile);
    if (accounting_is_enabled(options))
      accounting_record_bandwidth_usage(now, get_or_state());
    or_state_mark_dirty(get_or_state(), 0); /* force an immediate save. */
    or_state_save(now);
    if (authdir_mode_tests_reachability(options))
      rep_hist_record_mtbf_data(now, 0);
  }
#ifdef USE_DMALLOC
  dmalloc_log_stats();
#endif
  tor_free_all(0); /* We could move tor_free_all back into the ifdef below
                      later, if it makes shutdown unacceptably slow.  But for
                      now, leave it here: it's helped us catch bugs in the
                      past. */
  crypto_global_cleanup();
#ifdef USE_DMALLOC
  dmalloc_log_unfreed();
  dmalloc_shutdown();
#endif
}

/** Read/create keys as needed, and echo our fingerprint to stdout. */
/* static */ int
do_list_fingerprint(void)
{
  char buf[FINGERPRINT_LEN+1];
  crypto_pk_env_t *k;
  const char *nickname = get_options()->Nickname;
  if (!server_mode(get_options())) {
    log_err(LD_GENERAL,
            "Clients don't have long-term identity keys. Exiting.\n");
    return -1;
  }
  tor_assert(nickname);
  if (init_keys() < 0) {
    log_err(LD_BUG,"Error initializing keys; can't display fingerprint");
    return -1;
  }
  if (!(k = get_server_identity_key())) {
    log_err(LD_GENERAL,"Error: missing identity key.");
    return -1;
  }
  if (crypto_pk_get_fingerprint(k, buf, 1)<0) {
    log_err(LD_BUG, "Error computing fingerprint");
    return -1;
  }
  printf("%s %s\n", nickname, buf);
  return 0;
}

/** Entry point for password hashing: take the desired password from
 * the command line, and print its salted hash to stdout. **/
/* static */ void
do_hash_password(void)
{

  char output[256];
  char key[S2K_SPECIFIER_LEN+DIGEST_LEN];

  crypto_rand(key, S2K_SPECIFIER_LEN-1);
  key[S2K_SPECIFIER_LEN-1] = (uint8_t)96; /* Hash 64 K of data. */
  secret_to_key(key+S2K_SPECIFIER_LEN, DIGEST_LEN,
                get_options()->command_arg, strlen(get_options()->command_arg),
                key);
  base16_encode(output, sizeof(output), key, sizeof(key));
  printf("16:%s\n",output);
}

#if defined (WINCE)
int
find_flashcard_path(PWCHAR path, size_t size)
{
  WIN32_FIND_DATA d = {0};
  HANDLE h = NULL;

  if (!path)
    return -1;

  h = FindFirstFlashCard(&d);
  if (h == INVALID_HANDLE_VALUE)
    return -1;

  if (wcslen(d.cFileName) == 0) {
    FindClose(h);
    return -1;
  }

  wcsncpy(path,d.cFileName,size);
  FindClose(h);
  return 0;
}
#endif

/** Main entry point for the Tor process.  Called from main(). */
/* This function is distinct from main() only so we can link main.c into
 * the unittest binary without conflicting with the unittests' main. */
int
tor_main(int argc, char *argv[])
{
  int result = 0;
#if defined (WINCE)
  WCHAR path [MAX_PATH] = {0};
  WCHAR fullpath [MAX_PATH] = {0};
  PWCHAR p = NULL;
  FILE* redir = NULL;
  FILE* redirdbg = NULL;

  // this is to facilitate debugging by opening
  // a file on a folder shared by the wm emulator.
  // if no flashcard (real or emulated) is present,
  // log files will be written in the root folder
  if (find_flashcard_path(path,MAX_PATH) == -1)
  {
    redir = _wfreopen( L"\\stdout.log", L"w", stdout );
    redirdbg = _wfreopen( L"\\stderr.log", L"w", stderr );
  } else {
    swprintf(fullpath,L"\\%s\\tor",path);
    CreateDirectory(fullpath,NULL);

    swprintf(fullpath,L"\\%s\\tor\\stdout.log",path);
    redir = _wfreopen( fullpath, L"w", stdout );

    swprintf(fullpath,L"\\%s\\tor\\stderr.log",path);
    redirdbg = _wfreopen( fullpath, L"w", stderr );
  }
#endif

#ifdef MS_WINDOWS
  /* Call SetProcessDEPPolicy to permanently enable DEP.
     The function will not resolve on earlier versions of Windows,
     and failure is not dangerous. */
  HMODULE hMod = GetModuleHandleA("Kernel32.dll");
  if (hMod) {
    typedef BOOL (WINAPI *PSETDEP)(DWORD);
    PSETDEP setdeppolicy = (PSETDEP)GetProcAddress(hMod,
                           "SetProcessDEPPolicy");
    if (setdeppolicy) setdeppolicy(1); /* PROCESS_DEP_ENABLE */
  }
#endif

  update_approx_time(time(NULL));
  tor_threads_init();
  init_logging();
#ifdef USE_DMALLOC
  {
    /* Instruct OpenSSL to use our internal wrappers for malloc,
       realloc and free. */
    int r = CRYPTO_set_mem_ex_functions(_tor_malloc, _tor_realloc, _tor_free);
    tor_assert(r);
  }
#endif
#ifdef NT_SERVICE
  {
     int done = 0;
     result = nt_service_parse_options(argc, argv, &done);
     if (done) return result;
  }
#endif
  if (tor_init(argc, argv)<0)
    return -1;
  switch (get_options()->command) {
  case CMD_RUN_TOR:
#ifdef NT_SERVICE
    nt_service_set_state(SERVICE_RUNNING);
#endif
    result = do_main_loop();
    break;
  case CMD_LIST_FINGERPRINT:
    result = do_list_fingerprint();
    break;
  case CMD_HASH_PASSWORD:
    do_hash_password();
    result = 0;
    break;
  case CMD_VERIFY_CONFIG:
    printf("Configuration was valid\n");
    result = 0;
    break;
  case CMD_RUN_UNITTESTS: /* only set by test.c */
  default:
    log_warn(LD_BUG,"Illegal command number %d: internal error.",
             get_options()->command);
    result = -1;
  }
  tor_cleanup();
  return result;
}
<|MERGE_RESOLUTION|>--- conflicted
+++ resolved
@@ -1048,11 +1048,8 @@
   static time_t time_to_check_for_expired_networkstatus = 0;
   static time_t time_to_write_stats_files = 0;
   static time_t time_to_write_bridge_stats = 0;
-<<<<<<< HEAD
   static time_t time_to_check_port_forwarding = 0;
-=======
   static time_t time_to_launch_reachability_tests = 0;
->>>>>>> b639add1
   static int should_init_bridge_stats = 1;
   static time_t time_to_retry_dns_init = 0;
   static time_t time_to_next_heartbeat = 0;
