/* Copyright (c) 2001 Matej Pfajfar.
 * Copyright (c) 2001-2004, Roger Dingledine.
 * Copyright (c) 2004-2006, Roger Dingledine, Nick Mathewson.
 * Copyright (c) 2007-2018, The Tor Project, Inc. */
/* See LICENSE for licensing information */

/**
 * \file config.c
 * \brief Code to interpret the user's configuration of Tor.
 *
 * This module handles torrc configuration file, including parsing it,
 * combining it with torrc.defaults and the command line, allowing
 * user changes to it (via editing and SIGHUP or via the control port),
 * writing it back to disk (because of SAVECONF from the control port),
 * and -- most importantly, acting on it.
 *
 * The module additionally has some tools for manipulating and
 * inspecting values that are calculated as a result of the
 * configured options.
 *
 * <h3>How to add new options</h3>
 *
 * To add new items to the torrc, there are a minimum of three places to edit:
 * <ul>
 *   <li>The or_options_t structure in or.h, where the options are stored.
 *   <li>The option_vars_ array below in this module, which configures
 *       the names of the torrc options, their types, their multiplicities,
 *       and their mappings to fields in or_options_t.
 *   <li>The manual in doc/tor.1.txt, to document what the new option
 *       is, and how it works.
 * </ul>
 *
 * Additionally, you might need to edit these places too:
 * <ul>
 *   <li>options_validate() below, in case you want to reject some possible
 *       values of the new configuration option.
 *   <li>options_transition_allowed() below, in case you need to
 *       forbid some or all changes in the option while Tor is
 *       running.
 *   <li>options_transition_affects_workers(), in case changes in the option
 *       might require Tor to relaunch or reconfigure its worker threads.
 *   <li>options_transition_affects_descriptor(), in case changes in the
 *       option might require a Tor relay to build and publish a new server
 *       descriptor.
 *   <li>options_act() and/or options_act_reversible(), in case there's some
 *       action that needs to be taken immediately based on the option's
 *       value.
 * </ul>
 *
 * <h3>Changing the value of an option</h3>
 *
 * Because of the SAVECONF command from the control port, it's a bad
 * idea to change the value of any user-configured option in the
 * or_options_t.  If you want to sometimes do this anyway, we recommend
 * that you create a secondary field in or_options_t; that you have the
 * user option linked only to the secondary field; that you use the
 * secondary field to initialize the one that Tor actually looks at; and that
 * you use the one Tor looks as the one that you modify.
 **/

#define CONFIG_PRIVATE
#include "core/or/or.h"
#include "app/config/config.h"
#include "app/config/confparse.h"
#include "app/config/statefile.h"
#include "app/main/main.h"
#include "app/main/subsysmgr.h"
#include "core/mainloop/connection.h"
#include "core/mainloop/cpuworker.h"
#include "core/mainloop/mainloop.h"
#include "core/mainloop/netstatus.h"
#include "core/or/channel.h"
#include "core/or/circuitbuild.h"
#include "core/or/circuitlist.h"
#include "core/or/circuitmux.h"
#include "core/or/circuitmux_ewma.h"
#include "core/or/circuitstats.h"
#include "core/or/connection_edge.h"
#include "core/or/connection_or.h"
#include "core/or/dos.h"
#include "core/or/policies.h"
#include "core/or/relay.h"
#include "core/or/scheduler.h"
#include "feature/client/addressmap.h"
#include "feature/client/bridges.h"
#include "feature/client/entrynodes.h"
#include "feature/client/transports.h"
#include "feature/control/control.h"
#include "feature/dirauth/bwauth.h"
#include "feature/dirauth/guardfraction.h"
#include "feature/dircache/consdiffmgr.h"
#include "feature/dircache/dirserv.h"
#include "feature/dircommon/voting_schedule.h"
#include "feature/hibernate/hibernate.h"
#include "feature/hs/hs_config.h"
#include "feature/nodelist/dirlist.h"
#include "feature/nodelist/networkstatus.h"
#include "feature/nodelist/nickname.h"
#include "feature/nodelist/nodelist.h"
#include "feature/nodelist/routerlist.h"
#include "feature/nodelist/routerset.h"
#include "feature/relay/dns.h"
#include "feature/relay/ext_orport.h"
#include "feature/relay/routermode.h"
#include "feature/rend/rendclient.h"
#include "feature/rend/rendservice.h"
#include "lib/geoip/geoip.h"
#include "feature/stats/geoip_stats.h"
#include "feature/stats/predict_ports.h"
#include "feature/stats/rephist.h"
#include "lib/compress/compress.h"
#include "lib/crypt_ops/crypto_init.h"
#include "lib/crypt_ops/crypto_rand.h"
#include "lib/crypt_ops/crypto_util.h"
#include "lib/encoding/confline.h"
#include "lib/net/resolve.h"
#include "lib/sandbox/sandbox.h"
#include "lib/version/torversion.h"

#ifdef ENABLE_NSS
#include "lib/crypt_ops/crypto_nss_mgt.h"
#else
#include "lib/crypt_ops/crypto_openssl_mgt.h"
#endif

#ifdef _WIN32
#include <shlobj.h>
#endif
#ifdef HAVE_FCNTL_H
#include <fcntl.h>
#endif
#ifdef HAVE_SYS_STAT_H
#include <sys/stat.h>
#endif
#ifdef HAVE_UNISTD_H
#include <unistd.h>
#endif

#include "lib/meminfo/meminfo.h"
#include "lib/osinfo/uname.h"
#include "lib/process/daemon.h"
#include "lib/process/pidfile.h"
#include "lib/process/restrict.h"
#include "lib/process/setuid.h"
#include "lib/process/subprocess.h"
#include "lib/net/gethostname.h"
#include "lib/thread/numcpus.h"

#include "lib/encoding/keyval.h"
#include "lib/fs/conffile.h"
#include "lib/evloop/procmon.h"

#include "feature/dirauth/dirvote.h"
#include "feature/dirauth/recommend_pkg.h"
#include "feature/dirauth/authmode.h"

#include "core/or/connection_st.h"
#include "core/or/port_cfg_st.h"

#ifdef HAVE_SYSTEMD
#   if defined(__COVERITY__) && !defined(__INCLUDE_LEVEL__)
/* Systemd's use of gcc's __INCLUDE_LEVEL__ extension macro appears to confuse
 * Coverity. Here's a kludge to unconfuse it.
 */
#   define __INCLUDE_LEVEL__ 2
#endif /* defined(__COVERITY__) && !defined(__INCLUDE_LEVEL__) */
#include <systemd/sd-daemon.h>
#endif /* defined(HAVE_SYSTEMD) */

/* Prefix used to indicate a Unix socket in a FooPort configuration. */
static const char unix_socket_prefix[] = "unix:";
/* Prefix used to indicate a Unix socket with spaces in it, in a FooPort
 * configuration. */
static const char unix_q_socket_prefix[] = "unix:\"";

/* limits for TCP send and recv buffer size used for constrained sockets */
#define MIN_CONSTRAINED_TCP_BUFFER 2048
#define MAX_CONSTRAINED_TCP_BUFFER 262144  /* 256k */

/** macro to help with the bulk rename of *DownloadSchedule to
 * *DowloadInitialDelay . */
#define DOWNLOAD_SCHEDULE(name) \
  { #name "DownloadSchedule", #name "DownloadInitialDelay", 0, 1 }

/** A list of abbreviations and aliases to map command-line options, obsolete
 * option names, or alternative option names, to their current values. */
static config_abbrev_t option_abbrevs_[] = {
  PLURAL(AuthDirBadDirCC),
  PLURAL(AuthDirBadExitCC),
  PLURAL(AuthDirInvalidCC),
  PLURAL(AuthDirRejectCC),
  PLURAL(EntryNode),
  PLURAL(ExcludeNode),
  PLURAL(FirewallPort),
  PLURAL(LongLivedPort),
  PLURAL(HiddenServiceNode),
  PLURAL(HiddenServiceExcludeNode),
  PLURAL(NumCPU),
  PLURAL(RendNode),
  PLURAL(RecommendedPackage),
  PLURAL(RendExcludeNode),
  PLURAL(StrictEntryNode),
  PLURAL(StrictExitNode),
  PLURAL(StrictNode),
  { "l", "Log", 1, 0},
  { "AllowUnverifiedNodes", "AllowInvalidNodes", 0, 0},
  { "AutomapHostSuffixes", "AutomapHostsSuffixes", 0, 0},
  { "AutomapHostOnResolve", "AutomapHostsOnResolve", 0, 0},
  { "BandwidthRateBytes", "BandwidthRate", 0, 0},
  { "BandwidthBurstBytes", "BandwidthBurst", 0, 0},
  { "DirFetchPostPeriod", "StatusFetchPeriod", 0, 0},
  { "DirServer", "DirAuthority", 0, 0}, /* XXXX later, make this warn? */
  { "MaxConn", "ConnLimit", 0, 1},
  { "MaxMemInCellQueues", "MaxMemInQueues", 0, 0},
  { "ORBindAddress", "ORListenAddress", 0, 0},
  { "DirBindAddress", "DirListenAddress", 0, 0},
  { "SocksBindAddress", "SocksListenAddress", 0, 0},
  { "UseHelperNodes", "UseEntryGuards", 0, 0},
  { "NumHelperNodes", "NumEntryGuards", 0, 0},
  { "UseEntryNodes", "UseEntryGuards", 0, 0},
  { "NumEntryNodes", "NumEntryGuards", 0, 0},
  { "ResolvConf", "ServerDNSResolvConfFile", 0, 1},
  { "SearchDomains", "ServerDNSSearchDomains", 0, 1},
  { "ServerDNSAllowBrokenResolvConf", "ServerDNSAllowBrokenConfig", 0, 0},
  { "PreferTunnelledDirConns", "PreferTunneledDirConns", 0, 0},
  { "BridgeAuthoritativeDirectory", "BridgeAuthoritativeDir", 0, 0},
  { "HashedControlPassword", "__HashedControlSessionPassword", 1, 0},
  { "VirtualAddrNetwork", "VirtualAddrNetworkIPv4", 0, 0},
  { "SocksSocketsGroupWritable", "UnixSocksGroupWritable", 0, 1},
  { "_HSLayer2Nodes", "HSLayer2Nodes", 0, 1 },
  { "_HSLayer3Nodes", "HSLayer3Nodes", 0, 1 },

  DOWNLOAD_SCHEDULE(ClientBootstrapConsensusAuthority),
  DOWNLOAD_SCHEDULE(ClientBootstrapConsensusAuthorityOnly),
  DOWNLOAD_SCHEDULE(ClientBootstrapConsensusFallback),
  DOWNLOAD_SCHEDULE(TestingBridge),
  DOWNLOAD_SCHEDULE(TestingBridgeBootstrap),
  DOWNLOAD_SCHEDULE(TestingClient),
  DOWNLOAD_SCHEDULE(TestingClientConsensus),
  DOWNLOAD_SCHEDULE(TestingServer),
  DOWNLOAD_SCHEDULE(TestingServerConsensus),

  { NULL, NULL, 0, 0},
};

/** dummy instance of or_options_t, used for type-checking its
 * members with CONF_CHECK_VAR_TYPE. */
DUMMY_TYPECHECK_INSTANCE(or_options_t);

/** An entry for config_vars: "The option <b>name</b> has type
 * CONFIG_TYPE_<b>conftype</b>, and corresponds to
 * or_options_t.<b>member</b>"
 */
#define VAR(name,conftype,member,initvalue)                             \
  { name, CONFIG_TYPE_ ## conftype, offsetof(or_options_t, member),     \
      initvalue CONF_TEST_MEMBERS(or_options_t, conftype, member) }
/** As VAR, but the option name and member name are the same. */
#define V(member,conftype,initvalue)                                    \
  VAR(#member, conftype, member, initvalue)
/** An entry for config_vars: "The option <b>name</b> is obsolete." */
#ifdef TOR_UNIT_TESTS
#define OBSOLETE(name) { name, CONFIG_TYPE_OBSOLETE, 0, NULL, {.INT=NULL} }
#else
#define OBSOLETE(name) { name, CONFIG_TYPE_OBSOLETE, 0, NULL }
#endif

/**
 * Macro to declare *Port options.  Each one comes in three entries.
 * For example, most users should use "SocksPort" to configure the
 * socks port, but TorBrowser wants to use __SocksPort so that it
 * isn't stored by SAVECONF.  The SocksPortLines virtual option is
 * used to query both options from the controller.
 */
#define VPORT(member)                                           \
  VAR(#member "Lines", LINELIST_V, member ## _lines, NULL),     \
  VAR(#member, LINELIST_S, member ## _lines, NULL),             \
  VAR("__" #member, LINELIST_S, member ## _lines, NULL)

/** UINT64_MAX as a decimal string */
#define UINT64_MAX_STRING "18446744073709551615"

/** Array of configuration options.  Until we disallow nonstandard
 * abbreviations, order is significant, since the first matching option will
 * be chosen first.
 */
static config_var_t option_vars_[] = {
  V(AccountingMax,               MEMUNIT,  "0 bytes"),
  VAR("AccountingRule",          STRING,   AccountingRule_option,  "max"),
  V(AccountingStart,             STRING,   NULL),
  V(Address,                     STRING,   NULL),
  OBSOLETE("AllowDotExit"),
  OBSOLETE("AllowInvalidNodes"),
  V(AllowNonRFC953Hostnames,     BOOL,     "0"),
  OBSOLETE("AllowSingleHopCircuits"),
  OBSOLETE("AllowSingleHopExits"),
  V(AlternateBridgeAuthority,    LINELIST, NULL),
  V(AlternateDirAuthority,       LINELIST, NULL),
  OBSOLETE("AlternateHSAuthority"),
  V(AssumeReachable,             BOOL,     "0"),
  OBSOLETE("AuthDirBadDir"),
  OBSOLETE("AuthDirBadDirCCs"),
  V(AuthDirBadExit,              LINELIST, NULL),
  V(AuthDirBadExitCCs,           CSV,      ""),
  V(AuthDirInvalid,              LINELIST, NULL),
  V(AuthDirInvalidCCs,           CSV,      ""),
  V(AuthDirFastGuarantee,        MEMUNIT,  "100 KB"),
  V(AuthDirGuardBWGuarantee,     MEMUNIT,  "2 MB"),
  V(AuthDirPinKeys,              BOOL,     "1"),
  V(AuthDirReject,               LINELIST, NULL),
  V(AuthDirRejectCCs,            CSV,      ""),
  OBSOLETE("AuthDirRejectUnlisted"),
  OBSOLETE("AuthDirListBadDirs"),
  V(AuthDirListBadExits,         BOOL,     "0"),
  V(AuthDirMaxServersPerAddr,    UINT,     "2"),
  OBSOLETE("AuthDirMaxServersPerAuthAddr"),
  V(AuthDirHasIPv6Connectivity,  BOOL,     "0"),
  VAR("AuthoritativeDirectory",  BOOL, AuthoritativeDir,    "0"),
  V(AutomapHostsOnResolve,       BOOL,     "0"),
  V(AutomapHostsSuffixes,        CSV,      ".onion,.exit"),
  V(AvoidDiskWrites,             BOOL,     "0"),
  V(BandwidthBurst,              MEMUNIT,  "1 GB"),
  V(BandwidthRate,               MEMUNIT,  "1 GB"),
  V(BridgeAuthoritativeDir,      BOOL,     "0"),
  VAR("Bridge",                  LINELIST, Bridges,    NULL),
  V(BridgePassword,              STRING,   NULL),
  V(BridgeRecordUsageByCountry,  BOOL,     "1"),
  V(BridgeRelay,                 BOOL,     "0"),
  V(BridgeDistribution,          STRING,   NULL),
  VAR("CacheDirectory",          FILENAME, CacheDirectory_option, NULL),
  V(CacheDirectoryGroupReadable, AUTOBOOL,     "auto"),
  V(CellStatistics,              BOOL,     "0"),
  V(PaddingStatistics,           BOOL,     "1"),
  V(LearnCircuitBuildTimeout,    BOOL,     "1"),
  V(CircuitBuildTimeout,         INTERVAL, "0"),
  OBSOLETE("CircuitIdleTimeout"),
  V(CircuitsAvailableTimeout,    INTERVAL, "0"),
  V(CircuitStreamTimeout,        INTERVAL, "0"),
  V(CircuitPriorityHalflife,     DOUBLE,  "-1.0"), /*negative:'Use default'*/
  V(ClientDNSRejectInternalAddresses, BOOL,"1"),
  V(ClientOnly,                  BOOL,     "0"),
  V(ClientPreferIPv6ORPort,      AUTOBOOL, "auto"),
  V(ClientPreferIPv6DirPort,     AUTOBOOL, "auto"),
  V(ClientRejectInternalAddresses, BOOL,   "1"),
  V(ClientTransportPlugin,       LINELIST, NULL),
  V(ClientUseIPv6,               BOOL,     "0"),
  V(ClientUseIPv4,               BOOL,     "1"),
  V(ConsensusParams,             STRING,   NULL),
  V(ConnLimit,                   UINT,     "1000"),
  V(ConnDirectionStatistics,     BOOL,     "0"),
  V(ConstrainedSockets,          BOOL,     "0"),
  V(ConstrainedSockSize,         MEMUNIT,  "8192"),
  V(ContactInfo,                 STRING,   NULL),
  OBSOLETE("ControlListenAddress"),
  VPORT(ControlPort),
  V(ControlPortFileGroupReadable,BOOL,     "0"),
  V(ControlPortWriteToFile,      FILENAME, NULL),
  V(ControlSocket,               LINELIST, NULL),
  V(ControlSocketsGroupWritable, BOOL,     "0"),
  V(UnixSocksGroupWritable,    BOOL,     "0"),
  V(CookieAuthentication,        BOOL,     "0"),
  V(CookieAuthFileGroupReadable, BOOL,     "0"),
  V(CookieAuthFile,              STRING,   NULL),
  V(CountPrivateBandwidth,       BOOL,     "0"),
  VAR("DataDirectory",           FILENAME, DataDirectory_option, NULL),
  V(DataDirectoryGroupReadable,  BOOL,     "0"),
  V(DisableOOSCheck,             BOOL,     "1"),
  V(DisableNetwork,              BOOL,     "0"),
  V(DirAllowPrivateAddresses,    BOOL,     "0"),
  V(TestingAuthDirTimeToLearnReachability, INTERVAL, "30 minutes"),
  OBSOLETE("DirListenAddress"),
  V(DirPolicy,                   LINELIST, NULL),
  VPORT(DirPort),
  V(DirPortFrontPage,            FILENAME, NULL),
  VAR("DirReqStatistics",        BOOL,     DirReqStatistics_option, "1"),
  VAR("DirAuthority",            LINELIST, DirAuthorities, NULL),
  V(DirCache,                    BOOL,     "1"),
  /* A DirAuthorityFallbackRate of 0.1 means that 0.5% of clients try an
   * authority when all fallbacks are up, and 2% try an authority when 25% of
   * fallbacks are down. (We rebuild the list when 25% of fallbacks are down).
   *
   * We want to reduce load on authorities, but keep these two figures within
   * an order of magnitude, so there isn't too much load shifting to
   * authorities when fallbacks go down. */
  V(DirAuthorityFallbackRate,    DOUBLE,   "0.1"),
  V(DisableAllSwap,              BOOL,     "0"),
  V(DisableDebuggerAttachment,   BOOL,     "1"),
  OBSOLETE("DisableIOCP"),
  OBSOLETE("DisableV2DirectoryInfo_"),
  OBSOLETE("DynamicDHGroups"),
  VPORT(DNSPort),
  OBSOLETE("DNSListenAddress"),
  /* DoS circuit creation options. */
  V(DoSCircuitCreationEnabled,   AUTOBOOL, "auto"),
  V(DoSCircuitCreationMinConnections,      UINT, "0"),
  V(DoSCircuitCreationRate,      UINT,     "0"),
  V(DoSCircuitCreationBurst,     UINT,     "0"),
  V(DoSCircuitCreationDefenseType,         INT,  "0"),
  V(DoSCircuitCreationDefenseTimePeriod,   INTERVAL, "0"),
  /* DoS connection options. */
  V(DoSConnectionEnabled,        AUTOBOOL, "auto"),
  V(DoSConnectionMaxConcurrentCount,       UINT, "0"),
  V(DoSConnectionDefenseType,    INT,      "0"),
  /* DoS single hop client options. */
  V(DoSRefuseSingleHopClientRendezvous,    AUTOBOOL, "auto"),
  V(DownloadExtraInfo,           BOOL,     "0"),
  V(TestingEnableConnBwEvent,    BOOL,     "0"),
  V(TestingEnableCellStatsEvent, BOOL,     "0"),
  OBSOLETE("TestingEnableTbEmptyEvent"),
  V(EnforceDistinctSubnets,      BOOL,     "1"),
  V(EntryNodes,                  ROUTERSET,   NULL),
  V(EntryStatistics,             BOOL,     "0"),
  V(TestingEstimatedDescriptorPropagationTime, INTERVAL, "10 minutes"),
  V(ExcludeNodes,                ROUTERSET, NULL),
  V(ExcludeExitNodes,            ROUTERSET, NULL),
  OBSOLETE("ExcludeSingleHopRelays"),
  V(ExitNodes,                   ROUTERSET, NULL),
  V(ExitPolicy,                  LINELIST, NULL),
  V(ExitPolicyRejectPrivate,     BOOL,     "1"),
  V(ExitPolicyRejectLocalInterfaces, BOOL, "0"),
  V(ExitPortStatistics,          BOOL,     "0"),
  V(ExtendAllowPrivateAddresses, BOOL,     "0"),
  V(ExitRelay,                   AUTOBOOL, "auto"),
  VPORT(ExtORPort),
  V(ExtORPortCookieAuthFile,     STRING,   NULL),
  V(ExtORPortCookieAuthFileGroupReadable, BOOL, "0"),
  V(ExtraInfoStatistics,         BOOL,     "1"),
  V(ExtendByEd25519ID,           AUTOBOOL, "auto"),
  V(FallbackDir,                 LINELIST, NULL),

  V(UseDefaultFallbackDirs,      BOOL,     "1"),

  OBSOLETE("FallbackNetworkstatusFile"),
  V(FascistFirewall,             BOOL,     "0"),
  V(FirewallPorts,               CSV,      ""),
  OBSOLETE("FastFirstHopPK"),
  V(FetchDirInfoEarly,           BOOL,     "0"),
  V(FetchDirInfoExtraEarly,      BOOL,     "0"),
  V(FetchServerDescriptors,      BOOL,     "1"),
  V(FetchHidServDescriptors,     BOOL,     "1"),
  V(FetchUselessDescriptors,     BOOL,     "0"),
  OBSOLETE("FetchV2Networkstatus"),
  V(GeoIPExcludeUnknown,         AUTOBOOL, "auto"),
#ifdef _WIN32
  V(GeoIPFile,                   FILENAME, "<default>"),
  V(GeoIPv6File,                 FILENAME, "<default>"),
#else
  V(GeoIPFile,                   FILENAME,
    SHARE_DATADIR PATH_SEPARATOR "tor" PATH_SEPARATOR "geoip"),
  V(GeoIPv6File,                 FILENAME,
    SHARE_DATADIR PATH_SEPARATOR "tor" PATH_SEPARATOR "geoip6"),
#endif /* defined(_WIN32) */
  OBSOLETE("Group"),
  V(GuardLifetime,               INTERVAL, "0 minutes"),
  V(HardwareAccel,               BOOL,     "0"),
  V(HeartbeatPeriod,             INTERVAL, "6 hours"),
  V(MainloopStats,               BOOL,     "0"),
  V(AccelName,                   STRING,   NULL),
  V(AccelDir,                    FILENAME, NULL),
  V(HashedControlPassword,       LINELIST, NULL),
  OBSOLETE("HidServDirectoryV2"),
  VAR("HiddenServiceDir",    LINELIST_S, RendConfigLines,    NULL),
  VAR("HiddenServiceDirGroupReadable",  LINELIST_S, RendConfigLines, NULL),
  VAR("HiddenServiceOptions",LINELIST_V, RendConfigLines,    NULL),
  VAR("HiddenServicePort",   LINELIST_S, RendConfigLines,    NULL),
  VAR("HiddenServiceVersion",LINELIST_S, RendConfigLines,    NULL),
  VAR("HiddenServiceAuthorizeClient",LINELIST_S,RendConfigLines, NULL),
  VAR("HiddenServiceAllowUnknownPorts",LINELIST_S, RendConfigLines, NULL),
  VAR("HiddenServiceMaxStreams",LINELIST_S, RendConfigLines, NULL),
  VAR("HiddenServiceMaxStreamsCloseCircuit",LINELIST_S, RendConfigLines, NULL),
  VAR("HiddenServiceNumIntroductionPoints", LINELIST_S, RendConfigLines, NULL),
  VAR("HiddenServiceExportCircuitID", LINELIST_S,  RendConfigLines, NULL),
  VAR("HiddenServiceStatistics", BOOL, HiddenServiceStatistics_option, "1"),
  V(HidServAuth,                 LINELIST, NULL),
  V(ClientOnionAuthDir,          FILENAME, NULL),
  OBSOLETE("CloseHSClientCircuitsImmediatelyOnTimeout"),
  OBSOLETE("CloseHSServiceRendCircuitsImmediatelyOnTimeout"),
  V(HiddenServiceSingleHopMode,  BOOL,     "0"),
  V(HiddenServiceNonAnonymousMode,BOOL,    "0"),
  V(HTTPProxy,                   STRING,   NULL),
  V(HTTPProxyAuthenticator,      STRING,   NULL),
  V(HTTPSProxy,                  STRING,   NULL),
  V(HTTPSProxyAuthenticator,     STRING,   NULL),
  VPORT(HTTPTunnelPort),
  V(IPv6Exit,                    BOOL,     "0"),
  VAR("ServerTransportPlugin",   LINELIST, ServerTransportPlugin,  NULL),
  V(ServerTransportListenAddr,   LINELIST, NULL),
  V(ServerTransportOptions,      LINELIST, NULL),
  V(SigningKeyLifetime,          INTERVAL, "30 days"),
  V(Socks4Proxy,                 STRING,   NULL),
  V(Socks5Proxy,                 STRING,   NULL),
  V(Socks5ProxyUsername,         STRING,   NULL),
  V(Socks5ProxyPassword,         STRING,   NULL),
  VAR("KeyDirectory",            FILENAME, KeyDirectory_option, NULL),
  V(KeyDirectoryGroupReadable,   BOOL,     "0"),
  VAR("HSLayer2Nodes",           ROUTERSET,  HSLayer2Nodes,  NULL),
  VAR("HSLayer3Nodes",           ROUTERSET,  HSLayer3Nodes,  NULL),
  V(KeepalivePeriod,             INTERVAL, "5 minutes"),
  V(KeepBindCapabilities,            AUTOBOOL, "auto"),
  VAR("Log",                     LINELIST, Logs,             NULL),
  V(LogMessageDomains,           BOOL,     "0"),
  V(LogTimeGranularity,          MSEC_INTERVAL, "1 second"),
  V(TruncateLogFile,             BOOL,     "0"),
  V(SyslogIdentityTag,           STRING,   NULL),
  V(AndroidIdentityTag,          STRING,   NULL),
  V(LongLivedPorts,              CSV,
        "21,22,706,1863,5050,5190,5222,5223,6523,6667,6697,8300"),
  VAR("MapAddress",              LINELIST, AddressMap,           NULL),
  V(MaxAdvertisedBandwidth,      MEMUNIT,  "1 GB"),
  V(MaxCircuitDirtiness,         INTERVAL, "10 minutes"),
  V(MaxClientCircuitsPending,    UINT,     "32"),
  V(MaxConsensusAgeForDiffs,     INTERVAL, "0 seconds"),
  VAR("MaxMemInQueues",          MEMUNIT,   MaxMemInQueues_raw, "0"),
  OBSOLETE("MaxOnionsPending"),
  V(MaxOnionQueueDelay,          MSEC_INTERVAL, "1750 msec"),
  V(MaxUnparseableDescSizeToLog, MEMUNIT, "10 MB"),
  V(MinMeasuredBWsForAuthToIgnoreAdvertised, INT, "500"),
  VAR("MyFamily",                LINELIST, MyFamily_lines,       NULL),
  V(NewCircuitPeriod,            INTERVAL, "30 seconds"),
  OBSOLETE("NamingAuthoritativeDirectory"),
  OBSOLETE("NATDListenAddress"),
  VPORT(NATDPort),
  V(Nickname,                    STRING,   NULL),
  OBSOLETE("PredictedPortsRelevanceTime"),
  OBSOLETE("WarnUnsafeSocks"),
  VAR("NodeFamily",              LINELIST, NodeFamilies,         NULL),
  V(NoExec,                      BOOL,     "0"),
  V(NumCPUs,                     UINT,     "0"),
  V(NumDirectoryGuards,          UINT,     "0"),
  V(NumEntryGuards,              UINT,     "0"),
  V(NumPrimaryGuards,            UINT,     "0"),
  V(OfflineMasterKey,            BOOL,     "0"),
  OBSOLETE("ORListenAddress"),
  VPORT(ORPort),
  V(OutboundBindAddress,         LINELIST,   NULL),
  V(OutboundBindAddressOR,       LINELIST,   NULL),
  V(OutboundBindAddressExit,     LINELIST,   NULL),

  OBSOLETE("PathBiasDisableRate"),
  V(PathBiasCircThreshold,       INT,      "-1"),
  V(PathBiasNoticeRate,          DOUBLE,   "-1"),
  V(PathBiasWarnRate,            DOUBLE,   "-1"),
  V(PathBiasExtremeRate,         DOUBLE,   "-1"),
  V(PathBiasScaleThreshold,      INT,      "-1"),
  OBSOLETE("PathBiasScaleFactor"),
  OBSOLETE("PathBiasMultFactor"),
  V(PathBiasDropGuards,          AUTOBOOL, "0"),
  OBSOLETE("PathBiasUseCloseCounts"),

  V(PathBiasUseThreshold,       INT,      "-1"),
  V(PathBiasNoticeUseRate,          DOUBLE,   "-1"),
  V(PathBiasExtremeUseRate,         DOUBLE,   "-1"),
  V(PathBiasScaleUseThreshold,      INT,      "-1"),

  V(PathsNeededToBuildCircuits,  DOUBLE,   "-1"),
  V(PerConnBWBurst,              MEMUNIT,  "0"),
  V(PerConnBWRate,               MEMUNIT,  "0"),
  V(PidFile,                     STRING,   NULL),
  V(TestingTorNetwork,           BOOL,     "0"),
  V(TestingMinExitFlagThreshold, MEMUNIT,  "0"),
  V(TestingMinFastFlagThreshold, MEMUNIT,  "0"),

  V(TestingLinkCertLifetime,          INTERVAL, "2 days"),
  V(TestingAuthKeyLifetime,          INTERVAL, "2 days"),
  V(TestingLinkKeySlop,              INTERVAL, "3 hours"),
  V(TestingAuthKeySlop,              INTERVAL, "3 hours"),
  V(TestingSigningKeySlop,           INTERVAL, "1 day"),

  V(OptimisticData,              AUTOBOOL, "auto"),
  OBSOLETE("PortForwarding"),
  OBSOLETE("PortForwardingHelper"),
  OBSOLETE("PreferTunneledDirConns"),
  V(ProtocolWarnings,            BOOL,     "0"),
  V(PublishServerDescriptor,     CSV,      "1"),
  V(PublishHidServDescriptors,   BOOL,     "1"),
  V(ReachableAddresses,          LINELIST, NULL),
  V(ReachableDirAddresses,       LINELIST, NULL),
  V(ReachableORAddresses,        LINELIST, NULL),
  V(RecommendedVersions,         LINELIST, NULL),
  V(RecommendedClientVersions,   LINELIST, NULL),
  V(RecommendedServerVersions,   LINELIST, NULL),
  V(RecommendedPackages,         LINELIST, NULL),
  V(ReducedConnectionPadding,    BOOL,     "0"),
  V(ConnectionPadding,           AUTOBOOL, "auto"),
  V(RefuseUnknownExits,          AUTOBOOL, "auto"),
  V(RejectPlaintextPorts,        CSV,      ""),
  V(RelayBandwidthBurst,         MEMUNIT,  "0"),
  V(RelayBandwidthRate,          MEMUNIT,  "0"),
  V(RendPostPeriod,              INTERVAL, "1 hour"),
  V(RephistTrackTime,            INTERVAL, "24 hours"),
  V(RunAsDaemon,                 BOOL,     "0"),
  V(ReducedExitPolicy,           BOOL,     "0"),
  OBSOLETE("RunTesting"), // currently unused
  V(Sandbox,                     BOOL,     "0"),
  V(SafeLogging,                 STRING,   "1"),
  V(SafeSocks,                   BOOL,     "0"),
  V(ServerDNSAllowBrokenConfig,  BOOL,     "1"),
  V(ServerDNSAllowNonRFC953Hostnames, BOOL,"0"),
  V(ServerDNSDetectHijacking,    BOOL,     "1"),
  V(ServerDNSRandomizeCase,      BOOL,     "1"),
  V(ServerDNSResolvConfFile,     STRING,   NULL),
  V(ServerDNSSearchDomains,      BOOL,     "0"),
  V(ServerDNSTestAddresses,      CSV,
      "www.google.com,www.mit.edu,www.yahoo.com,www.slashdot.org"),
  OBSOLETE("SchedulerLowWaterMark__"),
  OBSOLETE("SchedulerHighWaterMark__"),
  OBSOLETE("SchedulerMaxFlushCells__"),
  V(KISTSchedRunInterval,        MSEC_INTERVAL, "0 msec"),
  V(KISTSockBufSizeFactor,       DOUBLE,   "1.0"),
  V(Schedulers,                  CSV,      "KIST,KISTLite,Vanilla"),
  V(ShutdownWaitLength,          INTERVAL, "30 seconds"),
  OBSOLETE("SocksListenAddress"),
  V(SocksPolicy,                 LINELIST, NULL),
  VPORT(SocksPort),
  V(SocksTimeout,                INTERVAL, "2 minutes"),
  V(SSLKeyLifetime,              INTERVAL, "0"),
  OBSOLETE("StrictEntryNodes"),
  OBSOLETE("StrictExitNodes"),
  V(StrictNodes,                 BOOL,     "0"),
  OBSOLETE("Support022HiddenServices"),
  V(TestSocks,                   BOOL,     "0"),
  V(TokenBucketRefillInterval,   MSEC_INTERVAL, "100 msec"),
  OBSOLETE("Tor2webMode"),
  OBSOLETE("Tor2webRendezvousPoints"),
  OBSOLETE("TLSECGroup"),
  V(TrackHostExits,              CSV,      NULL),
  V(TrackHostExitsExpire,        INTERVAL, "30 minutes"),
  OBSOLETE("TransListenAddress"),
  VPORT(TransPort),
  V(TransProxyType,              STRING,   "default"),
  OBSOLETE("TunnelDirConns"),
  V(UpdateBridgesFromAuthority,  BOOL,     "0"),
  V(UseBridges,                  BOOL,     "0"),
  VAR("UseEntryGuards",          BOOL,     UseEntryGuards_option, "1"),
  OBSOLETE("UseEntryGuardsAsDirGuards"),
  V(UseGuardFraction,            AUTOBOOL, "auto"),
  V(UseMicrodescriptors,         AUTOBOOL, "auto"),
  OBSOLETE("UseNTorHandshake"),
  V(User,                        STRING,   NULL),
  OBSOLETE("UserspaceIOCPBuffers"),
  V(AuthDirSharedRandomness,     BOOL,     "1"),
  V(AuthDirTestEd25519LinkKeys,  BOOL,     "1"),
  OBSOLETE("V1AuthoritativeDirectory"),
  OBSOLETE("V2AuthoritativeDirectory"),
  VAR("V3AuthoritativeDirectory",BOOL, V3AuthoritativeDir,   "0"),
  V(TestingV3AuthInitialVotingInterval, INTERVAL, "30 minutes"),
  V(TestingV3AuthInitialVoteDelay, INTERVAL, "5 minutes"),
  V(TestingV3AuthInitialDistDelay, INTERVAL, "5 minutes"),
  V(TestingV3AuthVotingStartOffset, INTERVAL, "0"),
  V(V3AuthVotingInterval,        INTERVAL, "1 hour"),
  V(V3AuthVoteDelay,             INTERVAL, "5 minutes"),
  V(V3AuthDistDelay,             INTERVAL, "5 minutes"),
  V(V3AuthNIntervalsValid,       UINT,     "3"),
  V(V3AuthUseLegacyKey,          BOOL,     "0"),
  V(V3BandwidthsFile,            FILENAME, NULL),
  V(GuardfractionFile,           FILENAME, NULL),
  VAR("VersioningAuthoritativeDirectory",BOOL,VersioningAuthoritativeDir, "0"),
  OBSOLETE("VoteOnHidServDirectoriesV2"),
  V(VirtualAddrNetworkIPv4,      STRING,   "127.192.0.0/10"),
  V(VirtualAddrNetworkIPv6,      STRING,   "[FE80::]/10"),
  V(WarnPlaintextPorts,          CSV,      "23,109,110,143"),
  OBSOLETE("UseFilteringSSLBufferevents"),
  OBSOLETE("__UseFilteringSSLBufferevents"),
  VAR("__ReloadTorrcOnSIGHUP",   BOOL,  ReloadTorrcOnSIGHUP,      "1"),
  VAR("__AllDirActionsPrivate",  BOOL,  AllDirActionsPrivate,     "0"),
  VAR("__DisablePredictedCircuits",BOOL,DisablePredictedCircuits, "0"),
  VAR("__DisableSignalHandlers", BOOL,  DisableSignalHandlers,    "0"),
  VAR("__LeaveStreamsUnattached",BOOL,  LeaveStreamsUnattached,   "0"),
  VAR("__HashedControlSessionPassword", LINELIST, HashedControlSessionPassword,
      NULL),
  VAR("__OwningControllerProcess",STRING,OwningControllerProcess, NULL),
  VAR("__OwningControllerFD", UINT64, OwningControllerFD, UINT64_MAX_STRING),
  V(MinUptimeHidServDirectoryV2, INTERVAL, "96 hours"),
  V(TestingServerDownloadInitialDelay, CSV_INTERVAL, "0"),
  V(TestingClientDownloadInitialDelay, CSV_INTERVAL, "0"),
  V(TestingServerConsensusDownloadInitialDelay, CSV_INTERVAL, "0"),
  V(TestingClientConsensusDownloadInitialDelay, CSV_INTERVAL, "0"),
  /* With the ClientBootstrapConsensus*Download* below:
   * Clients with only authorities will try:
   *  - at least 3 authorities over 10 seconds, then exponentially backoff,
   *    with the next attempt 3-21 seconds later,
   * Clients with authorities and fallbacks will try:
   *  - at least 2 authorities and 4 fallbacks over 21 seconds, then
   *    exponentially backoff, with the next attempts 4-33 seconds later,
   * Clients will also retry when an application request arrives.
   * After a number of failed requests, clients retry every 3 days + 1 hour.
   *
   * Clients used to try 2 authorities over 10 seconds, then wait for
   * 60 minutes or an application request.
   *
   * When clients have authorities and fallbacks available, they use these
   * schedules: (we stagger the times to avoid thundering herds) */
  V(ClientBootstrapConsensusAuthorityDownloadInitialDelay, CSV_INTERVAL, "6"),
  V(ClientBootstrapConsensusFallbackDownloadInitialDelay, CSV_INTERVAL, "0"),
  /* When clients only have authorities available, they use this schedule: */
  V(ClientBootstrapConsensusAuthorityOnlyDownloadInitialDelay, CSV_INTERVAL,
    "0"),
  /* We don't want to overwhelm slow networks (or mirrors whose replies are
   * blocked), but we also don't want to fail if only some mirrors are
   * blackholed. Clients will try 3 directories simultaneously.
   * (Relays never use simultaneous connections.) */
  V(ClientBootstrapConsensusMaxInProgressTries, UINT, "3"),
  /* When a client has any running bridges, check each bridge occasionally,
    * whether or not that bridge is actually up. */
  V(TestingBridgeDownloadInitialDelay, CSV_INTERVAL,"10800"),
  /* When a client is just starting, or has no running bridges, check each
   * bridge a few times quickly, and then try again later. These schedules
   * are much longer than the other schedules, because we try each and every
   * configured bridge with this schedule. */
  V(TestingBridgeBootstrapDownloadInitialDelay, CSV_INTERVAL, "0"),
  V(TestingClientMaxIntervalWithoutRequest, INTERVAL, "10 minutes"),
  V(TestingDirConnectionMaxStall, INTERVAL, "5 minutes"),
  OBSOLETE("TestingConsensusMaxDownloadTries"),
  OBSOLETE("ClientBootstrapConsensusMaxDownloadTries"),
  OBSOLETE("ClientBootstrapConsensusAuthorityOnlyMaxDownloadTries"),
  OBSOLETE("TestingDescriptorMaxDownloadTries"),
  OBSOLETE("TestingMicrodescMaxDownloadTries"),
  OBSOLETE("TestingCertMaxDownloadTries"),
  V(TestingDirAuthVoteExit, ROUTERSET, NULL),
  V(TestingDirAuthVoteExitIsStrict,  BOOL,     "0"),
  V(TestingDirAuthVoteGuard, ROUTERSET, NULL),
  V(TestingDirAuthVoteGuardIsStrict,  BOOL,     "0"),
  V(TestingDirAuthVoteHSDir, ROUTERSET, NULL),
  V(TestingDirAuthVoteHSDirIsStrict,  BOOL,     "0"),
  VAR("___UsingTestNetworkDefaults", BOOL, UsingTestNetworkDefaults_, "0"),

  END_OF_CONFIG_VARS
};

/** Override default values with these if the user sets the TestingTorNetwork
 * option. */
static const config_var_t testing_tor_network_defaults[] = {
  V(DirAllowPrivateAddresses,    BOOL,     "1"),
  V(EnforceDistinctSubnets,      BOOL,     "0"),
  V(AssumeReachable,             BOOL,     "1"),
  V(AuthDirMaxServersPerAddr,    UINT,     "0"),
  V(ClientBootstrapConsensusAuthorityDownloadInitialDelay, CSV_INTERVAL, "0"),
  V(ClientBootstrapConsensusFallbackDownloadInitialDelay, CSV_INTERVAL, "0"),
  V(ClientBootstrapConsensusAuthorityOnlyDownloadInitialDelay, CSV_INTERVAL,
    "0"),
  V(ClientDNSRejectInternalAddresses, BOOL,"0"),
  V(ClientRejectInternalAddresses, BOOL,   "0"),
  V(CountPrivateBandwidth,       BOOL,     "1"),
  V(ExitPolicyRejectPrivate,     BOOL,     "0"),
  V(ExtendAllowPrivateAddresses, BOOL,     "1"),
  V(V3AuthVotingInterval,        INTERVAL, "5 minutes"),
  V(V3AuthVoteDelay,             INTERVAL, "20 seconds"),
  V(V3AuthDistDelay,             INTERVAL, "20 seconds"),
  V(TestingV3AuthInitialVotingInterval, INTERVAL, "150 seconds"),
  V(TestingV3AuthInitialVoteDelay, INTERVAL, "20 seconds"),
  V(TestingV3AuthInitialDistDelay, INTERVAL, "20 seconds"),
  V(TestingAuthDirTimeToLearnReachability, INTERVAL, "0 minutes"),
  V(TestingEstimatedDescriptorPropagationTime, INTERVAL, "0 minutes"),
  V(MinUptimeHidServDirectoryV2, INTERVAL, "0 minutes"),
  V(TestingServerDownloadInitialDelay, CSV_INTERVAL, "0"),
  V(TestingClientDownloadInitialDelay, CSV_INTERVAL, "0"),
  V(TestingServerConsensusDownloadInitialDelay, CSV_INTERVAL, "0"),
  V(TestingClientConsensusDownloadInitialDelay, CSV_INTERVAL, "0"),
  V(TestingBridgeDownloadInitialDelay, CSV_INTERVAL, "10"),
  V(TestingBridgeBootstrapDownloadInitialDelay, CSV_INTERVAL, "0"),
  V(TestingClientMaxIntervalWithoutRequest, INTERVAL, "5 seconds"),
  V(TestingDirConnectionMaxStall, INTERVAL, "30 seconds"),
  V(TestingEnableConnBwEvent,    BOOL,     "1"),
  V(TestingEnableCellStatsEvent, BOOL,     "1"),
  VAR("___UsingTestNetworkDefaults", BOOL, UsingTestNetworkDefaults_, "1"),
  V(RendPostPeriod,              INTERVAL, "2 minutes"),

  END_OF_CONFIG_VARS
};

#undef VAR
#undef V
#undef OBSOLETE

static const config_deprecation_t option_deprecation_notes_[] = {
  /* Deprecated since 0.3.2.0-alpha. */
  { "HTTPProxy", "It only applies to direct unencrypted HTTP connections "
    "to your directory server, which your Tor probably wasn't using." },
  { "HTTPProxyAuthenticator", "HTTPProxy is deprecated in favor of HTTPSProxy "
    "which should be used with HTTPSProxyAuthenticator." },
  /* End of options deprecated since 0.3.2.1-alpha */

  /* Options deprecated since 0.3.2.2-alpha */
  { "ReachableDirAddresses", "It has no effect on relays, and has had no "
    "effect on clients since 0.2.8." },
  { "ClientPreferIPv6DirPort", "It has no effect on relays, and has had no "
    "effect on clients since 0.2.8." },
  /* End of options deprecated since 0.3.2.2-alpha. */

  { NULL, NULL }
};

#ifdef _WIN32
static char *get_windows_conf_root(void);
#endif
static int options_act_reversible(const or_options_t *old_options, char **msg);
static int options_transition_allowed(const or_options_t *old,
                                      const or_options_t *new,
                                      char **msg);
static int options_transition_affects_workers(
      const or_options_t *old_options, const or_options_t *new_options);
static int options_transition_affects_descriptor(
      const or_options_t *old_options, const or_options_t *new_options);
static int options_transition_affects_dirauth_timing(
      const or_options_t *old_options, const or_options_t *new_options);
static int normalize_nickname_list(config_line_t **normalized_out,
                                   const config_line_t *lst, const char *name,
                                   char **msg);
static char *get_bindaddr_from_transport_listen_line(const char *line,
                                                     const char *transport);
static int parse_ports(or_options_t *options, int validate_only,
                              char **msg_out, int *n_ports_out,
                              int *world_writable_control_socket);
static int check_server_ports(const smartlist_t *ports,
                              const or_options_t *options,
                              int *num_low_ports_out);
static int validate_data_directories(or_options_t *options);
static int write_configuration_file(const char *fname,
                                    const or_options_t *options);
static int options_init_logs(const or_options_t *old_options,
                             or_options_t *options, int validate_only);

static void init_libevent(const or_options_t *options);
static int opt_streq(const char *s1, const char *s2);
static int parse_outbound_addresses(or_options_t *options, int validate_only,
                                    char **msg);
static void config_maybe_load_geoip_files_(const or_options_t *options,
                                           const or_options_t *old_options);
static int options_validate_cb(void *old_options, void *options,
                               void *default_options,
                               int from_setconf, char **msg);
static void options_free_cb(void *options);
static void cleanup_protocol_warning_severity_level(void);
static void set_protocol_warning_severity_level(int warning_severity);

/** Magic value for or_options_t. */
#define OR_OPTIONS_MAGIC 9090909

/** Configuration format for or_options_t. */
STATIC config_format_t options_format = {
  sizeof(or_options_t),
  OR_OPTIONS_MAGIC,
  offsetof(or_options_t, magic_),
  option_abbrevs_,
  option_deprecation_notes_,
  option_vars_,
  options_validate_cb,
  options_free_cb,
  NULL
};

/*
 * Functions to read and write the global options pointer.
 */

/** Command-line and config-file options. */
static or_options_t *global_options = NULL;
/** The fallback options_t object; this is where we look for options not
 * in torrc before we fall back to Tor's defaults. */
static or_options_t *global_default_options = NULL;
/** Name of most recently read torrc file. */
static char *torrc_fname = NULL;
/** Name of the most recently read torrc-defaults file.*/
static char *torrc_defaults_fname = NULL;
/** Configuration options set by command line. */
static config_line_t *global_cmdline_options = NULL;
/** Non-configuration options set by the command line */
static config_line_t *global_cmdline_only_options = NULL;
/** Boolean: Have we parsed the command line? */
static int have_parsed_cmdline = 0;
/** Contents of most recently read DirPortFrontPage file. */
static char *global_dirfrontpagecontents = NULL;
/** List of port_cfg_t for all configured ports. */
static smartlist_t *configured_ports = NULL;
/** True iff we're currently validating options, and any calls to
 * get_options() are likely to be bugs. */
static int in_option_validation = 0;
/* True iff we've initialized libevent */
static int libevent_initialized = 0;

/** Return the contents of our frontpage string, or NULL if not configured. */
MOCK_IMPL(const char*,
get_dirportfrontpage, (void))
{
  return global_dirfrontpagecontents;
}

/** Returns the currently configured options. */
MOCK_IMPL(or_options_t *,
get_options_mutable, (void))
{
  tor_assert(global_options);
  tor_assert_nonfatal(! in_option_validation);
  return global_options;
}

/** Returns the currently configured options */
MOCK_IMPL(const or_options_t *,
get_options,(void))
{
  return get_options_mutable();
}

/** Change the current global options to contain <b>new_val</b> instead of
 * their current value; take action based on the new value; free the old value
 * as necessary.  Returns 0 on success, -1 on failure.
 */
int
set_options(or_options_t *new_val, char **msg)
{
  int i;
  smartlist_t *elements;
  config_line_t *line;
  or_options_t *old_options = global_options;
  global_options = new_val;
  /* Note that we pass the *old* options below, for comparison. It
   * pulls the new options directly out of global_options. */
  if (options_act_reversible(old_options, msg)<0) {
    tor_assert(*msg);
    global_options = old_options;
    return -1;
  }
  if (options_act(old_options) < 0) { /* acting on the options failed. die. */
    if (! tor_event_loop_shutdown_is_pending()) {
      log_err(LD_BUG,
              "Acting on config options left us in a broken state. Dying.");
      tor_shutdown_event_loop_and_exit(1);
    }
    global_options = old_options;
    return -1;
  }
  /* Issues a CONF_CHANGED event to notify controller of the change. If Tor is
   * just starting up then the old_options will be undefined. */
  if (old_options && old_options != global_options) {
    elements = smartlist_new();
    for (i=0; options_format.vars[i].name; ++i) {
      const config_var_t *var = &options_format.vars[i];
      const char *var_name = var->name;
      if (var->type == CONFIG_TYPE_LINELIST_S ||
          var->type == CONFIG_TYPE_OBSOLETE) {
        continue;
      }
      if (!config_is_same(&options_format, new_val, old_options, var_name)) {
        line = config_get_assigned_option(&options_format, new_val,
                                          var_name, 1);

        if (line) {
          config_line_t *next;
          for (; line; line = next) {
            next = line->next;
            smartlist_add(elements, line->key);
            smartlist_add(elements, line->value);
            tor_free(line);
          }
        } else {
          smartlist_add_strdup(elements, options_format.vars[i].name);
          smartlist_add(elements, NULL);
        }
      }
    }
    control_event_conf_changed(elements);
    SMARTLIST_FOREACH(elements, char *, cp, tor_free(cp));
    smartlist_free(elements);
  }

  if (old_options != global_options) {
    or_options_free(old_options);
    /* If we are here it means we've successfully applied the new options and
     * that the global options have been changed to the new values. We'll
     * check if we need to remove or add periodic events. */
    periodic_events_on_new_options(global_options);
  }

  return 0;
}

<<<<<<< HEAD
=======
/** The version of this Tor process, as parsed. */
static char *the_tor_version = NULL;
/** A shorter version for this Tor process, for export in our router
 *  descriptor.  (Does not include the git version, if any.) */
static char *the_short_tor_version = NULL;
/** An extended list of tor, OS, and library versions for this process, for
 *  logging. */
static char *the_tor_library_versions = NULL;

/** Return the current Tor version. */
const char *
get_version(void)
{
  if (the_tor_version == NULL) {
    if (strlen(tor_git_revision)) {
      tor_asprintf(&the_tor_version, "%s (git-%s)", get_short_version(),
                   tor_git_revision);
    } else {
      the_tor_version = tor_strdup(get_short_version());
    }
  }
  return the_tor_version;
}

/** Return the current Tor version, without any git tag. */
const char *
get_short_version(void)
{

  if (the_short_tor_version == NULL) {
#ifdef TOR_BUILD_TAG
    tor_asprintf(&the_short_tor_version, "%s (%s)", VERSION, TOR_BUILD_TAG);
#else
    the_short_tor_version = tor_strdup(VERSION);
#endif
  }
  return the_short_tor_version;
}

/** Return the current Tor, OS, and library versions. */
const char *
get_library_versions(void)
{
  const char *version = get_version();

  if (the_tor_library_versions == NULL) {
    tor_asprintf(&the_tor_library_versions, "Tor %s running on %s "
                 "with Libevent %s, %s %s, Zlib %s, Liblzma %s, "
                 "and Libzstd %s.",
                 version,
                 get_uname(),
                 tor_libevent_get_version_str(),
                 crypto_get_library_name(),
                 crypto_get_library_version_string(),
                 tor_compress_supports_method(ZLIB_METHOD) ?
                   tor_compress_version_str(ZLIB_METHOD) : "N/A",
                 tor_compress_supports_method(LZMA_METHOD) ?
                   tor_compress_version_str(LZMA_METHOD) : "N/A",
                 tor_compress_supports_method(ZSTD_METHOD) ?
                   tor_compress_version_str(ZSTD_METHOD) : "N/A");
  }
  return the_tor_library_versions;
}

>>>>>>> 6c3f1e19
/** Release additional memory allocated in options
 */
STATIC void
or_options_free_(or_options_t *options)
{
  if (!options)
    return;

  routerset_free(options->ExcludeExitNodesUnion_);
  if (options->NodeFamilySets) {
    SMARTLIST_FOREACH(options->NodeFamilySets, routerset_t *,
                      rs, routerset_free(rs));
    smartlist_free(options->NodeFamilySets);
  }
  if (options->SchedulerTypes_) {
    SMARTLIST_FOREACH(options->SchedulerTypes_, int *, i, tor_free(i));
    smartlist_free(options->SchedulerTypes_);
  }
  if (options->FilesOpenedByIncludes) {
    SMARTLIST_FOREACH(options->FilesOpenedByIncludes, char *, f, tor_free(f));
    smartlist_free(options->FilesOpenedByIncludes);
  }
  tor_free(options->DataDirectory);
  tor_free(options->CacheDirectory);
  tor_free(options->KeyDirectory);
  tor_free(options->BridgePassword_AuthDigest_);
  tor_free(options->command_arg);
  tor_free(options->master_key_fname);
  config_free_lines(options->MyFamily);
  config_free(&options_format, options);
}

/** Release all memory and resources held by global configuration structures.
 */
void
config_free_all(void)
{
  or_options_free(global_options);
  global_options = NULL;
  or_options_free(global_default_options);
  global_default_options = NULL;

  config_free_lines(global_cmdline_options);
  global_cmdline_options = NULL;

  config_free_lines(global_cmdline_only_options);
  global_cmdline_only_options = NULL;

  if (configured_ports) {
    SMARTLIST_FOREACH(configured_ports,
                      port_cfg_t *, p, port_cfg_free(p));
    smartlist_free(configured_ports);
    configured_ports = NULL;
  }

  tor_free(torrc_fname);
  tor_free(torrc_defaults_fname);
  tor_free(global_dirfrontpagecontents);

<<<<<<< HEAD
=======
  tor_free(the_short_tor_version);
  tor_free(the_tor_version);
  tor_free(the_tor_library_versions);

>>>>>>> 6c3f1e19
  cleanup_protocol_warning_severity_level();

  have_parsed_cmdline = 0;
  libevent_initialized = 0;
}

/** Make <b>address</b> -- a piece of information related to our operation as
 * a client -- safe to log according to the settings in options->SafeLogging,
 * and return it.
 *
 * (We return "[scrubbed]" if SafeLogging is "1", and address otherwise.)
 */
const char *
safe_str_client(const char *address)
{
  tor_assert(address);
  if (get_options()->SafeLogging_ == SAFELOG_SCRUB_ALL)
    return "[scrubbed]";
  else
    return address;
}

/** Make <b>address</b> -- a piece of information of unspecified sensitivity
 * -- safe to log according to the settings in options->SafeLogging, and
 * return it.
 *
 * (We return "[scrubbed]" if SafeLogging is anything besides "0", and address
 * otherwise.)
 */
const char *
safe_str(const char *address)
{
  tor_assert(address);
  if (get_options()->SafeLogging_ != SAFELOG_SCRUB_NONE)
    return "[scrubbed]";
  else
    return address;
}

/** Equivalent to escaped(safe_str_client(address)).  See reentrancy note on
 * escaped(): don't use this outside the main thread, or twice in the same
 * log statement. */
const char *
escaped_safe_str_client(const char *address)
{
  if (get_options()->SafeLogging_ == SAFELOG_SCRUB_ALL)
    return "[scrubbed]";
  else
    return escaped(address);
}

/** Equivalent to escaped(safe_str(address)).  See reentrancy note on
 * escaped(): don't use this outside the main thread, or twice in the same
 * log statement. */
const char *
escaped_safe_str(const char *address)
{
  if (get_options()->SafeLogging_ != SAFELOG_SCRUB_NONE)
    return "[scrubbed]";
  else
    return escaped(address);
}

/**
 * The severity level that should be used for warnings of severity
 * LOG_PROTOCOL_WARN.
 *
 * We keep this outside the options, and we use an atomic_counter_t, in case
 * one thread needs to use LOG_PROTOCOL_WARN while an option transition is
 * happening in the main thread.
 */
static atomic_counter_t protocol_warning_severity_level;

/** Return the severity level that should be used for warnings of severity
 * LOG_PROTOCOL_WARN. */
int
get_protocol_warning_severity_level(void)
{
  return (int) atomic_counter_get(&protocol_warning_severity_level);
}

/** Set the protocol warning severity level to <b>severity</b>. */
static void
set_protocol_warning_severity_level(int warning_severity)
{
  atomic_counter_exchange(&protocol_warning_severity_level,
                          warning_severity);
}

/**
 * Initialize the log warning severity level for protocol warnings. Call
 * only once at startup.
 */
void
init_protocol_warning_severity_level(void)
{
  atomic_counter_init(&protocol_warning_severity_level);
  set_protocol_warning_severity_level(LOG_WARN);
}

/**
 * Tear down protocol_warning_severity_level.
 */
static void
cleanup_protocol_warning_severity_level(void)
{
   atomic_counter_destroy(&protocol_warning_severity_level);
}

/** List of default directory authorities */

static const char *default_authorities[] = {
#include "auth_dirs.inc"
  NULL
};

/** List of fallback directory authorities. The list is generated by opt-in of
 * relays that meet certain stability criteria.
 */
static const char *default_fallbacks[] = {
#include "fallback_dirs.inc"
  NULL
};

/** Add the default directory authorities directly into the trusted dir list,
 * but only add them insofar as they share bits with <b>type</b>.
 * Each authority's bits are restricted to the bits shared with <b>type</b>.
 * If <b>type</b> is ALL_DIRINFO or NO_DIRINFO (zero), add all authorities. */
STATIC void
add_default_trusted_dir_authorities(dirinfo_type_t type)
{
  int i;
  for (i=0; default_authorities[i]; i++) {
    if (parse_dir_authority_line(default_authorities[i], type, 0)<0) {
      log_err(LD_BUG, "Couldn't parse internal DirAuthority line %s",
              default_authorities[i]);
    }
  }
}

/** Add the default fallback directory servers into the fallback directory
 * server list. */
MOCK_IMPL(void,
add_default_fallback_dir_servers,(void))
{
  int i;
  for (i=0; default_fallbacks[i]; i++) {
    if (parse_dir_fallback_line(default_fallbacks[i], 0)<0) {
      log_err(LD_BUG, "Couldn't parse internal FallbackDir line %s",
              default_fallbacks[i]);
    }
  }
}

/** Look at all the config options for using alternate directory
 * authorities, and make sure none of them are broken. Also, warn the
 * user if we changed any dangerous ones.
 */
static int
validate_dir_servers(or_options_t *options, or_options_t *old_options)
{
  config_line_t *cl;

  if (options->DirAuthorities &&
      (options->AlternateDirAuthority || options->AlternateBridgeAuthority)) {
    log_warn(LD_CONFIG,
             "You cannot set both DirAuthority and Alternate*Authority.");
    return -1;
  }

  /* do we want to complain to the user about being partitionable? */
  if ((options->DirAuthorities &&
       (!old_options ||
        !config_lines_eq(options->DirAuthorities,
                         old_options->DirAuthorities))) ||
      (options->AlternateDirAuthority &&
       (!old_options ||
        !config_lines_eq(options->AlternateDirAuthority,
                         old_options->AlternateDirAuthority)))) {
    log_warn(LD_CONFIG,
             "You have used DirAuthority or AlternateDirAuthority to "
             "specify alternate directory authorities in "
             "your configuration. This is potentially dangerous: it can "
             "make you look different from all other Tor users, and hurt "
             "your anonymity. Even if you've specified the same "
             "authorities as Tor uses by default, the defaults could "
             "change in the future. Be sure you know what you're doing.");
  }

  /* Now go through the four ways you can configure an alternate
   * set of directory authorities, and make sure none are broken. */
  for (cl = options->DirAuthorities; cl; cl = cl->next)
    if (parse_dir_authority_line(cl->value, NO_DIRINFO, 1)<0)
      return -1;
  for (cl = options->AlternateBridgeAuthority; cl; cl = cl->next)
    if (parse_dir_authority_line(cl->value, NO_DIRINFO, 1)<0)
      return -1;
  for (cl = options->AlternateDirAuthority; cl; cl = cl->next)
    if (parse_dir_authority_line(cl->value, NO_DIRINFO, 1)<0)
      return -1;
  for (cl = options->FallbackDir; cl; cl = cl->next)
    if (parse_dir_fallback_line(cl->value, 1)<0)
      return -1;
  return 0;
}

/** Look at all the config options and assign new dir authorities
 * as appropriate.
 */
int
consider_adding_dir_servers(const or_options_t *options,
                            const or_options_t *old_options)
{
  config_line_t *cl;
  int need_to_update =
    !smartlist_len(router_get_trusted_dir_servers()) ||
    !smartlist_len(router_get_fallback_dir_servers()) || !old_options ||
    !config_lines_eq(options->DirAuthorities, old_options->DirAuthorities) ||
    !config_lines_eq(options->FallbackDir, old_options->FallbackDir) ||
    (options->UseDefaultFallbackDirs != old_options->UseDefaultFallbackDirs) ||
    !config_lines_eq(options->AlternateBridgeAuthority,
                     old_options->AlternateBridgeAuthority) ||
    !config_lines_eq(options->AlternateDirAuthority,
                     old_options->AlternateDirAuthority);

  if (!need_to_update)
    return 0; /* all done */

  /* "You cannot set both DirAuthority and Alternate*Authority."
   * Checking that this restriction holds allows us to simplify
   * the unit tests. */
  tor_assert(!(options->DirAuthorities &&
               (options->AlternateDirAuthority
                || options->AlternateBridgeAuthority)));

  /* Start from a clean slate. */
  clear_dir_servers();

  if (!options->DirAuthorities) {
    /* then we may want some of the defaults */
    dirinfo_type_t type = NO_DIRINFO;
    if (!options->AlternateBridgeAuthority) {
      type |= BRIDGE_DIRINFO;
    }
    if (!options->AlternateDirAuthority) {
      type |= V3_DIRINFO | EXTRAINFO_DIRINFO | MICRODESC_DIRINFO;
      /* Only add the default fallback directories when the DirAuthorities,
       * AlternateDirAuthority, and FallbackDir directory config options
       * are set to their defaults, and when UseDefaultFallbackDirs is 1. */
      if (!options->FallbackDir && options->UseDefaultFallbackDirs) {
        add_default_fallback_dir_servers();
      }
    }
    /* if type == NO_DIRINFO, we don't want to add any of the
     * default authorities, because we've replaced them all */
    if (type != NO_DIRINFO)
      add_default_trusted_dir_authorities(type);
  }

  for (cl = options->DirAuthorities; cl; cl = cl->next)
    if (parse_dir_authority_line(cl->value, NO_DIRINFO, 0)<0)
      return -1;
  for (cl = options->AlternateBridgeAuthority; cl; cl = cl->next)
    if (parse_dir_authority_line(cl->value, NO_DIRINFO, 0)<0)
      return -1;
  for (cl = options->AlternateDirAuthority; cl; cl = cl->next)
    if (parse_dir_authority_line(cl->value, NO_DIRINFO, 0)<0)
      return -1;
  for (cl = options->FallbackDir; cl; cl = cl->next)
    if (parse_dir_fallback_line(cl->value, 0)<0)
      return -1;
  return 0;
}

/**
 * Make sure that <b>directory</b> exists, with appropriate ownership and
 * permissions (as modified by <b>group_readable</b>). If <b>create</b>,
 * create the directory if it is missing. Return 0 on success.
 * On failure, return -1 and set *<b>msg_out</b>.
 */
static int
check_and_create_data_directory(int create,
                                const char *directory,
                                int group_readable,
                                const char *owner,
                                char **msg_out)
{
  cpd_check_t cpd_opts = create ? CPD_CREATE : CPD_CHECK;
  if (group_readable)
      cpd_opts |= CPD_GROUP_READ;
  if (check_private_dir(directory,
                        cpd_opts,
                        owner) < 0) {
    tor_asprintf(msg_out,
                 "Couldn't %s private data directory \"%s\"",
                 create ? "create" : "access",
                 directory);
    return -1;
  }

#ifndef _WIN32
  if (group_readable) {
    /* Only new dirs created get new opts, also enforce group read. */
    if (chmod(directory, 0750)) {
      log_warn(LD_FS,"Unable to make %s group-readable: %s",
               directory, strerror(errno));
    }
  }
#endif /* !defined(_WIN32) */

  return 0;
}

/**
 * Ensure that our keys directory exists, with appropriate permissions.
 * Return 0 on success, -1 on failure.
 */
int
create_keys_directory(const or_options_t *options)
{
  /* Make sure DataDirectory exists, and is private. */
  cpd_check_t cpd_opts = CPD_CREATE;
  if (options->DataDirectoryGroupReadable)
    cpd_opts |= CPD_GROUP_READ;
  if (check_private_dir(options->DataDirectory, cpd_opts, options->User)) {
    log_err(LD_OR, "Can't create/check datadirectory %s",
            options->DataDirectory);
    return -1;
  }

  /* Check the key directory. */
  if (check_private_dir(options->KeyDirectory, CPD_CREATE, options->User)) {
    return -1;
  }
  return 0;
}

/* Helps determine flags to pass to switch_id. */
static int have_low_ports = -1;

/** Fetch the active option list, and take actions based on it. All of the
 * things we do should survive being done repeatedly.  If present,
 * <b>old_options</b> contains the previous value of the options.
 *
 * Return 0 if all goes well, return -1 if things went badly.
 */
static int
options_act_reversible(const or_options_t *old_options, char **msg)
{
  smartlist_t *new_listeners = smartlist_new();
  or_options_t *options = get_options_mutable();
  int running_tor = options->command == CMD_RUN_TOR;
  int set_conn_limit = 0;
  int r = -1;
  int logs_marked = 0, logs_initialized = 0;
  int old_min_log_level = get_min_log_level();

  /* Daemonize _first_, since we only want to open most of this stuff in
   * the subprocess.  Libevent bases can't be reliably inherited across
   * processes. */
  if (running_tor && options->RunAsDaemon) {
    if (! start_daemon_has_been_called())
      subsystems_prefork();
    /* No need to roll back, since you can't change the value. */
    if (start_daemon())
      subsystems_postfork();
  }

#ifdef HAVE_SYSTEMD
  /* Our PID may have changed, inform supervisor */
  sd_notifyf(0, "MAINPID=%ld\n", (long int)getpid());
#endif

#ifndef HAVE_SYS_UN_H
  if (options->ControlSocket || options->ControlSocketsGroupWritable) {
    *msg = tor_strdup("Unix domain sockets (ControlSocket) not supported "
                      "on this OS/with this build.");
    goto rollback;
  }
#else /* !(!defined(HAVE_SYS_UN_H)) */
  if (options->ControlSocketsGroupWritable && !options->ControlSocket) {
    *msg = tor_strdup("Setting ControlSocketGroupWritable without setting"
                      "a ControlSocket makes no sense.");
    goto rollback;
  }
#endif /* !defined(HAVE_SYS_UN_H) */

  if (running_tor) {
    int n_ports=0;
    /* We need to set the connection limit before we can open the listeners. */
    if (! sandbox_is_active()) {
      if (set_max_file_descriptors((unsigned)options->ConnLimit,
                                   &options->ConnLimit_) < 0) {
        *msg = tor_strdup("Problem with ConnLimit value. "
                          "See logs for details.");
        goto rollback;
      }
      set_conn_limit = 1;
    } else {
      tor_assert(old_options);
      options->ConnLimit_ = old_options->ConnLimit_;
    }

    /* Set up libevent.  (We need to do this before we can register the
     * listeners as listeners.) */
    if (running_tor && !libevent_initialized) {
      init_libevent(options);
      libevent_initialized = 1;

      /* This has to come up after libevent is initialized. */
      control_initialize_event_queue();

      /*
       * Initialize the scheduler - this has to come after
       * options_init_from_torrc() sets up libevent - why yes, that seems
       * completely sensible to hide the libevent setup in the option parsing
       * code!  It also needs to happen before init_keys(), so it needs to
       * happen here too.  How yucky. */
      scheduler_init();
    }

    /* Adjust the port configuration so we can launch listeners. */
    if (parse_ports(options, 0, msg, &n_ports, NULL)) {
      if (!*msg)
        *msg = tor_strdup("Unexpected problem parsing port config");
      goto rollback;
    }

    /* Set the hibernation state appropriately.*/
    consider_hibernation(time(NULL));

    /* Launch the listeners.  (We do this before we setuid, so we can bind to
     * ports under 1024.)  We don't want to rebind if we're hibernating or
     * shutting down. If networking is disabled, this will close all but the
     * control listeners, but disable those. */
    if (!we_are_hibernating()) {
      if (retry_all_listeners(new_listeners, options->DisableNetwork) < 0) {
        *msg = tor_strdup("Failed to bind one of the listener ports.");
        goto rollback;
      }
    }
    if (options->DisableNetwork) {
      /* Aggressively close non-controller stuff, NOW */
      log_notice(LD_NET, "DisableNetwork is set. Tor will not make or accept "
                 "non-control network connections. Shutting down all existing "
                 "connections.");
      connection_mark_all_noncontrol_connections();
      /* We can't complete circuits until the network is re-enabled. */
      note_that_we_maybe_cant_complete_circuits();
    }
  }

#if defined(HAVE_NET_IF_H) && defined(HAVE_NET_PFVAR_H)
  /* Open /dev/pf before dropping privileges. */
  if (options->TransPort_set &&
      options->TransProxyType_parsed == TPT_DEFAULT) {
    if (get_pf_socket() < 0) {
      *msg = tor_strdup("Unable to open /dev/pf for transparent proxy.");
      goto rollback;
    }
  }
#endif /* defined(HAVE_NET_IF_H) && defined(HAVE_NET_PFVAR_H) */

  /* Attempt to lock all current and future memory with mlockall() only once */
  if (options->DisableAllSwap) {
    if (tor_mlockall() == -1) {
      *msg = tor_strdup("DisableAllSwap failure. Do you have proper "
                        "permissions?");
      goto done;
    }
  }

  /* Setuid/setgid as appropriate */
  if (options->User) {
    tor_assert(have_low_ports != -1);
    unsigned switch_id_flags = 0;
    if (options->KeepBindCapabilities == 1) {
      switch_id_flags |= SWITCH_ID_KEEP_BINDLOW;
      switch_id_flags |= SWITCH_ID_WARN_IF_NO_CAPS;
    }
    if (options->KeepBindCapabilities == -1 && have_low_ports) {
      switch_id_flags |= SWITCH_ID_KEEP_BINDLOW;
    }
    if (switch_id(options->User, switch_id_flags) != 0) {
      /* No need to roll back, since you can't change the value. */
      *msg = tor_strdup("Problem with User value. See logs for details.");
      goto done;
    }
  }

  /* Ensure data directory is private; create if possible. */
  /* It's okay to do this in "options_act_reversible()" even though it isn't
   * actually reversible, since you can't change the DataDirectory while
   * Tor is running. */
  if (check_and_create_data_directory(running_tor /* create */,
                                      options->DataDirectory,
                                      options->DataDirectoryGroupReadable,
                                      options->User,
                                      msg) < 0) {
    goto done;
  }
  if (check_and_create_data_directory(running_tor /* create */,
                                      options->KeyDirectory,
                                      options->KeyDirectoryGroupReadable,
                                      options->User,
                                      msg) < 0) {
    goto done;
  }

  /* We need to handle the group-readable flag for the cache directory
   * specially, since the directory defaults to being the same as the
   * DataDirectory. */
  int cache_dir_group_readable;
  if (options->CacheDirectoryGroupReadable != -1) {
    /* If the user specified a value, use their setting */
    cache_dir_group_readable = options->CacheDirectoryGroupReadable;
  } else if (!strcmp(options->CacheDirectory, options->DataDirectory)) {
    /* If the user left the value as "auto", and the cache is the same as the
     * datadirectory, use the datadirectory setting.
     */
    cache_dir_group_readable = options->DataDirectoryGroupReadable;
  } else {
    /* Otherwise, "auto" means "not group readable". */
    cache_dir_group_readable = 0;
  }
  if (check_and_create_data_directory(running_tor /* create */,
                                      options->CacheDirectory,
                                      cache_dir_group_readable,
                                      options->User,
                                      msg) < 0) {
    goto done;
  }

  /* Bail out at this point if we're not going to be a client or server:
   * we don't run Tor itself. */
  if (!running_tor)
    goto commit;

  mark_logs_temp(); /* Close current logs once new logs are open. */
  logs_marked = 1;
  /* Configure the tor_log(s) */
  if (options_init_logs(old_options, options, 0)<0) {
    *msg = tor_strdup("Failed to init Log options. See logs for details.");
    goto rollback;
  }
  logs_initialized = 1;

 commit:
  r = 0;
  if (logs_marked) {
    log_severity_list_t *severity =
      tor_malloc_zero(sizeof(log_severity_list_t));
    close_temp_logs();
    add_callback_log(severity, control_event_logmsg);
    logs_set_pending_callback_callback(control_event_logmsg_pending);
    control_adjust_event_log_severity();
    tor_free(severity);
    tor_log_update_sigsafe_err_fds();
  }
  if (logs_initialized) {
    flush_log_messages_from_startup();
  }

  {
    const char *badness = NULL;
    int bad_safelog = 0, bad_severity = 0, new_badness = 0;
    if (options->SafeLogging_ != SAFELOG_SCRUB_ALL) {
      bad_safelog = 1;
      if (!old_options || old_options->SafeLogging_ != options->SafeLogging_)
        new_badness = 1;
    }
    if (get_min_log_level() >= LOG_INFO) {
      bad_severity = 1;
      if (get_min_log_level() != old_min_log_level)
        new_badness = 1;
    }
    if (bad_safelog && bad_severity)
      badness = "you disabled SafeLogging, and "
        "you're logging more than \"notice\"";
    else if (bad_safelog)
      badness = "you disabled SafeLogging";
    else
      badness = "you're logging more than \"notice\"";
    if (new_badness)
      log_warn(LD_GENERAL, "Your log may contain sensitive information - %s. "
               "Don't log unless it serves an important reason. "
               "Overwrite the log afterwards.", badness);
  }

  if (set_conn_limit) {
    /*
     * If we adjusted the conn limit, recompute the OOS threshold too
     *
     * How many possible sockets to keep in reserve?  If we have lots of
     * possible sockets, keep this below a limit and set ConnLimit_high_thresh
     * very close to ConnLimit_, but if ConnLimit_ is low, shrink it in
     * proportion.
     *
     * Somewhat arbitrarily, set socks_in_reserve to 5% of ConnLimit_, but
     * cap it at 64.
     */
    int socks_in_reserve = options->ConnLimit_ / 20;
    if (socks_in_reserve > 64) socks_in_reserve = 64;

    options->ConnLimit_high_thresh = options->ConnLimit_ - socks_in_reserve;
    options->ConnLimit_low_thresh = (options->ConnLimit_ / 4) * 3;
    log_info(LD_GENERAL,
             "Recomputed OOS thresholds: ConnLimit %d, ConnLimit_ %d, "
             "ConnLimit_high_thresh %d, ConnLimit_low_thresh %d",
             options->ConnLimit, options->ConnLimit_,
             options->ConnLimit_high_thresh,
             options->ConnLimit_low_thresh);

    /* Give the OOS handler a chance with the new thresholds */
    connection_check_oos(get_n_open_sockets(), 0);
  }

  goto done;

 rollback:
  r = -1;
  tor_assert(*msg);

  if (logs_marked) {
    rollback_log_changes();
    control_adjust_event_log_severity();
  }

  if (set_conn_limit && old_options)
    set_max_file_descriptors((unsigned)old_options->ConnLimit,
                             &options->ConnLimit_);

  SMARTLIST_FOREACH(new_listeners, connection_t *, conn,
  {
    log_notice(LD_NET, "Closing partially-constructed %s on %s:%d",
               conn_type_to_string(conn->type), conn->address, conn->port);
    connection_close_immediate(conn);
    connection_mark_for_close(conn);
  });

 done:
  smartlist_free(new_listeners);
  return r;
}

/** If we need to have a GEOIP ip-to-country map to run with our configured
 * options, return 1 and set *<b>reason_out</b> to a description of why. */
int
options_need_geoip_info(const or_options_t *options, const char **reason_out)
{
  int bridge_usage = should_record_bridge_info(options);
  int routerset_usage =
    routerset_needs_geoip(options->EntryNodes) ||
    routerset_needs_geoip(options->ExitNodes) ||
    routerset_needs_geoip(options->ExcludeExitNodes) ||
    routerset_needs_geoip(options->ExcludeNodes) ||
    routerset_needs_geoip(options->HSLayer2Nodes) ||
    routerset_needs_geoip(options->HSLayer3Nodes);

  if (routerset_usage && reason_out) {
    *reason_out = "We've been configured to use (or avoid) nodes in certain "
      "countries, and we need GEOIP information to figure out which ones they "
      "are.";
  } else if (bridge_usage && reason_out) {
    *reason_out = "We've been configured to see which countries can access "
      "us as a bridge, and we need GEOIP information to tell which countries "
      "clients are in.";
  }
  return bridge_usage || routerset_usage;
}

/** Return the bandwidthrate that we are going to report to the authorities
 * based on the config options. */
uint32_t
get_effective_bwrate(const or_options_t *options)
{
  uint64_t bw = options->BandwidthRate;
  if (bw > options->MaxAdvertisedBandwidth)
    bw = options->MaxAdvertisedBandwidth;
  if (options->RelayBandwidthRate > 0 && bw > options->RelayBandwidthRate)
    bw = options->RelayBandwidthRate;
  /* ensure_bandwidth_cap() makes sure that this cast can't overflow. */
  return (uint32_t)bw;
}

/** Return the bandwidthburst that we are going to report to the authorities
 * based on the config options. */
uint32_t
get_effective_bwburst(const or_options_t *options)
{
  uint64_t bw = options->BandwidthBurst;
  if (options->RelayBandwidthBurst > 0 && bw > options->RelayBandwidthBurst)
    bw = options->RelayBandwidthBurst;
  /* ensure_bandwidth_cap() makes sure that this cast can't overflow. */
  return (uint32_t)bw;
}

/* Used in the various options_transition_affects* functions. */
#define YES_IF_CHANGED_BOOL(opt) \
  if (!CFG_EQ_BOOL(old_options, new_options, opt)) return 1;
#define YES_IF_CHANGED_INT(opt) \
  if (!CFG_EQ_INT(old_options, new_options, opt)) return 1;
#define YES_IF_CHANGED_STRING(opt) \
  if (!CFG_EQ_STRING(old_options, new_options, opt)) return 1;
#define YES_IF_CHANGED_LINELIST(opt) \
  if (!CFG_EQ_LINELIST(old_options, new_options, opt)) return 1;
#define YES_IF_CHANGED_SMARTLIST(opt) \
  if (!CFG_EQ_SMARTLIST(old_options, new_options, opt)) return 1;
#define YES_IF_CHANGED_ROUTERSET(opt) \
  if (!CFG_EQ_ROUTERSET(old_options, new_options, opt)) return 1;

/**
 * Return true if changing the configuration from <b>old</b> to <b>new</b>
 * affects the guard subsystem.
 */
static int
options_transition_affects_guards(const or_options_t *old_options,
                                  const or_options_t *new_options)
{
  /* NOTE: Make sure this function stays in sync with
   * node_passes_guard_filter */
  tor_assert(old_options);
  tor_assert(new_options);

  YES_IF_CHANGED_BOOL(UseEntryGuards);
  YES_IF_CHANGED_BOOL(UseBridges);
  YES_IF_CHANGED_BOOL(ClientUseIPv4);
  YES_IF_CHANGED_BOOL(ClientUseIPv6);
  YES_IF_CHANGED_BOOL(FascistFirewall);
  YES_IF_CHANGED_ROUTERSET(ExcludeNodes);
  YES_IF_CHANGED_ROUTERSET(EntryNodes);
  YES_IF_CHANGED_SMARTLIST(FirewallPorts);
  YES_IF_CHANGED_LINELIST(Bridges);
  YES_IF_CHANGED_LINELIST(ReachableORAddresses);
  YES_IF_CHANGED_LINELIST(ReachableDirAddresses);

  return 0;
}

/**
 * Return true if changing the configuration from <b>old</b> to <b>new</b>
 * affects the timing of the voting subsystem
 */
static int
options_transition_affects_dirauth_timing(const or_options_t *old_options,
                                          const or_options_t *new_options)
{
  tor_assert(old_options);
  tor_assert(new_options);

  if (authdir_mode_v3(old_options) != authdir_mode_v3(new_options))
    return 1;
  if (! authdir_mode_v3(new_options))
    return 0;
  YES_IF_CHANGED_INT(V3AuthVotingInterval);
  YES_IF_CHANGED_INT(V3AuthVoteDelay);
  YES_IF_CHANGED_INT(V3AuthDistDelay);
  YES_IF_CHANGED_INT(TestingV3AuthInitialVotingInterval);
  YES_IF_CHANGED_INT(TestingV3AuthInitialVoteDelay);
  YES_IF_CHANGED_INT(TestingV3AuthInitialDistDelay);
  YES_IF_CHANGED_INT(TestingV3AuthVotingStartOffset);

  return 0;
}

/** Fetch the active option list, and take actions based on it. All of the
 * things we do should survive being done repeatedly.  If present,
 * <b>old_options</b> contains the previous value of the options.
 *
 * Return 0 if all goes well, return -1 if it's time to die.
 *
 * Note: We haven't moved all the "act on new configuration" logic
 * here yet.  Some is still in do_hup() and other places.
 */
STATIC int
options_act(const or_options_t *old_options)
{
  config_line_t *cl;
  or_options_t *options = get_options_mutable();
  int running_tor = options->command == CMD_RUN_TOR;
  char *msg=NULL;
  const int transition_affects_workers =
    old_options && options_transition_affects_workers(old_options, options);
  const int transition_affects_guards =
    old_options && options_transition_affects_guards(old_options, options);

  if (options->NoExec || options->Sandbox) {
    tor_disable_spawning_background_processes();
  }

  /* disable ptrace and later, other basic debugging techniques */
  {
    /* Remember if we already disabled debugger attachment */
    static int disabled_debugger_attach = 0;
    /* Remember if we already warned about being configured not to disable
     * debugger attachment */
    static int warned_debugger_attach = 0;
    /* Don't disable debugger attachment when we're running the unit tests. */
    if (options->DisableDebuggerAttachment && !disabled_debugger_attach &&
        running_tor) {
      int ok = tor_disable_debugger_attach();
      /* LCOV_EXCL_START the warned_debugger_attach is 0 can't reach inside. */
      if (warned_debugger_attach && ok == 1) {
        log_notice(LD_CONFIG, "Disabled attaching debuggers for unprivileged "
                   "users.");
      }
      /* LCOV_EXCL_STOP */
      disabled_debugger_attach = (ok == 1);
    } else if (!options->DisableDebuggerAttachment &&
               !warned_debugger_attach) {
      log_notice(LD_CONFIG, "Not disabling debugger attaching for "
                 "unprivileged users.");
      warned_debugger_attach = 1;
    }
  }

  /* Write control ports to disk as appropriate */
  control_ports_write_to_file();

  if (running_tor && !have_lockfile()) {
    if (try_locking(options, 1) < 0)
      return -1;
  }

  {
    int warning_severity = options->ProtocolWarnings ? LOG_WARN : LOG_INFO;
    set_protocol_warning_severity_level(warning_severity);
  }

  if (consider_adding_dir_servers(options, old_options) < 0) {
    // XXXX This should get validated earlier, and committed here, to
    // XXXX lower opportunities for reaching an error case.
    return -1;
  }

  if (rend_non_anonymous_mode_enabled(options)) {
    log_warn(LD_GENERAL, "This copy of Tor was compiled or configured to run "
             "in a non-anonymous mode. It will provide NO ANONYMITY.");
  }

  /* If we are a bridge with a pluggable transport proxy but no
     Extended ORPort, inform the user that they are missing out. */
  if (server_mode(options) && options->ServerTransportPlugin &&
      !options->ExtORPort_lines) {
    log_notice(LD_CONFIG, "We use pluggable transports but the Extended "
               "ORPort is disabled. Tor and your pluggable transports proxy "
               "communicate with each other via the Extended ORPort so it "
               "is suggested you enable it: it will also allow your Bridge "
               "to collect statistics about its clients that use pluggable "
               "transports. Please enable it using the ExtORPort torrc option "
               "(e.g. set 'ExtORPort auto').");
  }

  if (options->Bridges) {
    mark_bridge_list();
    for (cl = options->Bridges; cl; cl = cl->next) {
      bridge_line_t *bridge_line = parse_bridge_line(cl->value);
      if (!bridge_line) {
        // LCOV_EXCL_START
        log_warn(LD_BUG,
                 "Previously validated Bridge line could not be added!");
        return -1;
        // LCOV_EXCL_STOP
      }
      bridge_add_from_config(bridge_line);
    }
    sweep_bridge_list();
  }

  if (running_tor && hs_config_service_all(options, 0)<0) {
    // LCOV_EXCL_START
    log_warn(LD_BUG,
       "Previously validated hidden services line could not be added!");
    return -1;
    // LCOV_EXCL_STOP
  }

  if (running_tor && hs_config_client_auth_all(options, 0) < 0) {
    // LCOV_EXCL_START
    log_warn(LD_BUG, "Previously validated client authorization for "
                     "hidden services could not be added!");
    return -1;
    // LCOV_EXCL_STOP
  }

  if (running_tor && !old_options &&
      options->OwningControllerFD != UINT64_MAX) {
    const unsigned ctrl_flags =
      CC_LOCAL_FD_IS_OWNER |
      CC_LOCAL_FD_IS_AUTHENTICATED;
    tor_socket_t ctrl_sock = (tor_socket_t)options->OwningControllerFD;
    if (control_connection_add_local_fd(ctrl_sock, ctrl_flags) < 0) {
      log_warn(LD_CONFIG, "Could not add local controller connection with "
               "given FD.");
      return -1;
    }
  }

  /* Load state */
  if (! or_state_loaded() && running_tor) {
    if (or_state_load())
      return -1;
    rep_hist_load_mtbf_data(time(NULL));
  }

  /* If we have an ExtORPort, initialize its auth cookie. */
  if (running_tor &&
      init_ext_or_cookie_authentication(!!options->ExtORPort_lines) < 0) {
    log_warn(LD_CONFIG,"Error creating Extended ORPort cookie file.");
    return -1;
  }

  mark_transport_list();
  pt_prepare_proxy_list_for_config_read();
  if (!options->DisableNetwork) {
    if (options->ClientTransportPlugin) {
      for (cl = options->ClientTransportPlugin; cl; cl = cl->next) {
        if (parse_transport_line(options, cl->value, 0, 0) < 0) {
          // LCOV_EXCL_START
          log_warn(LD_BUG,
                   "Previously validated ClientTransportPlugin line "
                   "could not be added!");
          return -1;
          // LCOV_EXCL_STOP
        }
      }
    }

    if (options->ServerTransportPlugin && server_mode(options)) {
      for (cl = options->ServerTransportPlugin; cl; cl = cl->next) {
        if (parse_transport_line(options, cl->value, 0, 1) < 0) {
          // LCOV_EXCL_START
          log_warn(LD_BUG,
                   "Previously validated ServerTransportPlugin line "
                   "could not be added!");
          return -1;
          // LCOV_EXCL_STOP
        }
      }
    }
  }
  sweep_transport_list();
  sweep_proxy_list();

  /* Start the PT proxy configuration. By doing this configuration
     here, we also figure out which proxies need to be restarted and
     which not. */
  if (pt_proxies_configuration_pending() && !net_is_disabled())
    pt_configure_remaining_proxies();

  /* Bail out at this point if we're not going to be a client or server:
   * we want to not fork, and to log stuff to stderr. */
  if (!running_tor)
    return 0;

  /* Finish backgrounding the process */
  if (options->RunAsDaemon) {
    /* We may be calling this for the n'th time (on SIGHUP), but it's safe. */
    finish_daemon(options->DataDirectory);
  }

  /* See whether we need to enable/disable our once-a-second timer. */
  reschedule_per_second_timer();

  /* We want to reinit keys as needed before we do much of anything else:
     keys are important, and other things can depend on them. */
  if (transition_affects_workers ||
      (options->V3AuthoritativeDir && (!old_options ||
                                       !old_options->V3AuthoritativeDir))) {
    if (init_keys() < 0) {
      log_warn(LD_BUG,"Error initializing keys; exiting");
      return -1;
    }
  }

  /* Write our PID to the PID file. If we do not have write permissions we
   * will log a warning and exit. */
  if (options->PidFile && !sandbox_is_active()) {
    if (write_pidfile(options->PidFile) < 0) {
      log_err(LD_CONFIG, "Unable to write PIDFile %s",
              escaped(options->PidFile));
      return -1;
    }
  }

  /* Register addressmap directives */
  config_register_addressmaps(options);
  parse_virtual_addr_network(options->VirtualAddrNetworkIPv4, AF_INET,0,NULL);
  parse_virtual_addr_network(options->VirtualAddrNetworkIPv6, AF_INET6,0,NULL);

  /* Update address policies. */
  if (policies_parse_from_options(options) < 0) {
    /* This should be impossible, but let's be sure. */
    log_warn(LD_BUG,"Error parsing already-validated policy options.");
    return -1;
  }

  if (server_mode(options)) {
    static int cdm_initialized = 0;
    if (cdm_initialized == 0) {
      cdm_initialized = 1;
      consdiffmgr_configure(NULL);
      consdiffmgr_validate();
    }
  }

  if (init_control_cookie_authentication(options->CookieAuthentication) < 0) {
    log_warn(LD_CONFIG,"Error creating control cookie authentication file.");
    return -1;
  }

  monitor_owning_controller_process(options->OwningControllerProcess);

  /* reload keys as needed for rendezvous services. */
  if (hs_service_load_all_keys() < 0) {
    log_warn(LD_GENERAL,"Error loading rendezvous service keys");
    return -1;
  }

  /* Inform the scheduler subsystem that a configuration changed happened. It
   * might be a change of scheduler or parameter. */
  scheduler_conf_changed();

  /* Set up accounting */
  if (accounting_parse_options(options, 0)<0) {
    // LCOV_EXCL_START
    log_warn(LD_BUG,"Error in previously validated accounting options");
    return -1;
    // LCOV_EXCL_STOP
  }
  if (accounting_is_enabled(options))
    configure_accounting(time(NULL));

  /* Change the cell EWMA settings */
  cmux_ewma_set_options(options, networkstatus_get_latest_consensus());

  /* Update the BridgePassword's hashed version as needed.  We store this as a
   * digest so that we can do side-channel-proof comparisons on it.
   */
  if (options->BridgePassword) {
    char *http_authenticator;
    http_authenticator = alloc_http_authenticator(options->BridgePassword);
    if (!http_authenticator) {
      // XXXX This should get validated in options_validate().
      log_warn(LD_BUG, "Unable to allocate HTTP authenticator. Not setting "
               "BridgePassword.");
      return -1;
    }
    options->BridgePassword_AuthDigest_ = tor_malloc(DIGEST256_LEN);
    crypto_digest256(options->BridgePassword_AuthDigest_,
                     http_authenticator, strlen(http_authenticator),
                     DIGEST_SHA256);
    tor_free(http_authenticator);
  }

  if (parse_outbound_addresses(options, 0, &msg) < 0) {
    // LCOV_EXCL_START
    log_warn(LD_BUG, "Failed parsing previously validated outbound "
             "bind addresses: %s", msg);
    tor_free(msg);
    return -1;
    // LCOV_EXCL_STOP
  }

  config_maybe_load_geoip_files_(options, old_options);

  if (geoip_is_loaded(AF_INET) && options->GeoIPExcludeUnknown) {
    /* ExcludeUnknown is true or "auto" */
    const int is_auto = options->GeoIPExcludeUnknown == -1;
    int changed;

    changed  = routerset_add_unknown_ccs(&options->ExcludeNodes, is_auto);
    changed += routerset_add_unknown_ccs(&options->ExcludeExitNodes, is_auto);

    if (changed)
      routerset_add_unknown_ccs(&options->ExcludeExitNodesUnion_, is_auto);
  }

  /* Check for transitions that need action. */
  if (old_options) {
    int revise_trackexithosts = 0;
    int revise_automap_entries = 0;
    int abandon_circuits = 0;
    if ((options->UseEntryGuards && !old_options->UseEntryGuards) ||
        options->UseBridges != old_options->UseBridges ||
        (options->UseBridges &&
         !config_lines_eq(options->Bridges, old_options->Bridges)) ||
        !routerset_equal(old_options->ExcludeNodes,options->ExcludeNodes) ||
        !routerset_equal(old_options->ExcludeExitNodes,
                         options->ExcludeExitNodes) ||
        !routerset_equal(old_options->EntryNodes, options->EntryNodes) ||
        !routerset_equal(old_options->ExitNodes, options->ExitNodes) ||
        !routerset_equal(old_options->HSLayer2Nodes,
                         options->HSLayer2Nodes) ||
        !routerset_equal(old_options->HSLayer3Nodes,
                         options->HSLayer3Nodes) ||
        options->StrictNodes != old_options->StrictNodes) {
      log_info(LD_CIRC,
               "Changed to using entry guards or bridges, or changed "
               "preferred or excluded node lists. "
               "Abandoning previous circuits.");
      abandon_circuits = 1;
    }

    if (transition_affects_guards) {
      if (guards_update_all()) {
        abandon_circuits = 1;
      }
    }

    if (abandon_circuits) {
      circuit_mark_all_unused_circs();
      circuit_mark_all_dirty_circs_as_unusable();
      revise_trackexithosts = 1;
    }

    if (!smartlist_strings_eq(old_options->TrackHostExits,
                              options->TrackHostExits))
      revise_trackexithosts = 1;

    if (revise_trackexithosts)
      addressmap_clear_excluded_trackexithosts(options);

    if (!options->AutomapHostsOnResolve &&
        old_options->AutomapHostsOnResolve) {
        revise_automap_entries = 1;
    } else {
      if (!smartlist_strings_eq(old_options->AutomapHostsSuffixes,
                                options->AutomapHostsSuffixes))
        revise_automap_entries = 1;
      else if (!opt_streq(old_options->VirtualAddrNetworkIPv4,
                          options->VirtualAddrNetworkIPv4) ||
               !opt_streq(old_options->VirtualAddrNetworkIPv6,
                          options->VirtualAddrNetworkIPv6))
        revise_automap_entries = 1;
    }

    if (revise_automap_entries)
      addressmap_clear_invalid_automaps(options);

/* How long should we delay counting bridge stats after becoming a bridge?
 * We use this so we don't count clients who used our bridge thinking it is
 * a relay. If you change this, don't forget to change the log message
 * below. It's 4 hours (the time it takes to stop being used by clients)
 * plus some extra time for clock skew. */
#define RELAY_BRIDGE_STATS_DELAY (6 * 60 * 60)

    if (! bool_eq(options->BridgeRelay, old_options->BridgeRelay)) {
      int was_relay = 0;
      if (options->BridgeRelay) {
        time_t int_start = time(NULL);
        if (config_lines_eq(old_options->ORPort_lines,options->ORPort_lines)) {
          int_start += RELAY_BRIDGE_STATS_DELAY;
          was_relay = 1;
        }
        geoip_bridge_stats_init(int_start);
        log_info(LD_CONFIG, "We are acting as a bridge now.  Starting new "
                 "GeoIP stats interval%s.", was_relay ? " in 6 "
                 "hours from now" : "");
      } else {
        geoip_bridge_stats_term();
        log_info(LD_GENERAL, "We are no longer acting as a bridge.  "
                 "Forgetting GeoIP stats.");
      }
    }

    if (transition_affects_workers) {
      log_info(LD_GENERAL,
               "Worker-related options changed. Rotating workers.");
      const int server_mode_turned_on =
        server_mode(options) && !server_mode(old_options);
      const int dir_server_mode_turned_on =
        dir_server_mode(options) && !dir_server_mode(old_options);

      if (server_mode_turned_on || dir_server_mode_turned_on) {
        cpu_init();
      }

      if (server_mode_turned_on) {
        ip_address_changed(0);
        if (have_completed_a_circuit() || !any_predicted_circuits(time(NULL)))
          inform_testing_reachability();
      }
      cpuworkers_rotate_keyinfo();
      if (dns_reset())
        return -1;
    } else {
      if (dns_reset())
        return -1;
    }

    if (options->PerConnBWRate != old_options->PerConnBWRate ||
        options->PerConnBWBurst != old_options->PerConnBWBurst)
      connection_or_update_token_buckets(get_connection_array(), options);

    if (options->BandwidthRate != old_options->BandwidthRate ||
        options->BandwidthBurst != old_options->BandwidthBurst ||
        options->RelayBandwidthRate != old_options->RelayBandwidthRate ||
        options->RelayBandwidthBurst != old_options->RelayBandwidthBurst)
      connection_bucket_adjust(options);

    if (options->MainloopStats != old_options->MainloopStats) {
      reset_main_loop_counters();
    }
  }

  /* Only collect directory-request statistics on relays and bridges. */
  options->DirReqStatistics = options->DirReqStatistics_option &&
    server_mode(options);
  options->HiddenServiceStatistics =
    options->HiddenServiceStatistics_option && server_mode(options);

  if (options->CellStatistics || options->DirReqStatistics ||
      options->EntryStatistics || options->ExitPortStatistics ||
      options->ConnDirectionStatistics ||
      options->HiddenServiceStatistics ||
      options->BridgeAuthoritativeDir) {
    time_t now = time(NULL);
    int print_notice = 0;

    /* Only collect other relay-only statistics on relays. */
    if (!public_server_mode(options)) {
      options->CellStatistics = 0;
      options->EntryStatistics = 0;
      options->ConnDirectionStatistics = 0;
      options->ExitPortStatistics = 0;
    }

    if ((!old_options || !old_options->CellStatistics) &&
        options->CellStatistics) {
      rep_hist_buffer_stats_init(now);
      print_notice = 1;
    }
    if ((!old_options || !old_options->DirReqStatistics) &&
        options->DirReqStatistics) {
      if (geoip_is_loaded(AF_INET)) {
        geoip_dirreq_stats_init(now);
        print_notice = 1;
      } else {
        /* disable statistics collection since we have no geoip file */
        options->DirReqStatistics = 0;
        if (options->ORPort_set)
          log_notice(LD_CONFIG, "Configured to measure directory request "
                                "statistics, but no GeoIP database found. "
                                "Please specify a GeoIP database using the "
                                "GeoIPFile option.");
      }
    }
    if ((!old_options || !old_options->EntryStatistics) &&
        options->EntryStatistics && !should_record_bridge_info(options)) {
      /* If we get here, we've started recording bridge info when we didn't
       * do so before.  Note that "should_record_bridge_info()" will
       * always be false at this point, because of the earlier block
       * that cleared EntryStatistics when public_server_mode() was false.
       * We're leaving it in as defensive programming. */
      if (geoip_is_loaded(AF_INET) || geoip_is_loaded(AF_INET6)) {
        geoip_entry_stats_init(now);
        print_notice = 1;
      } else {
        options->EntryStatistics = 0;
        log_notice(LD_CONFIG, "Configured to measure entry node "
                              "statistics, but no GeoIP database found. "
                              "Please specify a GeoIP database using the "
                              "GeoIPFile option.");
      }
    }
    if ((!old_options || !old_options->ExitPortStatistics) &&
        options->ExitPortStatistics) {
      rep_hist_exit_stats_init(now);
      print_notice = 1;
    }
    if ((!old_options || !old_options->ConnDirectionStatistics) &&
        options->ConnDirectionStatistics) {
      rep_hist_conn_stats_init(now);
    }
    if ((!old_options || !old_options->HiddenServiceStatistics) &&
        options->HiddenServiceStatistics) {
      log_info(LD_CONFIG, "Configured to measure hidden service statistics.");
      rep_hist_hs_stats_init(now);
    }
    if ((!old_options || !old_options->BridgeAuthoritativeDir) &&
        options->BridgeAuthoritativeDir) {
      rep_hist_desc_stats_init(now);
      print_notice = 1;
    }
    if (print_notice)
        log_notice(LD_CONFIG, "Configured to measure statistics. Look for "
                "the *-stats files that will first be written to the "
                 "data directory in 24 hours from now.");
  }

  /* If we used to have statistics enabled but we just disabled them,
     stop gathering them.  */
  if (old_options && old_options->CellStatistics &&
      !options->CellStatistics)
    rep_hist_buffer_stats_term();
  if (old_options && old_options->DirReqStatistics &&
      !options->DirReqStatistics)
    geoip_dirreq_stats_term();
  if (old_options && old_options->EntryStatistics &&
      !options->EntryStatistics)
    geoip_entry_stats_term();
  if (old_options && old_options->HiddenServiceStatistics &&
      !options->HiddenServiceStatistics)
    rep_hist_hs_stats_term();
  if (old_options && old_options->ExitPortStatistics &&
      !options->ExitPortStatistics)
    rep_hist_exit_stats_term();
  if (old_options && old_options->ConnDirectionStatistics &&
      !options->ConnDirectionStatistics)
    rep_hist_conn_stats_term();
  if (old_options && old_options->BridgeAuthoritativeDir &&
      !options->BridgeAuthoritativeDir)
    rep_hist_desc_stats_term();

  /* Since our options changed, we might need to regenerate and upload our
   * server descriptor.
   */
  if (!old_options ||
      options_transition_affects_descriptor(old_options, options))
    mark_my_descriptor_dirty("config change");

  /* We may need to reschedule some directory stuff if our status changed. */
  if (old_options) {
    if (options_transition_affects_dirauth_timing(old_options, options)) {
      voting_schedule_recalculate_timing(options, time(NULL));
      reschedule_dirvote(options);
    }
    if (!bool_eq(directory_fetches_dir_info_early(options),
                 directory_fetches_dir_info_early(old_options)) ||
        !bool_eq(directory_fetches_dir_info_later(options),
                 directory_fetches_dir_info_later(old_options))) {
      /* Make sure update_router_have_minimum_dir_info() gets called. */
      router_dir_info_changed();
      /* We might need to download a new consensus status later or sooner than
       * we had expected. */
      update_consensus_networkstatus_fetch_time(time(NULL));
    }
  }

  /* DoS mitigation subsystem only applies to public relay. */
  if (public_server_mode(options)) {
    /* If we are configured as a relay, initialize the subsystem. Even on HUP,
     * this is safe to call as it will load data from the current options
     * or/and the consensus. */
    dos_init();
  } else if (old_options && public_server_mode(old_options)) {
    /* Going from relay to non relay, clean it up. */
    dos_free_all();
  }

  /* Load the webpage we're going to serve every time someone asks for '/' on
     our DirPort. */
  tor_free(global_dirfrontpagecontents);
  if (options->DirPortFrontPage) {
    global_dirfrontpagecontents =
      read_file_to_str(options->DirPortFrontPage, 0, NULL);
    if (!global_dirfrontpagecontents) {
      log_warn(LD_CONFIG,
               "DirPortFrontPage file '%s' not found. Continuing anyway.",
               options->DirPortFrontPage);
    }
  }

  return 0;
}

typedef enum {
  TAKES_NO_ARGUMENT = 0,
  ARGUMENT_NECESSARY = 1,
  ARGUMENT_OPTIONAL = 2
} takes_argument_t;

static const struct {
  const char *name;
  takes_argument_t takes_argument;
} CMDLINE_ONLY_OPTIONS[] = {
  { "-f",                     ARGUMENT_NECESSARY },
  { "--allow-missing-torrc",  TAKES_NO_ARGUMENT },
  { "--defaults-torrc",       ARGUMENT_NECESSARY },
  { "--hash-password",        ARGUMENT_NECESSARY },
  { "--dump-config",          ARGUMENT_OPTIONAL },
  { "--list-fingerprint",     TAKES_NO_ARGUMENT },
  { "--keygen",               TAKES_NO_ARGUMENT },
  { "--key-expiration",       ARGUMENT_OPTIONAL },
  { "--newpass",              TAKES_NO_ARGUMENT },
  { "--no-passphrase",        TAKES_NO_ARGUMENT },
  { "--passphrase-fd",        ARGUMENT_NECESSARY },
  { "--verify-config",        TAKES_NO_ARGUMENT },
  { "--ignore-missing-torrc", TAKES_NO_ARGUMENT },
  { "--quiet",                TAKES_NO_ARGUMENT },
  { "--hush",                 TAKES_NO_ARGUMENT },
  { "--version",              TAKES_NO_ARGUMENT },
  { "--library-versions",     TAKES_NO_ARGUMENT },
  { "-h",                     TAKES_NO_ARGUMENT },
  { "--help",                 TAKES_NO_ARGUMENT },
  { "--list-torrc-options",   TAKES_NO_ARGUMENT },
  { "--list-deprecated-options",TAKES_NO_ARGUMENT },
  { "--nt-service",           TAKES_NO_ARGUMENT },
  { "-nt-service",            TAKES_NO_ARGUMENT },
  { NULL, 0 },
};

/** Helper: Read a list of configuration options from the command line.  If
 * successful, or if ignore_errors is set, put them in *<b>result</b>, put the
 * commandline-only options in *<b>cmdline_result</b>, and return 0;
 * otherwise, return -1 and leave *<b>result</b> and <b>cmdline_result</b>
 * alone. */
int
config_parse_commandline(int argc, char **argv, int ignore_errors,
                         config_line_t **result,
                         config_line_t **cmdline_result)
{
  config_line_t *param = NULL;

  config_line_t *front = NULL;
  config_line_t **new = &front;

  config_line_t *front_cmdline = NULL;
  config_line_t **new_cmdline = &front_cmdline;

  char *s, *arg;
  int i = 1;

  while (i < argc) {
    unsigned command = CONFIG_LINE_NORMAL;
    takes_argument_t want_arg = ARGUMENT_NECESSARY;
    int is_cmdline = 0;
    int j;

    for (j = 0; CMDLINE_ONLY_OPTIONS[j].name != NULL; ++j) {
      if (!strcmp(argv[i], CMDLINE_ONLY_OPTIONS[j].name)) {
        is_cmdline = 1;
        want_arg = CMDLINE_ONLY_OPTIONS[j].takes_argument;
        break;
      }
    }

    s = argv[i];

    /* Each keyword may be prefixed with one or two dashes. */
    if (*s == '-')
      s++;
    if (*s == '-')
      s++;
    /* Figure out the command, if any. */
    if (*s == '+') {
      s++;
      command = CONFIG_LINE_APPEND;
    } else if (*s == '/') {
      s++;
      command = CONFIG_LINE_CLEAR;
      /* A 'clear' command has no argument. */
      want_arg = 0;
    }

    const int is_last = (i == argc-1);

    if (want_arg == ARGUMENT_NECESSARY && is_last) {
      if (ignore_errors) {
        arg = tor_strdup("");
      } else {
        log_warn(LD_CONFIG,"Command-line option '%s' with no value. Failing.",
            argv[i]);
        config_free_lines(front);
        config_free_lines(front_cmdline);
        return -1;
      }
    } else if (want_arg == ARGUMENT_OPTIONAL && is_last) {
      arg = tor_strdup("");
    } else {
      arg = (want_arg != TAKES_NO_ARGUMENT) ? tor_strdup(argv[i+1]) :
                                              tor_strdup("");
    }

    param = tor_malloc_zero(sizeof(config_line_t));
    param->key = is_cmdline ? tor_strdup(argv[i]) :
                   tor_strdup(config_expand_abbrev(&options_format, s, 1, 1));
    param->value = arg;
    param->command = command;
    param->next = NULL;
    log_debug(LD_CONFIG, "command line: parsed keyword '%s', value '%s'",
        param->key, param->value);

    if (is_cmdline) {
      *new_cmdline = param;
      new_cmdline = &((*new_cmdline)->next);
    } else {
      *new = param;
      new = &((*new)->next);
    }

    i += want_arg ? 2 : 1;
  }
  *cmdline_result = front_cmdline;
  *result = front;
  return 0;
}

/** Return true iff key is a valid configuration option. */
int
option_is_recognized(const char *key)
{
  const config_var_t *var = config_find_option(&options_format, key);
  return (var != NULL);
}

/** Return the canonical name of a configuration option, or NULL
 * if no such option exists. */
const char *
option_get_canonical_name(const char *key)
{
  const config_var_t *var = config_find_option(&options_format, key);
  return var ? var->name : NULL;
}

/** Return a canonical list of the options assigned for key.
 */
config_line_t *
option_get_assignment(const or_options_t *options, const char *key)
{
  return config_get_assigned_option(&options_format, options, key, 1);
}

/** Try assigning <b>list</b> to the global options. You do this by duping
 * options, assigning list to the new one, then validating it. If it's
 * ok, then throw out the old one and stick with the new one. Else,
 * revert to old and return failure.  Return SETOPT_OK on success, or
 * a setopt_err_t on failure.
 *
 * If not success, point *<b>msg</b> to a newly allocated string describing
 * what went wrong.
 */
setopt_err_t
options_trial_assign(config_line_t *list, unsigned flags, char **msg)
{
  int r;
  or_options_t *trial_options = config_dup(&options_format, get_options());

  if ((r=config_assign(&options_format, trial_options,
                       list, flags, msg)) < 0) {
    or_options_free(trial_options);
    return r;
  }

  setopt_err_t rv;
  or_options_t *cur_options = get_options_mutable();

  in_option_validation = 1;

  if (options_validate(cur_options, trial_options,
                       global_default_options, 1, msg) < 0) {
    or_options_free(trial_options);
    rv = SETOPT_ERR_PARSE; /*XXX make this a separate return value. */
    goto done;
  }

  if (options_transition_allowed(cur_options, trial_options, msg) < 0) {
    or_options_free(trial_options);
    rv = SETOPT_ERR_TRANSITION;
    goto done;
  }
  in_option_validation = 0;

  if (set_options(trial_options, msg)<0) {
    or_options_free(trial_options);
    rv = SETOPT_ERR_SETTING;
    goto done;
  }

  /* we liked it. put it in place. */
  rv = SETOPT_OK;
 done:
  in_option_validation = 0;
  return rv;
}

/** Print a usage message for tor. */
static void
print_usage(void)
{
  printf(
"Copyright (c) 2001-2004, Roger Dingledine\n"
"Copyright (c) 2004-2006, Roger Dingledine, Nick Mathewson\n"
"Copyright (c) 2007-2018, The Tor Project, Inc.\n\n"
"tor -f <torrc> [args]\n"
"See man page for options, or https://www.torproject.org/ for "
"documentation.\n");
}

/** Print all non-obsolete torrc options. */
static void
list_torrc_options(void)
{
  int i;
  for (i = 0; option_vars_[i].name; ++i) {
    const config_var_t *var = &option_vars_[i];
    if (var->type == CONFIG_TYPE_OBSOLETE ||
        var->type == CONFIG_TYPE_LINELIST_V)
      continue;
    printf("%s\n", var->name);
  }
}

/** Print all deprecated but non-obsolete torrc options. */
static void
list_deprecated_options(void)
{
  const config_deprecation_t *d;
  for (d = option_deprecation_notes_; d->name; ++d) {
    printf("%s\n", d->name);
  }
}

/** Last value actually set by resolve_my_address. */
static uint32_t last_resolved_addr = 0;

/** Accessor for last_resolved_addr from outside this file. */
uint32_t
get_last_resolved_addr(void)
{
  return last_resolved_addr;
}

/** Reset last_resolved_addr from outside this file. */
void
reset_last_resolved_addr(void)
{
  last_resolved_addr = 0;
}

/* Return true if <b>options</b> is using the default authorities, and false
 * if any authority-related option has been overridden. */
int
using_default_dir_authorities(const or_options_t *options)
{
  return (!options->DirAuthorities && !options->AlternateDirAuthority);
}

/**
 * Attempt getting our non-local (as judged by tor_addr_is_internal()
 * function) IP address using following techniques, listed in
 * order from best (most desirable, try first) to worst (least
 * desirable, try if everything else fails).
 *
 * First, attempt using <b>options-\>Address</b> to get our
 * non-local IP address.
 *
 * If <b>options-\>Address</b> represents a non-local IP address,
 * consider it ours.
 *
 * If <b>options-\>Address</b> is a DNS name that resolves to
 * a non-local IP address, consider this IP address ours.
 *
 * If <b>options-\>Address</b> is NULL, fall back to getting local
 * hostname and using it in above-described ways to try and
 * get our IP address.
 *
 * In case local hostname cannot be resolved to a non-local IP
 * address, try getting an IP address of network interface
 * in hopes it will be non-local one.
 *
 * Fail if one or more of the following is true:
 *   - DNS name in <b>options-\>Address</b> cannot be resolved.
 *   - <b>options-\>Address</b> is a local host address.
 *   - Attempt at getting local hostname fails.
 *   - Attempt at getting network interface address fails.
 *
 * Return 0 if all is well, or -1 if we can't find a suitable
 * public IP address.
 *
 * If we are returning 0:
 *   - Put our public IP address (in host order) into *<b>addr_out</b>.
 *   - If <b>method_out</b> is non-NULL, set *<b>method_out</b> to a static
 *     string describing how we arrived at our answer.
 *      - "CONFIGURED" - parsed from IP address string in
 *        <b>options-\>Address</b>
 *      - "RESOLVED" - resolved from DNS name in <b>options-\>Address</b>
 *      - "GETHOSTNAME" - resolved from a local hostname.
 *      - "INTERFACE" - retrieved from a network interface.
 *   - If <b>hostname_out</b> is non-NULL, and we resolved a hostname to
 *     get our address, set *<b>hostname_out</b> to a newly allocated string
 *     holding that hostname. (If we didn't get our address by resolving a
 *     hostname, set *<b>hostname_out</b> to NULL.)
 *
 * XXXX ipv6
 */
int
resolve_my_address(int warn_severity, const or_options_t *options,
                   uint32_t *addr_out,
                   const char **method_out, char **hostname_out)
{
  struct in_addr in;
  uint32_t addr; /* host order */
  char hostname[256];
  const char *method_used;
  const char *hostname_used;
  int explicit_ip=1;
  int explicit_hostname=1;
  int from_interface=0;
  char *addr_string = NULL;
  const char *address = options->Address;
  int notice_severity = warn_severity <= LOG_NOTICE ?
                          LOG_NOTICE : warn_severity;

  tor_addr_t myaddr;
  tor_assert(addr_out);

  /*
   * Step one: Fill in 'hostname' to be our best guess.
   */

  if (address && *address) {
    strlcpy(hostname, address, sizeof(hostname));
  } else { /* then we need to guess our address */
    explicit_ip = 0; /* it's implicit */
    explicit_hostname = 0; /* it's implicit */

    if (tor_gethostname(hostname, sizeof(hostname)) < 0) {
      log_fn(warn_severity, LD_NET,"Error obtaining local hostname");
      return -1;
    }
    log_debug(LD_CONFIG, "Guessed local host name as '%s'", hostname);
  }

  /*
   * Step two: Now that we know 'hostname', parse it or resolve it. If
   * it doesn't parse or resolve, look at the interface address. Set 'addr'
   * to be our (host-order) 32-bit answer.
   */

  if (tor_inet_aton(hostname, &in) == 0) {
    /* then we have to resolve it */
    explicit_ip = 0;
    if (tor_lookup_hostname(hostname, &addr)) { /* failed to resolve */
      uint32_t interface_ip; /* host order */

      if (explicit_hostname) {
        log_fn(warn_severity, LD_CONFIG,
               "Could not resolve local Address '%s'. Failing.", hostname);
        return -1;
      }
      log_fn(notice_severity, LD_CONFIG,
             "Could not resolve guessed local hostname '%s'. "
             "Trying something else.", hostname);
      if (get_interface_address(warn_severity, &interface_ip)) {
        log_fn(warn_severity, LD_CONFIG,
               "Could not get local interface IP address. Failing.");
        return -1;
      }
      from_interface = 1;
      addr = interface_ip;
      log_fn(notice_severity, LD_CONFIG, "Learned IP address '%s' for "
             "local interface. Using that.", fmt_addr32(addr));
      strlcpy(hostname, "<guessed from interfaces>", sizeof(hostname));
    } else { /* resolved hostname into addr */
      tor_addr_from_ipv4h(&myaddr, addr);

      if (!explicit_hostname &&
          tor_addr_is_internal(&myaddr, 0)) {
        tor_addr_t interface_ip;

        log_fn(notice_severity, LD_CONFIG, "Guessed local hostname '%s' "
               "resolves to a private IP address (%s). Trying something "
               "else.", hostname, fmt_addr32(addr));

        if (get_interface_address6(warn_severity, AF_INET, &interface_ip)<0) {
          log_fn(warn_severity, LD_CONFIG,
                 "Could not get local interface IP address. Too bad.");
        } else if (tor_addr_is_internal(&interface_ip, 0)) {
          log_fn(notice_severity, LD_CONFIG,
                 "Interface IP address '%s' is a private address too. "
                 "Ignoring.", fmt_addr(&interface_ip));
        } else {
          from_interface = 1;
          addr = tor_addr_to_ipv4h(&interface_ip);
          log_fn(notice_severity, LD_CONFIG,
                 "Learned IP address '%s' for local interface."
                 " Using that.", fmt_addr32(addr));
          strlcpy(hostname, "<guessed from interfaces>", sizeof(hostname));
        }
      }
    }
  } else {
    addr = ntohl(in.s_addr); /* set addr so that addr_string is not
                              * illformed */
  }

  /*
   * Step three: Check whether 'addr' is an internal IP address, and error
   * out if it is and we don't want that.
   */

  tor_addr_from_ipv4h(&myaddr,addr);

  addr_string = tor_dup_ip(addr);
  if (tor_addr_is_internal(&myaddr, 0)) {
    /* make sure we're ok with publishing an internal IP */
    if (using_default_dir_authorities(options)) {
      /* if they are using the default authorities, disallow internal IPs
       * always. */
      log_fn(warn_severity, LD_CONFIG,
             "Address '%s' resolves to private IP address '%s'. "
             "Tor servers that use the default DirAuthorities must have "
             "public IP addresses.", hostname, addr_string);
      tor_free(addr_string);
      return -1;
    }
    if (!explicit_ip) {
      /* even if they've set their own authorities, require an explicit IP if
       * they're using an internal address. */
      log_fn(warn_severity, LD_CONFIG, "Address '%s' resolves to private "
             "IP address '%s'. Please set the Address config option to be "
             "the IP address you want to use.", hostname, addr_string);
      tor_free(addr_string);
      return -1;
    }
  }

  /*
   * Step four: We have a winner! 'addr' is our answer for sure, and
   * 'addr_string' is its string form. Fill out the various fields to
   * say how we decided it.
   */

  log_debug(LD_CONFIG, "Resolved Address to '%s'.", addr_string);

  if (explicit_ip) {
    method_used = "CONFIGURED";
    hostname_used = NULL;
  } else if (explicit_hostname) {
    method_used = "RESOLVED";
    hostname_used = hostname;
  } else if (from_interface) {
    method_used = "INTERFACE";
    hostname_used = NULL;
  } else {
    method_used = "GETHOSTNAME";
    hostname_used = hostname;
  }

  *addr_out = addr;
  if (method_out)
    *method_out = method_used;
  if (hostname_out)
    *hostname_out = hostname_used ? tor_strdup(hostname_used) : NULL;

  /*
   * Step five: Check if the answer has changed since last time (or if
   * there was no last time), and if so call various functions to keep
   * us up-to-date.
   */

  if (last_resolved_addr && last_resolved_addr != *addr_out) {
    /* Leave this as a notice, regardless of the requested severity,
     * at least until dynamic IP address support becomes bulletproof. */
    log_notice(LD_NET,
               "Your IP address seems to have changed to %s "
               "(METHOD=%s%s%s). Updating.",
               addr_string, method_used,
               hostname_used ? " HOSTNAME=" : "",
               hostname_used ? hostname_used : "");
    ip_address_changed(0);
  }

  if (last_resolved_addr != *addr_out) {
    control_event_server_status(LOG_NOTICE,
                                "EXTERNAL_ADDRESS ADDRESS=%s METHOD=%s%s%s",
                                addr_string, method_used,
                                hostname_used ? " HOSTNAME=" : "",
                                hostname_used ? hostname_used : "");
  }
  last_resolved_addr = *addr_out;

  /*
   * And finally, clean up and return success.
   */

  tor_free(addr_string);
  return 0;
}

/** Return true iff <b>addr</b> is judged to be on the same network as us, or
 * on a private network.
 */
MOCK_IMPL(int,
is_local_addr, (const tor_addr_t *addr))
{
  if (tor_addr_is_internal(addr, 0))
    return 1;
  /* Check whether ip is on the same /24 as we are. */
  if (get_options()->EnforceDistinctSubnets == 0)
    return 0;
  if (tor_addr_family(addr) == AF_INET) {
    uint32_t ip = tor_addr_to_ipv4h(addr);

    /* It's possible that this next check will hit before the first time
     * resolve_my_address actually succeeds.  (For clients, it is likely that
     * resolve_my_address will never be called at all).  In those cases,
     * last_resolved_addr will be 0, and so checking to see whether ip is on
     * the same /24 as last_resolved_addr will be the same as checking whether
     * it was on net 0, which is already done by tor_addr_is_internal.
     */
    if ((last_resolved_addr & (uint32_t)0xffffff00ul)
        == (ip & (uint32_t)0xffffff00ul))
      return 1;
  }
  return 0;
}

/** Return a new empty or_options_t.  Used for testing. */
or_options_t *
options_new(void)
{
  return config_new(&options_format);
}

/** Set <b>options</b> to hold reasonable defaults for most options.
 * Each option defaults to zero. */
void
options_init(or_options_t *options)
{
  config_init(&options_format, options);
}

/** Return a string containing a possible configuration file that would give
 * the configuration in <b>options</b>.  If <b>minimal</b> is true, do not
 * include options that are the same as Tor's defaults.
 */
char *
options_dump(const or_options_t *options, int how_to_dump)
{
  const or_options_t *use_defaults;
  int minimal;
  switch (how_to_dump) {
    case OPTIONS_DUMP_MINIMAL:
      use_defaults = global_default_options;
      minimal = 1;
      break;
    case OPTIONS_DUMP_DEFAULTS:
      use_defaults = NULL;
      minimal = 1;
      break;
    case OPTIONS_DUMP_ALL:
      use_defaults = NULL;
      minimal = 0;
      break;
    default:
      log_warn(LD_BUG, "Bogus value for how_to_dump==%d", how_to_dump);
      return NULL;
  }

  return config_dump(&options_format, use_defaults, options, minimal, 0);
}

/** Return 0 if every element of sl is a string holding a decimal
 * representation of a port number, or if sl is NULL.
 * Otherwise set *msg and return -1. */
static int
validate_ports_csv(smartlist_t *sl, const char *name, char **msg)
{
  int i;
  tor_assert(name);

  if (!sl)
    return 0;

  SMARTLIST_FOREACH(sl, const char *, cp,
  {
    i = atoi(cp);
    if (i < 1 || i > 65535) {
      tor_asprintf(msg, "Port '%s' out of range in %s", cp, name);
      return -1;
    }
  });
  return 0;
}

/** If <b>value</b> exceeds ROUTER_MAX_DECLARED_BANDWIDTH, write
 * a complaint into *<b>msg</b> using string <b>desc</b>, and return -1.
 * Else return 0.
 */
static int
ensure_bandwidth_cap(uint64_t *value, const char *desc, char **msg)
{
  if (*value > ROUTER_MAX_DECLARED_BANDWIDTH) {
    /* This handles an understandable special case where somebody says "2gb"
     * whereas our actual maximum is 2gb-1 (INT_MAX) */
    --*value;
  }
  if (*value > ROUTER_MAX_DECLARED_BANDWIDTH) {
    tor_asprintf(msg, "%s (%"PRIu64") must be at most %d",
                 desc, (*value),
                 ROUTER_MAX_DECLARED_BANDWIDTH);
    return -1;
  }
  return 0;
}

/** Parse an authority type from <b>options</b>-\>PublishServerDescriptor
 * and write it to <b>options</b>-\>PublishServerDescriptor_. Treat "1"
 * as "v3" unless BridgeRelay is 1, in which case treat it as "bridge".
 * Treat "0" as "".
 * Return 0 on success or -1 if not a recognized authority type (in which
 * case the value of PublishServerDescriptor_ is undefined). */
static int
compute_publishserverdescriptor(or_options_t *options)
{
  smartlist_t *list = options->PublishServerDescriptor;
  dirinfo_type_t *auth = &options->PublishServerDescriptor_;
  *auth = NO_DIRINFO;
  if (!list) /* empty list, answer is none */
    return 0;
  SMARTLIST_FOREACH_BEGIN(list, const char *, string) {
    if (!strcasecmp(string, "v1"))
      log_warn(LD_CONFIG, "PublishServerDescriptor v1 has no effect, because "
                          "there are no v1 directory authorities anymore.");
    else if (!strcmp(string, "1"))
      if (options->BridgeRelay)
        *auth |= BRIDGE_DIRINFO;
      else
        *auth |= V3_DIRINFO;
    else if (!strcasecmp(string, "v2"))
      log_warn(LD_CONFIG, "PublishServerDescriptor v2 has no effect, because "
                          "there are no v2 directory authorities anymore.");
    else if (!strcasecmp(string, "v3"))
      *auth |= V3_DIRINFO;
    else if (!strcasecmp(string, "bridge"))
      *auth |= BRIDGE_DIRINFO;
    else if (!strcasecmp(string, "hidserv"))
      log_warn(LD_CONFIG,
               "PublishServerDescriptor hidserv is invalid. See "
               "PublishHidServDescriptors.");
    else if (!strcasecmp(string, "") || !strcmp(string, "0"))
      /* no authority */;
    else
      return -1;
  } SMARTLIST_FOREACH_END(string);
  return 0;
}

/** Lowest allowable value for RendPostPeriod; if this is too low, hidden
 * services can overload the directory system. */
#define MIN_REND_POST_PERIOD (10*60)
#define MIN_REND_POST_PERIOD_TESTING (5)

/** Highest allowable value for CircuitsAvailableTimeout.
 * If this is too large, client connections will stay open for too long,
 * incurring extra padding overhead. */
#define MAX_CIRCS_AVAILABLE_TIME (24*60*60)

/** Highest allowable value for RendPostPeriod. */
#define MAX_DIR_PERIOD ((7*24*60*60)/2)

/** Lowest allowable value for MaxCircuitDirtiness; if this is too low, Tor
 * will generate too many circuits and potentially overload the network. */
#define MIN_MAX_CIRCUIT_DIRTINESS 10

/** Highest allowable value for MaxCircuitDirtiness: prevents time_t
 * overflows. */
#define MAX_MAX_CIRCUIT_DIRTINESS (30*24*60*60)

/** Lowest allowable value for CircuitStreamTimeout; if this is too low, Tor
 * will generate too many circuits and potentially overload the network. */
#define MIN_CIRCUIT_STREAM_TIMEOUT 10

/** Lowest recommended value for CircuitBuildTimeout; if it is set too low
 * and LearnCircuitBuildTimeout is off, the failure rate for circuit
 * construction may be very high.  In that case, if it is set below this
 * threshold emit a warning.
 * */
#define RECOMMENDED_MIN_CIRCUIT_BUILD_TIMEOUT (10)

static int
options_validate_cb(void *old_options, void *options, void *default_options,
                    int from_setconf, char **msg)
{
  in_option_validation = 1;
  int rv = options_validate(old_options, options, default_options,
                          from_setconf, msg);
  in_option_validation = 0;
  return rv;
}

/** Callback to free an or_options_t */
static void
options_free_cb(void *options)
{
  or_options_free_(options);
}

#define REJECT(arg) \
  STMT_BEGIN *msg = tor_strdup(arg); return -1; STMT_END
#if defined(__GNUC__) && __GNUC__ <= 3
#define COMPLAIN(args...) \
  STMT_BEGIN log_warn(LD_CONFIG, args); STMT_END
#else
#define COMPLAIN(args, ...)                                     \
  STMT_BEGIN log_warn(LD_CONFIG, args, ##__VA_ARGS__); STMT_END
#endif /* defined(__GNUC__) && __GNUC__ <= 3 */

/** Log a warning message iff <b>filepath</b> is not absolute.
 * Warning message must contain option name <b>option</b> and
 * an absolute path that <b>filepath</b> will resolve to.
 *
 * In case <b>filepath</b> is absolute, do nothing.
 *
 * Return 1 if there were relative paths; 0 otherwise.
 */
static int
warn_if_option_path_is_relative(const char *option,
                                char *filepath)
{
  if (filepath && path_is_relative(filepath)) {
    char *abs_path = make_path_absolute(filepath);
    COMPLAIN("Path for %s (%s) is relative and will resolve to %s."
             " Is this what you wanted?", option, filepath, abs_path);
    tor_free(abs_path);
    return 1;
  }
  return 0;
}

/** Scan <b>options</b> for occurrences of relative file/directory
 * path and log a warning whenever it is found.
 *
 * Return 1 if there were relative paths; 0 otherwise.
 */
static int
warn_about_relative_paths(or_options_t *options)
{
  tor_assert(options);
  int n = 0;

  n += warn_if_option_path_is_relative("CookieAuthFile",
                                       options->CookieAuthFile);
  n += warn_if_option_path_is_relative("ExtORPortCookieAuthFile",
                                       options->ExtORPortCookieAuthFile);
  n += warn_if_option_path_is_relative("DirPortFrontPage",
                                       options->DirPortFrontPage);
  n += warn_if_option_path_is_relative("V3BandwidthsFile",
                                       options->V3BandwidthsFile);
  n += warn_if_option_path_is_relative("ControlPortWriteToFile",
                                       options->ControlPortWriteToFile);
  n += warn_if_option_path_is_relative("GeoIPFile",options->GeoIPFile);
  n += warn_if_option_path_is_relative("GeoIPv6File",options->GeoIPv6File);
  n += warn_if_option_path_is_relative("Log",options->DebugLogFile);
  n += warn_if_option_path_is_relative("AccelDir",options->AccelDir);
  n += warn_if_option_path_is_relative("DataDirectory",options->DataDirectory);
  n += warn_if_option_path_is_relative("PidFile",options->PidFile);
  n += warn_if_option_path_is_relative("ClientOnionAuthDir",
                                        options->ClientOnionAuthDir);

  for (config_line_t *hs_line = options->RendConfigLines; hs_line;
       hs_line = hs_line->next) {
    if (!strcasecmp(hs_line->key, "HiddenServiceDir"))
      n += warn_if_option_path_is_relative("HiddenServiceDir",hs_line->value);
  }
  return n != 0;
}

/* Validate options related to the scheduler. From the Schedulers list, the
 * SchedulerTypes_ list is created with int values so once we select the
 * scheduler, which can happen anytime at runtime, we don't have to parse
 * strings and thus be quick.
 *
 * Return 0 on success else -1 and msg is set with an error message. */
static int
options_validate_scheduler(or_options_t *options, char **msg)
{
  tor_assert(options);
  tor_assert(msg);

  if (!options->Schedulers || smartlist_len(options->Schedulers) == 0) {
    REJECT("Empty Schedulers list. Either remove the option so the defaults "
           "can be used or set at least one value.");
  }
  /* Ok, we do have scheduler types, validate them. */
  options->SchedulerTypes_ = smartlist_new();
  SMARTLIST_FOREACH_BEGIN(options->Schedulers, const char *, type) {
    int *sched_type;
    if (!strcasecmp("KISTLite", type)) {
      sched_type = tor_malloc_zero(sizeof(int));
      *sched_type = SCHEDULER_KIST_LITE;
      smartlist_add(options->SchedulerTypes_, sched_type);
    } else if (!strcasecmp("KIST", type)) {
      sched_type = tor_malloc_zero(sizeof(int));
      *sched_type = SCHEDULER_KIST;
      smartlist_add(options->SchedulerTypes_, sched_type);
    } else if (!strcasecmp("Vanilla", type)) {
      sched_type = tor_malloc_zero(sizeof(int));
      *sched_type = SCHEDULER_VANILLA;
      smartlist_add(options->SchedulerTypes_, sched_type);
    } else {
      tor_asprintf(msg, "Unknown type %s in option Schedulers. "
                        "Possible values are KIST, KISTLite and Vanilla.",
                   escaped(type));
      return -1;
    }
  } SMARTLIST_FOREACH_END(type);

  if (options->KISTSockBufSizeFactor < 0) {
    REJECT("KISTSockBufSizeFactor must be at least 0");
  }

  /* Don't need to validate that the Interval is less than anything because
   * zero is valid and all negative values are valid. */
  if (options->KISTSchedRunInterval > KIST_SCHED_RUN_INTERVAL_MAX) {
    tor_asprintf(msg, "KISTSchedRunInterval must not be more than %d (ms)",
                 KIST_SCHED_RUN_INTERVAL_MAX);
    return -1;
  }

  return 0;
}

/* Validate options related to single onion services.
 * Modifies some options that are incompatible with single onion services.
 * On failure returns -1, and sets *msg to an error string.
 * Returns 0 on success. */
STATIC int
options_validate_single_onion(or_options_t *options, char **msg)
{
  /* The two single onion service options must have matching values. */
  if (options->HiddenServiceSingleHopMode &&
      !options->HiddenServiceNonAnonymousMode) {
    REJECT("HiddenServiceSingleHopMode does not provide any server anonymity. "
           "It must be used with HiddenServiceNonAnonymousMode set to 1.");
  }
  if (options->HiddenServiceNonAnonymousMode &&
      !options->HiddenServiceSingleHopMode) {
    REJECT("HiddenServiceNonAnonymousMode does not provide any server "
           "anonymity. It must be used with HiddenServiceSingleHopMode set to "
           "1.");
  }

  /* Now that we've checked that the two options are consistent, we can safely
   * call the rend_service_* functions that abstract these options. */

  /* If you run an anonymous client with an active Single Onion service, the
   * client loses anonymity. */
  const int client_port_set = (options->SocksPort_set ||
                               options->TransPort_set ||
                               options->NATDPort_set ||
                               options->DNSPort_set ||
                               options->HTTPTunnelPort_set);
  if (rend_service_non_anonymous_mode_enabled(options) && client_port_set) {
    REJECT("HiddenServiceNonAnonymousMode is incompatible with using Tor as "
           "an anonymous client. Please set Socks/Trans/NATD/DNSPort to 0, or "
           "revert HiddenServiceNonAnonymousMode to 0.");
  }

  if (rend_service_allow_non_anonymous_connection(options)
      && options->UseEntryGuards) {
    /* Single Onion services only use entry guards when uploading descriptors;
     * all other connections are one-hop. Further, Single Onions causes the
     * hidden service code to do things which break the path bias
     * detector, and it's far easier to turn off entry guards (and
     * thus the path bias detector with it) than to figure out how to
     * make path bias compatible with single onions.
     */
    log_notice(LD_CONFIG,
               "HiddenServiceSingleHopMode is enabled; disabling "
               "UseEntryGuards.");
    options->UseEntryGuards = 0;
  }

  return 0;
}

/** Return 0 if every setting in <b>options</b> is reasonable, is a
 * permissible transition from <b>old_options</b>, and none of the
 * testing-only settings differ from <b>default_options</b> unless in
 * testing mode.  Else return -1.  Should have no side effects, except for
 * normalizing the contents of <b>options</b>.
 *
 * On error, tor_strdup an error explanation into *<b>msg</b>.
 *
 * XXX
 * If <b>from_setconf</b>, we were called by the controller, and our
 * Log line should stay empty. If it's 0, then give us a default log
 * if there are no logs defined.
 */
STATIC int
options_validate(or_options_t *old_options, or_options_t *options,
                 or_options_t *default_options, int from_setconf, char **msg)
{
  config_line_t *cl;
  const char *uname = get_uname();
  int n_ports=0;
  int world_writable_control_socket=0;

  tor_assert(msg);
  *msg = NULL;

  if (parse_ports(options, 1, msg, &n_ports,
                  &world_writable_control_socket) < 0)
    return -1;

  /* Set UseEntryGuards from the configured value, before we check it below.
   * We change UseEntryGuards when it's incompatible with other options,
   * but leave UseEntryGuards_option with the original value.
   * Always use the value of UseEntryGuards, not UseEntryGuards_option. */
  options->UseEntryGuards = options->UseEntryGuards_option;

  if (server_mode(options) &&
      (!strcmpstart(uname, "Windows 95") ||
       !strcmpstart(uname, "Windows 98") ||
       !strcmpstart(uname, "Windows Me"))) {
    log_warn(LD_CONFIG, "Tor is running as a server, but you are "
        "running %s; this probably won't work. See "
        "https://www.torproject.org/docs/faq.html#BestOSForRelay "
        "for details.", uname);
  }

  if (parse_outbound_addresses(options, 1, msg) < 0)
    return -1;

  if (validate_data_directories(options)<0)
    REJECT("Invalid DataDirectory");

  /* need to check for relative paths after we populate
   * options->DataDirectory (just above). */
  if (warn_about_relative_paths(options) && options->RunAsDaemon) {
    REJECT("You have specified at least one relative path (see above) "
           "with the RunAsDaemon option. RunAsDaemon is not compatible "
           "with relative paths.");
  }

  if (options->Nickname == NULL) {
    if (server_mode(options)) {
      options->Nickname = tor_strdup(UNNAMED_ROUTER_NICKNAME);
    }
  } else {
    if (!is_legal_nickname(options->Nickname)) {
      tor_asprintf(msg,
          "Nickname '%s', nicknames must be between 1 and 19 characters "
          "inclusive, and must contain only the characters [a-zA-Z0-9].",
          options->Nickname);
      return -1;
    }
  }

  if (server_mode(options) && !options->ContactInfo)
    log_notice(LD_CONFIG, "Your ContactInfo config option is not set. "
        "Please consider setting it, so we can contact you if your server is "
        "misconfigured or something else goes wrong.");
  const char *ContactInfo = options->ContactInfo;
  if (ContactInfo && !string_is_utf8(ContactInfo, strlen(ContactInfo)))
    REJECT("ContactInfo config option must be UTF-8.");

  /* Special case on first boot if no Log options are given. */
  if (!options->Logs && !options->RunAsDaemon && !from_setconf) {
    if (quiet_level == 0)
      config_line_append(&options->Logs, "Log", "notice stdout");
    else if (quiet_level == 1)
      config_line_append(&options->Logs, "Log", "warn stdout");
  }

  /* Validate the tor_log(s) */
  if (options_init_logs(old_options, options, 1)<0)
    REJECT("Failed to validate Log options. See logs for details.");

  if (authdir_mode(options)) {
    /* confirm that our address isn't broken, so we can complain now */
    uint32_t tmp;
    if (resolve_my_address(LOG_WARN, options, &tmp, NULL, NULL) < 0)
      REJECT("Failed to resolve/guess local address. See logs for details.");
  }

  if (server_mode(options) && options->RendConfigLines)
    log_warn(LD_CONFIG,
        "Tor is currently configured as a relay and a hidden service. "
        "That's not very secure: you should probably run your hidden service "
        "in a separate Tor process, at least -- see "
        "https://trac.torproject.org/8742");

  /* XXXX require that the only port not be DirPort? */
  /* XXXX require that at least one port be listened-upon. */
  if (n_ports == 0 && !options->RendConfigLines)
    log_warn(LD_CONFIG,
        "SocksPort, TransPort, NATDPort, DNSPort, and ORPort are all "
        "undefined, and there aren't any hidden services configured.  "
        "Tor will still run, but probably won't do anything.");

  options->TransProxyType_parsed = TPT_DEFAULT;
#ifdef USE_TRANSPARENT
  if (options->TransProxyType) {
    if (!strcasecmp(options->TransProxyType, "default")) {
      options->TransProxyType_parsed = TPT_DEFAULT;
    } else if (!strcasecmp(options->TransProxyType, "pf-divert")) {
#if !defined(OpenBSD) && !defined( DARWIN )
      /* Later versions of OS X have pf */
      REJECT("pf-divert is a OpenBSD-specific "
             "and OS X/Darwin-specific feature.");
#else
      options->TransProxyType_parsed = TPT_PF_DIVERT;
#endif /* !defined(OpenBSD) && !defined( DARWIN ) */
    } else if (!strcasecmp(options->TransProxyType, "tproxy")) {
#if !defined(__linux__)
      REJECT("TPROXY is a Linux-specific feature.");
#else
      options->TransProxyType_parsed = TPT_TPROXY;
#endif
    } else if (!strcasecmp(options->TransProxyType, "ipfw")) {
#ifndef KERNEL_MAY_SUPPORT_IPFW
      /* Earlier versions of OS X have ipfw */
      REJECT("ipfw is a FreeBSD-specific "
             "and OS X/Darwin-specific feature.");
#else
      options->TransProxyType_parsed = TPT_IPFW;
#endif /* !defined(KERNEL_MAY_SUPPORT_IPFW) */
    } else {
      REJECT("Unrecognized value for TransProxyType");
    }

    if (strcasecmp(options->TransProxyType, "default") &&
        !options->TransPort_set) {
      REJECT("Cannot use TransProxyType without any valid TransPort.");
    }
  }
#else /* !(defined(USE_TRANSPARENT)) */
  if (options->TransPort_set)
    REJECT("TransPort is disabled in this build.");
#endif /* defined(USE_TRANSPARENT) */

  if (options->TokenBucketRefillInterval <= 0
      || options->TokenBucketRefillInterval > 1000) {
    REJECT("TokenBucketRefillInterval must be between 1 and 1000 inclusive.");
  }

  if (options->ExcludeExitNodes || options->ExcludeNodes) {
    options->ExcludeExitNodesUnion_ = routerset_new();
    routerset_union(options->ExcludeExitNodesUnion_,options->ExcludeExitNodes);
    routerset_union(options->ExcludeExitNodesUnion_,options->ExcludeNodes);
  }

  if (options->NodeFamilies) {
    options->NodeFamilySets = smartlist_new();
    for (cl = options->NodeFamilies; cl; cl = cl->next) {
      routerset_t *rs = routerset_new();
      if (routerset_parse(rs, cl->value, cl->key) == 0) {
        smartlist_add(options->NodeFamilySets, rs);
      } else {
        routerset_free(rs);
      }
    }
  }

  if (options->ExcludeNodes && options->StrictNodes) {
    COMPLAIN("You have asked to exclude certain relays from all positions "
             "in your circuits. Expect hidden services and other Tor "
             "features to be broken in unpredictable ways.");
  }

  for (cl = options->RecommendedPackages; cl; cl = cl->next) {
    if (! validate_recommended_package_line(cl->value)) {
      log_warn(LD_CONFIG, "Invalid RecommendedPackage line %s will be ignored",
               escaped(cl->value));
    }
  }

  if (options->AuthoritativeDir) {
    if (!options->ContactInfo && !options->TestingTorNetwork)
      REJECT("Authoritative directory servers must set ContactInfo");
    if (!options->RecommendedClientVersions)
      options->RecommendedClientVersions =
        config_lines_dup(options->RecommendedVersions);
    if (!options->RecommendedServerVersions)
      options->RecommendedServerVersions =
        config_lines_dup(options->RecommendedVersions);
    if (options->VersioningAuthoritativeDir &&
        (!options->RecommendedClientVersions ||
         !options->RecommendedServerVersions))
      REJECT("Versioning authoritative dir servers must set "
             "Recommended*Versions.");

#ifdef HAVE_MODULE_DIRAUTH
    char *t;
    /* Call these functions to produce warnings only. */
    t = format_recommended_version_list(options->RecommendedClientVersions, 1);
    tor_free(t);
    t = format_recommended_version_list(options->RecommendedServerVersions, 1);
    tor_free(t);
#endif

    if (options->UseEntryGuards) {
      log_info(LD_CONFIG, "Authoritative directory servers can't set "
               "UseEntryGuards. Disabling.");
      options->UseEntryGuards = 0;
    }
    if (!options->DownloadExtraInfo && authdir_mode_v3(options)) {
      log_info(LD_CONFIG, "Authoritative directories always try to download "
               "extra-info documents. Setting DownloadExtraInfo.");
      options->DownloadExtraInfo = 1;
    }
    if (!(options->BridgeAuthoritativeDir ||
          options->V3AuthoritativeDir))
      REJECT("AuthoritativeDir is set, but none of "
             "(Bridge/V3)AuthoritativeDir is set.");
    /* If we have a v3bandwidthsfile and it's broken, complain on startup */
    if (options->V3BandwidthsFile && !old_options) {
      dirserv_read_measured_bandwidths(options->V3BandwidthsFile, NULL, NULL);
    }
    /* same for guardfraction file */
    if (options->GuardfractionFile && !old_options) {
      dirserv_read_guardfraction_file(options->GuardfractionFile, NULL);
    }
  }

  if (options->AuthoritativeDir && !options->DirPort_set)
    REJECT("Running as authoritative directory, but no DirPort set.");

  if (options->AuthoritativeDir && !options->ORPort_set)
    REJECT("Running as authoritative directory, but no ORPort set.");

  if (options->AuthoritativeDir && options->ClientOnly)
    REJECT("Running as authoritative directory, but ClientOnly also set.");

  if (options->FetchDirInfoExtraEarly && !options->FetchDirInfoEarly)
    REJECT("FetchDirInfoExtraEarly requires that you also set "
           "FetchDirInfoEarly");

  if (options->ConnLimit <= 0) {
    tor_asprintf(msg,
        "ConnLimit must be greater than 0, but was set to %d",
        options->ConnLimit);
    return -1;
  }

  if (options->PathsNeededToBuildCircuits >= 0.0) {
    if (options->PathsNeededToBuildCircuits < 0.25) {
      log_warn(LD_CONFIG, "PathsNeededToBuildCircuits is too low. Increasing "
               "to 0.25");
      options->PathsNeededToBuildCircuits = 0.25;
    } else if (options->PathsNeededToBuildCircuits > 0.95) {
      log_warn(LD_CONFIG, "PathsNeededToBuildCircuits is too high. Decreasing "
               "to 0.95");
      options->PathsNeededToBuildCircuits = 0.95;
    }
  }

  if (options->MaxClientCircuitsPending <= 0 ||
      options->MaxClientCircuitsPending > MAX_MAX_CLIENT_CIRCUITS_PENDING) {
    tor_asprintf(msg,
                 "MaxClientCircuitsPending must be between 1 and %d, but "
                 "was set to %d", MAX_MAX_CLIENT_CIRCUITS_PENDING,
                 options->MaxClientCircuitsPending);
    return -1;
  }

  if (validate_ports_csv(options->FirewallPorts, "FirewallPorts", msg) < 0)
    return -1;

  if (validate_ports_csv(options->LongLivedPorts, "LongLivedPorts", msg) < 0)
    return -1;

  if (validate_ports_csv(options->RejectPlaintextPorts,
                         "RejectPlaintextPorts", msg) < 0)
    return -1;

  if (validate_ports_csv(options->WarnPlaintextPorts,
                         "WarnPlaintextPorts", msg) < 0)
    return -1;

  if (options->FascistFirewall && !options->ReachableAddresses) {
    if (options->FirewallPorts && smartlist_len(options->FirewallPorts)) {
      /* We already have firewall ports set, so migrate them to
       * ReachableAddresses, which will set ReachableORAddresses and
       * ReachableDirAddresses if they aren't set explicitly. */
      smartlist_t *instead = smartlist_new();
      config_line_t *new_line = tor_malloc_zero(sizeof(config_line_t));
      new_line->key = tor_strdup("ReachableAddresses");
      /* If we're configured with the old format, we need to prepend some
       * open ports. */
      SMARTLIST_FOREACH(options->FirewallPorts, const char *, portno,
      {
        int p = atoi(portno);
        if (p<0) continue;
        smartlist_add_asprintf(instead, "*:%d", p);
      });
      new_line->value = smartlist_join_strings(instead,",",0,NULL);
      /* These have been deprecated since 0.1.1.5-alpha-cvs */
      log_notice(LD_CONFIG,
          "Converting FascistFirewall and FirewallPorts "
          "config options to new format: \"ReachableAddresses %s\"",
          new_line->value);
      options->ReachableAddresses = new_line;
      SMARTLIST_FOREACH(instead, char *, cp, tor_free(cp));
      smartlist_free(instead);
    } else {
      /* We do not have FirewallPorts set, so add 80 to
       * ReachableDirAddresses, and 443 to ReachableORAddresses. */
      if (!options->ReachableDirAddresses) {
        config_line_t *new_line = tor_malloc_zero(sizeof(config_line_t));
        new_line->key = tor_strdup("ReachableDirAddresses");
        new_line->value = tor_strdup("*:80");
        options->ReachableDirAddresses = new_line;
        log_notice(LD_CONFIG, "Converting FascistFirewall config option "
            "to new format: \"ReachableDirAddresses *:80\"");
      }
      if (!options->ReachableORAddresses) {
        config_line_t *new_line = tor_malloc_zero(sizeof(config_line_t));
        new_line->key = tor_strdup("ReachableORAddresses");
        new_line->value = tor_strdup("*:443");
        options->ReachableORAddresses = new_line;
        log_notice(LD_CONFIG, "Converting FascistFirewall config option "
            "to new format: \"ReachableORAddresses *:443\"");
      }
    }
  }

  if ((options->ReachableAddresses ||
       options->ReachableORAddresses ||
       options->ReachableDirAddresses ||
       options->ClientUseIPv4 == 0) &&
      server_mode(options))
    REJECT("Servers must be able to freely connect to the rest "
           "of the Internet, so they must not set Reachable*Addresses "
           "or FascistFirewall or FirewallPorts or ClientUseIPv4 0.");

  if (options->UseBridges &&
      server_mode(options))
    REJECT("Servers must be able to freely connect to the rest "
           "of the Internet, so they must not set UseBridges.");

  /* If both of these are set, we'll end up with funny behavior where we
   * demand enough entrynodes be up and running else we won't build
   * circuits, yet we never actually use them. */
  if (options->UseBridges && options->EntryNodes)
    REJECT("You cannot set both UseBridges and EntryNodes.");

  /* If we have UseBridges as 1 and UseEntryGuards as 0, we end up bypassing
   * the use of bridges */
  if (options->UseBridges && !options->UseEntryGuards)
    REJECT("Setting UseBridges requires also setting UseEntryGuards.");

  options->MaxMemInQueues =
    compute_real_max_mem_in_queues(options->MaxMemInQueues_raw,
                                   server_mode(options));
  options->MaxMemInQueues_low_threshold = (options->MaxMemInQueues / 4) * 3;

  if (!options->SafeLogging ||
      !strcasecmp(options->SafeLogging, "0")) {
    options->SafeLogging_ = SAFELOG_SCRUB_NONE;
  } else if (!strcasecmp(options->SafeLogging, "relay")) {
    options->SafeLogging_ = SAFELOG_SCRUB_RELAY;
  } else if (!strcasecmp(options->SafeLogging, "1")) {
    options->SafeLogging_ = SAFELOG_SCRUB_ALL;
  } else {
    tor_asprintf(msg,
                     "Unrecognized value '%s' in SafeLogging",
                     escaped(options->SafeLogging));
    return -1;
  }

  if (compute_publishserverdescriptor(options) < 0) {
    tor_asprintf(msg, "Unrecognized value in PublishServerDescriptor");
    return -1;
  }

  if ((options->BridgeRelay
        || options->PublishServerDescriptor_ & BRIDGE_DIRINFO)
      && (options->PublishServerDescriptor_ & V3_DIRINFO)) {
    REJECT("Bridges are not supposed to publish router descriptors to the "
           "directory authorities. Please correct your "
           "PublishServerDescriptor line.");
  }

  if (options->BridgeRelay && options->DirPort_set) {
    log_warn(LD_CONFIG, "Can't set a DirPort on a bridge relay; disabling "
             "DirPort");
    config_free_lines(options->DirPort_lines);
    options->DirPort_lines = NULL;
    options->DirPort_set = 0;
  }

  if (server_mode(options) && options->ConnectionPadding != -1) {
    REJECT("Relays must use 'auto' for the ConnectionPadding setting.");
  }

  if (server_mode(options) && options->ReducedConnectionPadding != 0) {
    REJECT("Relays cannot set ReducedConnectionPadding. ");
  }

  if (options->BridgeDistribution) {
    if (!options->BridgeRelay) {
      REJECT("You set BridgeDistribution, but you didn't set BridgeRelay!");
    }
    if (check_bridge_distribution_setting(options->BridgeDistribution) < 0) {
      REJECT("Invalid BridgeDistribution value.");
    }
  }

  if (options->MinUptimeHidServDirectoryV2 < 0) {
    log_warn(LD_CONFIG, "MinUptimeHidServDirectoryV2 option must be at "
                        "least 0 seconds. Changing to 0.");
    options->MinUptimeHidServDirectoryV2 = 0;
  }

  const int min_rendpostperiod =
    options->TestingTorNetwork ?
    MIN_REND_POST_PERIOD_TESTING : MIN_REND_POST_PERIOD;
  if (options->RendPostPeriod < min_rendpostperiod) {
    log_warn(LD_CONFIG, "RendPostPeriod option is too short; "
             "raising to %d seconds.", min_rendpostperiod);
    options->RendPostPeriod = min_rendpostperiod;
  }

  if (options->RendPostPeriod > MAX_DIR_PERIOD) {
    log_warn(LD_CONFIG, "RendPostPeriod is too large; clipping to %ds.",
             MAX_DIR_PERIOD);
    options->RendPostPeriod = MAX_DIR_PERIOD;
  }

  /* Check the Single Onion Service options */
  if (options_validate_single_onion(options, msg) < 0)
    return -1;

  if (options->CircuitsAvailableTimeout > MAX_CIRCS_AVAILABLE_TIME) {
    // options_t is immutable for new code (the above code is older),
    // so just make the user fix the value themselves rather than
    // silently keep a shadow value lower than what they asked for.
    REJECT("CircuitsAvailableTimeout is too large. Max is 24 hours.");
  }

  if (options->EntryNodes && !options->UseEntryGuards) {
    REJECT("If EntryNodes is set, UseEntryGuards must be enabled.");
  }

  if (!(options->UseEntryGuards) &&
      (options->RendConfigLines != NULL) &&
      !rend_service_allow_non_anonymous_connection(options)) {
    log_warn(LD_CONFIG,
             "UseEntryGuards is disabled, but you have configured one or more "
             "hidden services on this Tor instance.  Your hidden services "
             "will be very easy to locate using a well-known attack -- see "
             "http://freehaven.net/anonbib/#hs-attack06 for details.");
  }

  if (options->NumPrimaryGuards && options->NumEntryGuards &&
      options->NumEntryGuards > options->NumPrimaryGuards) {
    REJECT("NumEntryGuards must not be greater than NumPrimaryGuards.");
  }

  if (options->EntryNodes &&
      routerset_is_list(options->EntryNodes) &&
      (routerset_len(options->EntryNodes) == 1) &&
      (options->RendConfigLines != NULL)) {
    tor_asprintf(msg,
             "You have one single EntryNodes and at least one hidden service "
             "configured. This is bad because it's very easy to locate your "
             "entry guard which can then lead to the deanonymization of your "
             "hidden service -- for more details, see "
             "https://trac.torproject.org/projects/tor/ticket/14917. "
             "For this reason, the use of one EntryNodes with an hidden "
             "service is prohibited until a better solution is found.");
    return -1;
  }

  /* Inform the hidden service operator that pinning EntryNodes can possibly
   * be harmful for the service anonymity. */
  if (options->EntryNodes &&
      routerset_is_list(options->EntryNodes) &&
      (options->RendConfigLines != NULL)) {
    log_warn(LD_CONFIG,
             "EntryNodes is set with multiple entries and at least one "
             "hidden service is configured. Pinning entry nodes can possibly "
             "be harmful to the service anonymity. Because of this, we "
             "recommend you either don't do that or make sure you know what "
             "you are doing. For more details, please look at "
             "https://trac.torproject.org/projects/tor/ticket/21155.");
  }

  /* Single Onion Services: non-anonymous hidden services */
  if (rend_service_non_anonymous_mode_enabled(options)) {
    log_warn(LD_CONFIG,
             "HiddenServiceNonAnonymousMode is set. Every hidden service on "
             "this tor instance is NON-ANONYMOUS. If "
             "the HiddenServiceNonAnonymousMode option is changed, Tor will "
             "refuse to launch hidden services from the same directories, to "
             "protect your anonymity against config errors. This setting is "
             "for experimental use only.");
  }

  if (!options->LearnCircuitBuildTimeout && options->CircuitBuildTimeout &&
      options->CircuitBuildTimeout < RECOMMENDED_MIN_CIRCUIT_BUILD_TIMEOUT) {
    log_warn(LD_CONFIG,
        "CircuitBuildTimeout is shorter (%d seconds) than the recommended "
        "minimum (%d seconds), and LearnCircuitBuildTimeout is disabled.  "
        "If tor isn't working, raise this value or enable "
        "LearnCircuitBuildTimeout.",
        options->CircuitBuildTimeout,
        RECOMMENDED_MIN_CIRCUIT_BUILD_TIMEOUT );
  } else if (!options->LearnCircuitBuildTimeout &&
             !options->CircuitBuildTimeout) {
    int severity = LOG_NOTICE;
    /* Be a little quieter if we've deliberately disabled
     * LearnCircuitBuildTimeout. */
    if (circuit_build_times_disabled_(options, 1)) {
      severity = LOG_INFO;
    }
    log_fn(severity, LD_CONFIG, "You disabled LearnCircuitBuildTimeout, but "
           "didn't specify a CircuitBuildTimeout. I'll pick a plausible "
           "default.");
  }

  if (options->PathBiasNoticeRate > 1.0) {
    tor_asprintf(msg,
              "PathBiasNoticeRate is too high. "
              "It must be between 0 and 1.0");
    return -1;
  }
  if (options->PathBiasWarnRate > 1.0) {
    tor_asprintf(msg,
              "PathBiasWarnRate is too high. "
              "It must be between 0 and 1.0");
    return -1;
  }
  if (options->PathBiasExtremeRate > 1.0) {
    tor_asprintf(msg,
              "PathBiasExtremeRate is too high. "
              "It must be between 0 and 1.0");
    return -1;
  }
  if (options->PathBiasNoticeUseRate > 1.0) {
    tor_asprintf(msg,
              "PathBiasNoticeUseRate is too high. "
              "It must be between 0 and 1.0");
    return -1;
  }
  if (options->PathBiasExtremeUseRate > 1.0) {
    tor_asprintf(msg,
              "PathBiasExtremeUseRate is too high. "
              "It must be between 0 and 1.0");
    return -1;
  }

  if (options->MaxCircuitDirtiness < MIN_MAX_CIRCUIT_DIRTINESS) {
    log_warn(LD_CONFIG, "MaxCircuitDirtiness option is too short; "
             "raising to %d seconds.", MIN_MAX_CIRCUIT_DIRTINESS);
    options->MaxCircuitDirtiness = MIN_MAX_CIRCUIT_DIRTINESS;
  }

  if (options->MaxCircuitDirtiness > MAX_MAX_CIRCUIT_DIRTINESS) {
    log_warn(LD_CONFIG, "MaxCircuitDirtiness option is too high; "
             "setting to %d days.", MAX_MAX_CIRCUIT_DIRTINESS/86400);
    options->MaxCircuitDirtiness = MAX_MAX_CIRCUIT_DIRTINESS;
  }

  if (options->CircuitStreamTimeout &&
      options->CircuitStreamTimeout < MIN_CIRCUIT_STREAM_TIMEOUT) {
    log_warn(LD_CONFIG, "CircuitStreamTimeout option is too short; "
             "raising to %d seconds.", MIN_CIRCUIT_STREAM_TIMEOUT);
    options->CircuitStreamTimeout = MIN_CIRCUIT_STREAM_TIMEOUT;
  }

  if (options->HeartbeatPeriod &&
      options->HeartbeatPeriod < MIN_HEARTBEAT_PERIOD) {
    log_warn(LD_CONFIG, "HeartbeatPeriod option is too short; "
             "raising to %d seconds.", MIN_HEARTBEAT_PERIOD);
    options->HeartbeatPeriod = MIN_HEARTBEAT_PERIOD;
  }

  if (options->KeepalivePeriod < 1)
    REJECT("KeepalivePeriod option must be positive.");

  if (ensure_bandwidth_cap(&options->BandwidthRate,
                           "BandwidthRate", msg) < 0)
    return -1;
  if (ensure_bandwidth_cap(&options->BandwidthBurst,
                           "BandwidthBurst", msg) < 0)
    return -1;
  if (ensure_bandwidth_cap(&options->MaxAdvertisedBandwidth,
                           "MaxAdvertisedBandwidth", msg) < 0)
    return -1;
  if (ensure_bandwidth_cap(&options->RelayBandwidthRate,
                           "RelayBandwidthRate", msg) < 0)
    return -1;
  if (ensure_bandwidth_cap(&options->RelayBandwidthBurst,
                           "RelayBandwidthBurst", msg) < 0)
    return -1;
  if (ensure_bandwidth_cap(&options->PerConnBWRate,
                           "PerConnBWRate", msg) < 0)
    return -1;
  if (ensure_bandwidth_cap(&options->PerConnBWBurst,
                           "PerConnBWBurst", msg) < 0)
    return -1;
  if (ensure_bandwidth_cap(&options->AuthDirFastGuarantee,
                           "AuthDirFastGuarantee", msg) < 0)
    return -1;
  if (ensure_bandwidth_cap(&options->AuthDirGuardBWGuarantee,
                           "AuthDirGuardBWGuarantee", msg) < 0)
    return -1;

  if (options->RelayBandwidthRate && !options->RelayBandwidthBurst)
    options->RelayBandwidthBurst = options->RelayBandwidthRate;
  if (options->RelayBandwidthBurst && !options->RelayBandwidthRate)
    options->RelayBandwidthRate = options->RelayBandwidthBurst;

  if (server_mode(options)) {
    const unsigned required_min_bw =
      public_server_mode(options) ?
       RELAY_REQUIRED_MIN_BANDWIDTH : BRIDGE_REQUIRED_MIN_BANDWIDTH;
    const char * const optbridge =
      public_server_mode(options) ? "" : "bridge ";
    if (options->BandwidthRate < required_min_bw) {
      tor_asprintf(msg,
                       "BandwidthRate is set to %d bytes/second. "
                       "For %sservers, it must be at least %u.",
                       (int)options->BandwidthRate, optbridge,
                       required_min_bw);
      return -1;
    } else if (options->MaxAdvertisedBandwidth <
               required_min_bw/2) {
      tor_asprintf(msg,
                       "MaxAdvertisedBandwidth is set to %d bytes/second. "
                       "For %sservers, it must be at least %u.",
                       (int)options->MaxAdvertisedBandwidth, optbridge,
                       required_min_bw/2);
      return -1;
    }
    if (options->RelayBandwidthRate &&
      options->RelayBandwidthRate < required_min_bw) {
      tor_asprintf(msg,
                       "RelayBandwidthRate is set to %d bytes/second. "
                       "For %sservers, it must be at least %u.",
                       (int)options->RelayBandwidthRate, optbridge,
                       required_min_bw);
      return -1;
    }
  }

  if (options->RelayBandwidthRate > options->RelayBandwidthBurst)
    REJECT("RelayBandwidthBurst must be at least equal "
           "to RelayBandwidthRate.");

  if (options->BandwidthRate > options->BandwidthBurst)
    REJECT("BandwidthBurst must be at least equal to BandwidthRate.");

  /* if they set relaybandwidth* really high but left bandwidth*
   * at the default, raise the defaults. */
  if (options->RelayBandwidthRate > options->BandwidthRate)
    options->BandwidthRate = options->RelayBandwidthRate;
  if (options->RelayBandwidthBurst > options->BandwidthBurst)
    options->BandwidthBurst = options->RelayBandwidthBurst;

  if (accounting_parse_options(options, 1)<0)
    REJECT("Failed to parse accounting options. See logs for details.");

  if (options->AccountingMax) {
    if (options->RendConfigLines && server_mode(options)) {
      log_warn(LD_CONFIG, "Using accounting with a hidden service and an "
               "ORPort is risky: your hidden service(s) and your public "
               "address will all turn off at the same time, which may alert "
               "observers that they are being run by the same party.");
    } else if (config_count_key(options->RendConfigLines,
                                "HiddenServiceDir") > 1) {
      log_warn(LD_CONFIG, "Using accounting with multiple hidden services is "
               "risky: they will all turn off at the same time, which may "
               "alert observers that they are being run by the same party.");
    }
  }

  options->AccountingRule = ACCT_MAX;
  if (options->AccountingRule_option) {
    if (!strcmp(options->AccountingRule_option, "sum"))
      options->AccountingRule = ACCT_SUM;
    else if (!strcmp(options->AccountingRule_option, "max"))
      options->AccountingRule = ACCT_MAX;
    else if (!strcmp(options->AccountingRule_option, "in"))
      options->AccountingRule = ACCT_IN;
    else if (!strcmp(options->AccountingRule_option, "out"))
      options->AccountingRule = ACCT_OUT;
    else
      REJECT("AccountingRule must be 'sum', 'max', 'in', or 'out'");
  }

  if (options->DirPort_set && !options->DirCache) {
    REJECT("DirPort configured but DirCache disabled. DirPort requires "
           "DirCache.");
  }

  if (options->BridgeRelay && !options->DirCache) {
    REJECT("We're a bridge but DirCache is disabled. BridgeRelay requires "
           "DirCache.");
  }

  if (server_mode(options)) {
    char *dircache_msg = NULL;
    if (have_enough_mem_for_dircache(options, 0, &dircache_msg)) {
      log_warn(LD_CONFIG, "%s", dircache_msg);
      tor_free(dircache_msg);
    }
  }

  if (options->HTTPProxy) { /* parse it now */
    if (tor_addr_port_lookup(options->HTTPProxy,
                        &options->HTTPProxyAddr, &options->HTTPProxyPort) < 0)
      REJECT("HTTPProxy failed to parse or resolve. Please fix.");
    if (options->HTTPProxyPort == 0) { /* give it a default */
      options->HTTPProxyPort = 80;
    }
  }

  if (options->HTTPProxyAuthenticator) {
    if (strlen(options->HTTPProxyAuthenticator) >= 512)
      REJECT("HTTPProxyAuthenticator is too long (>= 512 chars).");
  }

  if (options->HTTPSProxy) { /* parse it now */
    if (tor_addr_port_lookup(options->HTTPSProxy,
                        &options->HTTPSProxyAddr, &options->HTTPSProxyPort) <0)
      REJECT("HTTPSProxy failed to parse or resolve. Please fix.");
    if (options->HTTPSProxyPort == 0) { /* give it a default */
      options->HTTPSProxyPort = 443;
    }
  }

  if (options->HTTPSProxyAuthenticator) {
    if (strlen(options->HTTPSProxyAuthenticator) >= 512)
      REJECT("HTTPSProxyAuthenticator is too long (>= 512 chars).");
  }

  if (options->Socks4Proxy) { /* parse it now */
    if (tor_addr_port_lookup(options->Socks4Proxy,
                        &options->Socks4ProxyAddr,
                        &options->Socks4ProxyPort) <0)
      REJECT("Socks4Proxy failed to parse or resolve. Please fix.");
    if (options->Socks4ProxyPort == 0) { /* give it a default */
      options->Socks4ProxyPort = 1080;
    }
  }

  if (options->Socks5Proxy) { /* parse it now */
    if (tor_addr_port_lookup(options->Socks5Proxy,
                            &options->Socks5ProxyAddr,
                            &options->Socks5ProxyPort) <0)
      REJECT("Socks5Proxy failed to parse or resolve. Please fix.");
    if (options->Socks5ProxyPort == 0) { /* give it a default */
      options->Socks5ProxyPort = 1080;
    }
  }

  /* Check if more than one exclusive proxy type has been enabled. */
  if (!!options->Socks4Proxy + !!options->Socks5Proxy +
      !!options->HTTPSProxy > 1)
    REJECT("You have configured more than one proxy type. "
           "(Socks4Proxy|Socks5Proxy|HTTPSProxy)");

  /* Check if the proxies will give surprising behavior. */
  if (options->HTTPProxy && !(options->Socks4Proxy ||
                              options->Socks5Proxy ||
                              options->HTTPSProxy)) {
    log_warn(LD_CONFIG, "HTTPProxy configured, but no SOCKS proxy or "
             "HTTPS proxy configured. Watch out: this configuration will "
             "proxy unencrypted directory connections only.");
  }

  if (options->Socks5ProxyUsername) {
    size_t len;

    len = strlen(options->Socks5ProxyUsername);
    if (len < 1 || len > MAX_SOCKS5_AUTH_FIELD_SIZE)
      REJECT("Socks5ProxyUsername must be between 1 and 255 characters.");

    if (!options->Socks5ProxyPassword)
      REJECT("Socks5ProxyPassword must be included with Socks5ProxyUsername.");

    len = strlen(options->Socks5ProxyPassword);
    if (len < 1 || len > MAX_SOCKS5_AUTH_FIELD_SIZE)
      REJECT("Socks5ProxyPassword must be between 1 and 255 characters.");
  } else if (options->Socks5ProxyPassword)
    REJECT("Socks5ProxyPassword must be included with Socks5ProxyUsername.");

  if (options->HashedControlPassword) {
    smartlist_t *sl = decode_hashed_passwords(options->HashedControlPassword);
    if (!sl) {
      REJECT("Bad HashedControlPassword: wrong length or bad encoding");
    } else {
      SMARTLIST_FOREACH(sl, char*, cp, tor_free(cp));
      smartlist_free(sl);
    }
  }

  if (options->HashedControlSessionPassword) {
    smartlist_t *sl = decode_hashed_passwords(
                                  options->HashedControlSessionPassword);
    if (!sl) {
      REJECT("Bad HashedControlSessionPassword: wrong length or bad encoding");
    } else {
      SMARTLIST_FOREACH(sl, char*, cp, tor_free(cp));
      smartlist_free(sl);
    }
  }

  if (options->OwningControllerProcess) {
    const char *validate_pspec_msg = NULL;
    if (tor_validate_process_specifier(options->OwningControllerProcess,
                                       &validate_pspec_msg)) {
      tor_asprintf(msg, "Bad OwningControllerProcess: %s",
                   validate_pspec_msg);
      return -1;
    }
  }

  if ((options->ControlPort_set || world_writable_control_socket) &&
      !options->HashedControlPassword &&
      !options->HashedControlSessionPassword &&
      !options->CookieAuthentication) {
    log_warn(LD_CONFIG, "Control%s is %s, but no authentication method "
             "has been configured.  This means that any program on your "
             "computer can reconfigure your Tor.  That's bad!  You should "
             "upgrade your Tor controller as soon as possible.",
             options->ControlPort_set ? "Port" : "Socket",
             options->ControlPort_set ? "open" : "world writable");
  }

  if (options->CookieAuthFileGroupReadable && !options->CookieAuthFile) {
    log_warn(LD_CONFIG, "CookieAuthFileGroupReadable is set, but will have "
             "no effect: you must specify an explicit CookieAuthFile to "
             "have it group-readable.");
  }

  if (options->MyFamily_lines && options->BridgeRelay) {
    log_warn(LD_CONFIG, "Listing a family for a bridge relay is not "
             "supported: it can reveal bridge fingerprints to censors. "
             "You should also make sure you aren't listing this bridge's "
             "fingerprint in any other MyFamily.");
  }
  if (normalize_nickname_list(&options->MyFamily,
                              options->MyFamily_lines, "MyFamily", msg))
    return -1;
  for (cl = options->NodeFamilies; cl; cl = cl->next) {
    routerset_t *rs = routerset_new();
    if (routerset_parse(rs, cl->value, cl->key)) {
      routerset_free(rs);
      return -1;
    }
    routerset_free(rs);
  }

  if (validate_addr_policies(options, msg) < 0)
    return -1;

  /* If FallbackDir is set, we don't UseDefaultFallbackDirs */
  if (options->UseDefaultFallbackDirs && options->FallbackDir) {
    log_info(LD_CONFIG, "You have set UseDefaultFallbackDirs 1 and "
             "FallbackDir(s). Ignoring UseDefaultFallbackDirs, and "
             "using the FallbackDir(s) you have set.");
  }

  if (validate_dir_servers(options, old_options) < 0)
    REJECT("Directory authority/fallback line did not parse. See logs "
           "for details.");

  if (options->UseBridges && !options->Bridges)
    REJECT("If you set UseBridges, you must specify at least one bridge.");

  for (cl = options->Bridges; cl; cl = cl->next) {
      bridge_line_t *bridge_line = parse_bridge_line(cl->value);
      if (!bridge_line)
        REJECT("Bridge line did not parse. See logs for details.");
      bridge_line_free(bridge_line);
  }

  for (cl = options->ClientTransportPlugin; cl; cl = cl->next) {
    if (parse_transport_line(options, cl->value, 1, 0) < 0)
      REJECT("Invalid client transport line. See logs for details.");
  }

  for (cl = options->ServerTransportPlugin; cl; cl = cl->next) {
    if (parse_transport_line(options, cl->value, 1, 1) < 0)
      REJECT("Invalid server transport line. See logs for details.");
  }

  if (options->ServerTransportPlugin && !server_mode(options)) {
    log_notice(LD_GENERAL, "Tor is not configured as a relay but you specified"
               " a ServerTransportPlugin line (%s). The ServerTransportPlugin "
               "line will be ignored.",
               escaped(options->ServerTransportPlugin->value));
  }

  for (cl = options->ServerTransportListenAddr; cl; cl = cl->next) {
    /** If get_bindaddr_from_transport_listen_line() fails with
        'transport' being NULL, it means that something went wrong
        while parsing the ServerTransportListenAddr line. */
    char *bindaddr = get_bindaddr_from_transport_listen_line(cl->value, NULL);
    if (!bindaddr)
      REJECT("ServerTransportListenAddr did not parse. See logs for details.");
    tor_free(bindaddr);
  }

  if (options->ServerTransportListenAddr && !options->ServerTransportPlugin) {
    log_notice(LD_GENERAL, "You need at least a single managed-proxy to "
               "specify a transport listen address. The "
               "ServerTransportListenAddr line will be ignored.");
  }

  for (cl = options->ServerTransportOptions; cl; cl = cl->next) {
    /** If get_options_from_transport_options_line() fails with
        'transport' being NULL, it means that something went wrong
        while parsing the ServerTransportOptions line. */
    smartlist_t *options_sl =
      get_options_from_transport_options_line(cl->value, NULL);
    if (!options_sl)
      REJECT("ServerTransportOptions did not parse. See logs for details.");

    SMARTLIST_FOREACH(options_sl, char *, cp, tor_free(cp));
    smartlist_free(options_sl);
  }

  if (options->ConstrainedSockets) {
    /* If the user wants to constrain socket buffer use, make sure the desired
     * limit is between MIN|MAX_TCPSOCK_BUFFER in k increments. */
    if (options->ConstrainedSockSize < MIN_CONSTRAINED_TCP_BUFFER ||
        options->ConstrainedSockSize > MAX_CONSTRAINED_TCP_BUFFER ||
        options->ConstrainedSockSize % 1024) {
      tor_asprintf(msg,
          "ConstrainedSockSize is invalid.  Must be a value between %d and %d "
          "in 1024 byte increments.",
          MIN_CONSTRAINED_TCP_BUFFER, MAX_CONSTRAINED_TCP_BUFFER);
      return -1;
    }
    if (options->DirPort_set) {
      /* Providing cached directory entries while system TCP buffers are scarce
       * will exacerbate the socket errors.  Suggest that this be disabled. */
      COMPLAIN("You have requested constrained socket buffers while also "
               "serving directory entries via DirPort.  It is strongly "
               "suggested that you disable serving directory requests when "
               "system TCP buffer resources are scarce.");
    }
  }

  if (options->V3AuthVoteDelay + options->V3AuthDistDelay >=
      options->V3AuthVotingInterval/2) {
    /*
    This doesn't work, but it seems like it should:
     what code is preventing the interval being less than twice the lead-up?
    if (options->TestingTorNetwork) {
      if (options->V3AuthVoteDelay + options->V3AuthDistDelay >=
          options->V3AuthVotingInterval) {
        REJECT("V3AuthVoteDelay plus V3AuthDistDelay must be less than "
               "V3AuthVotingInterval");
      } else {
        COMPLAIN("V3AuthVoteDelay plus V3AuthDistDelay is more than half "
                 "V3AuthVotingInterval. This may lead to "
                 "consensus instability, particularly if clocks drift.");
      }
    } else {
     */
      REJECT("V3AuthVoteDelay plus V3AuthDistDelay must be less than half "
             "V3AuthVotingInterval");
    /*
    }
     */
  }

  if (options->V3AuthVoteDelay < MIN_VOTE_SECONDS) {
    if (options->TestingTorNetwork) {
      if (options->V3AuthVoteDelay < MIN_VOTE_SECONDS_TESTING) {
        REJECT("V3AuthVoteDelay is way too low.");
      } else {
        COMPLAIN("V3AuthVoteDelay is very low. "
                 "This may lead to failure to vote for a consensus.");
      }
    } else {
      REJECT("V3AuthVoteDelay is way too low.");
    }
  }

  if (options->V3AuthDistDelay < MIN_DIST_SECONDS) {
    if (options->TestingTorNetwork) {
      if (options->V3AuthDistDelay < MIN_DIST_SECONDS_TESTING) {
        REJECT("V3AuthDistDelay is way too low.");
      } else {
        COMPLAIN("V3AuthDistDelay is very low. "
                 "This may lead to missing votes in a consensus.");
      }
    } else {
      REJECT("V3AuthDistDelay is way too low.");
    }
  }

  if (options->V3AuthNIntervalsValid < 2)
    REJECT("V3AuthNIntervalsValid must be at least 2.");

  if (options->V3AuthVotingInterval < MIN_VOTE_INTERVAL) {
    if (options->TestingTorNetwork) {
      if (options->V3AuthVotingInterval < MIN_VOTE_INTERVAL_TESTING) {
        REJECT("V3AuthVotingInterval is insanely low.");
      } else {
        COMPLAIN("V3AuthVotingInterval is very low. "
                 "This may lead to failure to synchronise for a consensus.");
      }
    } else {
      REJECT("V3AuthVotingInterval is insanely low.");
    }
  } else if (options->V3AuthVotingInterval > 24*60*60) {
    REJECT("V3AuthVotingInterval is insanely high.");
  } else if (((24*60*60) % options->V3AuthVotingInterval) != 0) {
    COMPLAIN("V3AuthVotingInterval does not divide evenly into 24 hours.");
  }

  if (hs_config_service_all(options, 1) < 0)
    REJECT("Failed to configure rendezvous options. See logs for details.");

  /* Parse client-side authorization for hidden services. */
  if (hs_config_client_auth_all(options, 1) < 0)
    REJECT("Failed to configure client authorization for hidden services. "
           "See logs for details.");

  if (parse_virtual_addr_network(options->VirtualAddrNetworkIPv4,
                                 AF_INET, 1, msg)<0)
    return -1;
  if (parse_virtual_addr_network(options->VirtualAddrNetworkIPv6,
                                 AF_INET6, 1, msg)<0)
    return -1;

  if (options->TestingTorNetwork &&
      !(options->DirAuthorities ||
        (options->AlternateDirAuthority &&
         options->AlternateBridgeAuthority))) {
    REJECT("TestingTorNetwork may only be configured in combination with "
           "a non-default set of DirAuthority or both of "
           "AlternateDirAuthority and AlternateBridgeAuthority configured.");
  }

#define CHECK_DEFAULT(arg)                                              \
  STMT_BEGIN                                                            \
    if (!options->TestingTorNetwork &&                                  \
        !options->UsingTestNetworkDefaults_ &&                          \
        !config_is_same(&options_format,options,                        \
                        default_options,#arg)) {                        \
      REJECT(#arg " may only be changed in testing Tor "                \
             "networks!");                                              \
    } STMT_END
  CHECK_DEFAULT(TestingV3AuthInitialVotingInterval);
  CHECK_DEFAULT(TestingV3AuthInitialVoteDelay);
  CHECK_DEFAULT(TestingV3AuthInitialDistDelay);
  CHECK_DEFAULT(TestingV3AuthVotingStartOffset);
  CHECK_DEFAULT(TestingAuthDirTimeToLearnReachability);
  CHECK_DEFAULT(TestingEstimatedDescriptorPropagationTime);
  CHECK_DEFAULT(TestingServerDownloadInitialDelay);
  CHECK_DEFAULT(TestingClientDownloadInitialDelay);
  CHECK_DEFAULT(TestingServerConsensusDownloadInitialDelay);
  CHECK_DEFAULT(TestingClientConsensusDownloadInitialDelay);
  CHECK_DEFAULT(TestingBridgeDownloadInitialDelay);
  CHECK_DEFAULT(TestingBridgeBootstrapDownloadInitialDelay);
  CHECK_DEFAULT(TestingClientMaxIntervalWithoutRequest);
  CHECK_DEFAULT(TestingDirConnectionMaxStall);
  CHECK_DEFAULT(TestingAuthKeyLifetime);
  CHECK_DEFAULT(TestingLinkCertLifetime);
  CHECK_DEFAULT(TestingSigningKeySlop);
  CHECK_DEFAULT(TestingAuthKeySlop);
  CHECK_DEFAULT(TestingLinkKeySlop);
#undef CHECK_DEFAULT

  if (!options->ClientDNSRejectInternalAddresses &&
      !(options->DirAuthorities ||
        (options->AlternateDirAuthority && options->AlternateBridgeAuthority)))
    REJECT("ClientDNSRejectInternalAddresses used for default network.");
  if (options->SigningKeyLifetime < options->TestingSigningKeySlop*2)
    REJECT("SigningKeyLifetime is too short.");
  if (options->TestingLinkCertLifetime < options->TestingAuthKeySlop*2)
    REJECT("LinkCertLifetime is too short.");
  if (options->TestingAuthKeyLifetime < options->TestingLinkKeySlop*2)
    REJECT("TestingAuthKeyLifetime is too short.");

  if (options->TestingV3AuthInitialVotingInterval
      < MIN_VOTE_INTERVAL_TESTING_INITIAL) {
    REJECT("TestingV3AuthInitialVotingInterval is insanely low.");
  } else if (((30*60) % options->TestingV3AuthInitialVotingInterval) != 0) {
    REJECT("TestingV3AuthInitialVotingInterval does not divide evenly into "
           "30 minutes.");
  }

  if (options->TestingV3AuthInitialVoteDelay < MIN_VOTE_SECONDS_TESTING) {
    REJECT("TestingV3AuthInitialVoteDelay is way too low.");
  }

  if (options->TestingV3AuthInitialDistDelay < MIN_DIST_SECONDS_TESTING) {
    REJECT("TestingV3AuthInitialDistDelay is way too low.");
  }

  if (options->TestingV3AuthInitialVoteDelay +
      options->TestingV3AuthInitialDistDelay >=
      options->TestingV3AuthInitialVotingInterval) {
    REJECT("TestingV3AuthInitialVoteDelay plus TestingV3AuthInitialDistDelay "
           "must be less than TestingV3AuthInitialVotingInterval");
  }

  if (options->TestingV3AuthVotingStartOffset >
      MIN(options->TestingV3AuthInitialVotingInterval,
          options->V3AuthVotingInterval)) {
    REJECT("TestingV3AuthVotingStartOffset is higher than the voting "
           "interval.");
  } else if (options->TestingV3AuthVotingStartOffset < 0) {
    REJECT("TestingV3AuthVotingStartOffset must be non-negative.");
  }

  if (options->TestingAuthDirTimeToLearnReachability < 0) {
    REJECT("TestingAuthDirTimeToLearnReachability must be non-negative.");
  } else if (options->TestingAuthDirTimeToLearnReachability > 2*60*60) {
    COMPLAIN("TestingAuthDirTimeToLearnReachability is insanely high.");
  }

  if (options->TestingEstimatedDescriptorPropagationTime < 0) {
    REJECT("TestingEstimatedDescriptorPropagationTime must be non-negative.");
  } else if (options->TestingEstimatedDescriptorPropagationTime > 60*60) {
    COMPLAIN("TestingEstimatedDescriptorPropagationTime is insanely high.");
  }

  if (options->TestingClientMaxIntervalWithoutRequest < 1) {
    REJECT("TestingClientMaxIntervalWithoutRequest is way too low.");
  } else if (options->TestingClientMaxIntervalWithoutRequest > 3600) {
    COMPLAIN("TestingClientMaxIntervalWithoutRequest is insanely high.");
  }

  if (options->TestingDirConnectionMaxStall < 5) {
    REJECT("TestingDirConnectionMaxStall is way too low.");
  } else if (options->TestingDirConnectionMaxStall > 3600) {
    COMPLAIN("TestingDirConnectionMaxStall is insanely high.");
  }

  if (options->ClientBootstrapConsensusMaxInProgressTries < 1) {
    REJECT("ClientBootstrapConsensusMaxInProgressTries must be greater "
           "than 0.");
  } else if (options->ClientBootstrapConsensusMaxInProgressTries
             > 100) {
    COMPLAIN("ClientBootstrapConsensusMaxInProgressTries is insanely "
             "high.");
  }

  if (options->TestingEnableConnBwEvent &&
      !options->TestingTorNetwork && !options->UsingTestNetworkDefaults_) {
    REJECT("TestingEnableConnBwEvent may only be changed in testing "
           "Tor networks!");
  }

  if (options->TestingEnableCellStatsEvent &&
      !options->TestingTorNetwork && !options->UsingTestNetworkDefaults_) {
    REJECT("TestingEnableCellStatsEvent may only be changed in testing "
           "Tor networks!");
  }

  if (options->TestingTorNetwork) {
    log_warn(LD_CONFIG, "TestingTorNetwork is set. This will make your node "
                        "almost unusable in the public Tor network, and is "
                        "therefore only advised if you are building a "
                        "testing Tor network!");
  }

  if (options->AccelName && !options->HardwareAccel)
    options->HardwareAccel = 1;
  if (options->AccelDir && !options->AccelName)
    REJECT("Can't use hardware crypto accelerator dir without engine name.");

  if (options->PublishServerDescriptor)
    SMARTLIST_FOREACH(options->PublishServerDescriptor, const char *, pubdes, {
      if (!strcmp(pubdes, "1") || !strcmp(pubdes, "0"))
        if (smartlist_len(options->PublishServerDescriptor) > 1) {
          COMPLAIN("You have passed a list of multiple arguments to the "
                   "PublishServerDescriptor option that includes 0 or 1. "
                   "0 or 1 should only be used as the sole argument. "
                   "This configuration will be rejected in a future release.");
          break;
        }
    });

  if (options->BridgeRelay == 1 && ! options->ORPort_set)
      REJECT("BridgeRelay is 1, ORPort is not set. This is an invalid "
             "combination.");

  if (options_validate_scheduler(options, msg) < 0) {
    return -1;
  }

  return 0;
}

#undef REJECT
#undef COMPLAIN

/* Given the value that the user has set for MaxMemInQueues, compute the
 * actual maximum value.  We clip this value if it's too low, and autodetect
 * it if it's set to 0. */
STATIC uint64_t
compute_real_max_mem_in_queues(const uint64_t val, int log_guess)
{
  uint64_t result;

  if (val == 0) {
#define ONE_GIGABYTE (UINT64_C(1) << 30)
#define ONE_MEGABYTE (UINT64_C(1) << 20)
    /* The user didn't pick a memory limit.  Choose a very large one
     * that is still smaller than the system memory */
    static int notice_sent = 0;
    size_t ram = 0;
    if (get_total_system_memory(&ram) < 0) {
      /* We couldn't determine our total system memory!  */
#if SIZEOF_VOID_P >= 8
      /* 64-bit system.  Let's hope for 8 GB. */
      result = 8 * ONE_GIGABYTE;
#else
      /* (presumably) 32-bit system. Let's hope for 1 GB. */
      result = ONE_GIGABYTE;
#endif /* SIZEOF_VOID_P >= 8 */
    } else {
      /* We detected the amount of memory available. */
      uint64_t avail = 0;

#if SIZEOF_SIZE_T > 4
/* On a 64-bit platform, we consider 8GB "very large". */
#define RAM_IS_VERY_LARGE(x) ((x) >= (8 * ONE_GIGABYTE))
#else
/* On a 32-bit platform, we can't have 8GB of ram. */
#define RAM_IS_VERY_LARGE(x) (0)
#endif

      if (RAM_IS_VERY_LARGE(ram)) {
        /* If we have 8 GB, or more, RAM available, we set the MaxMemInQueues
         * to 0.4 * RAM. The idea behind this value is that the amount of RAM
         * is more than enough for a single relay and should allow the relay
         * operator to run two relays if they have additional bandwidth
         * available.
         */
        avail = (ram / 5) * 2;
      } else {
        /* If we have less than 8 GB of RAM available, we use the "old" default
         * for MaxMemInQueues of 0.75 * RAM.
         */
        avail = (ram / 4) * 3;
      }

      /* Make sure it's in range from 0.25 GB to 8 GB for 64-bit and 0.25 to 2
       * GB for 32-bit. */
      if (avail > MAX_DEFAULT_MEMORY_QUEUE_SIZE) {
        /* If you want to use more than this much RAM, you need to configure
           it yourself */
        result = MAX_DEFAULT_MEMORY_QUEUE_SIZE;
      } else if (avail < ONE_GIGABYTE / 4) {
        result = ONE_GIGABYTE / 4;
      } else {
        result = avail;
      }
    }
    if (log_guess && ! notice_sent) {
      log_notice(LD_CONFIG, "%sMaxMemInQueues is set to %"PRIu64" MB. "
                 "You can override this by setting MaxMemInQueues by hand.",
                 ram ? "Based on detected system memory, " : "",
                 (result / ONE_MEGABYTE));
      notice_sent = 1;
    }
    return result;
  } else if (val < ONE_GIGABYTE / 4) {
    log_warn(LD_CONFIG, "MaxMemInQueues must be at least 256 MB for now. "
             "Ideally, have it as large as you can afford.");
    return ONE_GIGABYTE / 4;
  } else {
    /* The value was fine all along */
    return val;
  }
}

/* If we have less than 300 MB suggest disabling dircache */
#define DIRCACHE_MIN_MEM_MB 300
#define DIRCACHE_MIN_MEM_BYTES (DIRCACHE_MIN_MEM_MB*ONE_MEGABYTE)
#define STRINGIFY(val) #val

/** Create a warning message for emitting if we are a dircache but may not have
 * enough system memory, or if we are not a dircache but probably should be.
 * Return -1 when a message is returned in *msg*, else return 0. */
STATIC int
have_enough_mem_for_dircache(const or_options_t *options, size_t total_mem,
                             char **msg)
{
  *msg = NULL;
  /* XXX We should possibly be looking at MaxMemInQueues here
   * unconditionally.  Or we should believe total_mem unconditionally. */
  if (total_mem == 0) {
    if (get_total_system_memory(&total_mem) < 0) {
      total_mem = options->MaxMemInQueues >= SIZE_MAX ?
        SIZE_MAX : (size_t)options->MaxMemInQueues;
    }
  }
  if (options->DirCache) {
    if (total_mem < DIRCACHE_MIN_MEM_BYTES) {
      if (options->BridgeRelay) {
        tor_asprintf(msg, "Running a Bridge with less than %d MB of memory "
                       "is not recommended.", DIRCACHE_MIN_MEM_MB);
      } else {
        tor_asprintf(msg, "Being a directory cache (default) with less than "
                       "%d MB of memory is not recommended and may consume "
                       "most of the available resources. Consider disabling "
                       "this functionality by setting the DirCache option "
                       "to 0.", DIRCACHE_MIN_MEM_MB);
      }
    }
  } else {
    if (total_mem >= DIRCACHE_MIN_MEM_BYTES) {
      *msg = tor_strdup("DirCache is disabled and we are configured as a "
               "relay. We will not become a Guard.");
    }
  }
  return *msg == NULL ? 0 : -1;
}
#undef STRINGIFY

/** Helper: return true iff s1 and s2 are both NULL, or both non-NULL
 * equal strings. */
static int
opt_streq(const char *s1, const char *s2)
{
  return 0 == strcmp_opt(s1, s2);
}

/** Check if any of the previous options have changed but aren't allowed to. */
static int
options_transition_allowed(const or_options_t *old,
                           const or_options_t *new_val,
                           char **msg)
{
  if (!old)
    return 0;

#define BAD_CHANGE_TO(opt, how) do {                                    \
    *msg = tor_strdup("While Tor is running"how", changing " #opt       \
                      " is not allowed");                               \
    return -1;                                                          \
  } while (0)

#define NO_CHANGE_BOOL(opt) \
  if (! CFG_EQ_BOOL(old, new_val, opt)) BAD_CHANGE_TO(opt,"")
#define NO_CHANGE_INT(opt) \
  if (! CFG_EQ_INT(old, new_val, opt)) BAD_CHANGE_TO(opt,"")
#define NO_CHANGE_STRING(opt) \
  if (! CFG_EQ_STRING(old, new_val, opt)) BAD_CHANGE_TO(opt,"")

  NO_CHANGE_STRING(PidFile);
  NO_CHANGE_BOOL(RunAsDaemon);
  NO_CHANGE_BOOL(Sandbox);
  NO_CHANGE_STRING(DataDirectory);
  NO_CHANGE_STRING(KeyDirectory);
  NO_CHANGE_STRING(CacheDirectory);
  NO_CHANGE_STRING(User);
  NO_CHANGE_BOOL(KeepBindCapabilities);
  NO_CHANGE_STRING(SyslogIdentityTag);
  NO_CHANGE_STRING(AndroidIdentityTag);
  NO_CHANGE_BOOL(HardwareAccel);
  NO_CHANGE_STRING(AccelName);
  NO_CHANGE_STRING(AccelDir);
  NO_CHANGE_BOOL(TestingTorNetwork);
  NO_CHANGE_BOOL(DisableAllSwap);
  NO_CHANGE_INT(TokenBucketRefillInterval);
  NO_CHANGE_BOOL(HiddenServiceSingleHopMode);
  NO_CHANGE_BOOL(HiddenServiceNonAnonymousMode);
  NO_CHANGE_BOOL(DisableDebuggerAttachment);
  NO_CHANGE_BOOL(NoExec);
  NO_CHANGE_INT(OwningControllerFD);
  NO_CHANGE_BOOL(DisableSignalHandlers);

  if (sandbox_is_active()) {
#define SB_NOCHANGE_STR(opt)                      \
    if (! CFG_EQ_STRING(old, new_val, opt))       \
      BAD_CHANGE_TO(opt," with Sandbox active")
#define SB_NOCHANGE_LINELIST(opt)                  \
    if (! CFG_EQ_LINELIST(old, new_val, opt))      \
      BAD_CHANGE_TO(opt," with Sandbox active")
#define SB_NOCHANGE_INT(opt)                       \
    if (! CFG_EQ_INT(old, new_val, opt))           \
      BAD_CHANGE_TO(opt," with Sandbox active")

    SB_NOCHANGE_STR(Address);
    SB_NOCHANGE_STR(ServerDNSResolvConfFile);
    SB_NOCHANGE_STR(DirPortFrontPage);
    SB_NOCHANGE_STR(CookieAuthFile);
    SB_NOCHANGE_STR(ExtORPortCookieAuthFile);
    SB_NOCHANGE_LINELIST(Logs);
    SB_NOCHANGE_INT(ConnLimit);

    if (server_mode(old) != server_mode(new_val)) {
      *msg = tor_strdup("Can't start/stop being a server while "
                        "Sandbox is active");
      return -1;
    }
  }

#undef SB_NOCHANGE_LINELIST
#undef SB_NOCHANGE_STR
#undef SB_NOCHANGE_INT
#undef BAD_CHANGE_TO
#undef NO_CHANGE_BOOL
#undef NO_CHANGE_INT
#undef NO_CHANGE_STRING
  return 0;
}

/** Return 1 if any change from <b>old_options</b> to <b>new_options</b>
 * will require us to rotate the CPU and DNS workers; else return 0. */
static int
options_transition_affects_workers(const or_options_t *old_options,
                                   const or_options_t *new_options)
{
  YES_IF_CHANGED_STRING(DataDirectory);
  YES_IF_CHANGED_INT(NumCPUs);
  YES_IF_CHANGED_LINELIST(ORPort_lines);
  YES_IF_CHANGED_BOOL(ServerDNSSearchDomains);
  YES_IF_CHANGED_BOOL(SafeLogging_);
  YES_IF_CHANGED_BOOL(ClientOnly);
  YES_IF_CHANGED_BOOL(LogMessageDomains);
  YES_IF_CHANGED_LINELIST(Logs);

  if (server_mode(old_options) != server_mode(new_options) ||
      public_server_mode(old_options) != public_server_mode(new_options) ||
      dir_server_mode(old_options) != dir_server_mode(new_options))
    return 1;

  /* Nothing that changed matters. */
  return 0;
}

/** Return 1 if any change from <b>old_options</b> to <b>new_options</b>
 * will require us to generate a new descriptor; else return 0. */
static int
options_transition_affects_descriptor(const or_options_t *old_options,
                                      const or_options_t *new_options)
{
  /* XXX We can be smarter here. If your DirPort isn't being
   * published and you just turned it off, no need to republish. Etc. */

  YES_IF_CHANGED_STRING(DataDirectory);
  YES_IF_CHANGED_STRING(Nickname);
  YES_IF_CHANGED_STRING(Address);
  YES_IF_CHANGED_LINELIST(ExitPolicy);
  YES_IF_CHANGED_BOOL(ExitRelay);
  YES_IF_CHANGED_BOOL(ExitPolicyRejectPrivate);
  YES_IF_CHANGED_BOOL(ExitPolicyRejectLocalInterfaces);
  YES_IF_CHANGED_BOOL(IPv6Exit);
  YES_IF_CHANGED_LINELIST(ORPort_lines);
  YES_IF_CHANGED_LINELIST(DirPort_lines);
  YES_IF_CHANGED_LINELIST(DirPort_lines);
  YES_IF_CHANGED_BOOL(ClientOnly);
  YES_IF_CHANGED_BOOL(DisableNetwork);
  YES_IF_CHANGED_BOOL(PublishServerDescriptor_);
  YES_IF_CHANGED_STRING(ContactInfo);
  YES_IF_CHANGED_STRING(BridgeDistribution);
  YES_IF_CHANGED_LINELIST(MyFamily);
  YES_IF_CHANGED_STRING(AccountingStart);
  YES_IF_CHANGED_INT(AccountingMax);
  YES_IF_CHANGED_INT(AccountingRule);
  YES_IF_CHANGED_BOOL(DirCache);
  YES_IF_CHANGED_BOOL(AssumeReachable);

  if (get_effective_bwrate(old_options) != get_effective_bwrate(new_options) ||
      get_effective_bwburst(old_options) !=
        get_effective_bwburst(new_options) ||
      public_server_mode(old_options) != public_server_mode(new_options))
    return 1;

  return 0;
}

#ifdef _WIN32
/** Return the directory on windows where we expect to find our application
 * data. */
static char *
get_windows_conf_root(void)
{
  static int is_set = 0;
  static char path[MAX_PATH*2+1];
  TCHAR tpath[MAX_PATH] = {0};

  LPITEMIDLIST idl;
  IMalloc *m;
  HRESULT result;

  if (is_set)
    return path;

  /* Find X:\documents and settings\username\application data\ .
   * We would use SHGetSpecialFolder path, but that wasn't added until IE4.
   */
#ifdef ENABLE_LOCAL_APPDATA
#define APPDATA_PATH CSIDL_LOCAL_APPDATA
#else
#define APPDATA_PATH CSIDL_APPDATA
#endif
  if (!SUCCEEDED(SHGetSpecialFolderLocation(NULL, APPDATA_PATH, &idl))) {
    getcwd(path,MAX_PATH);
    is_set = 1;
    log_warn(LD_CONFIG,
             "I couldn't find your application data folder: are you "
             "running an ancient version of Windows 95? Defaulting to \"%s\"",
             path);
    return path;
  }
  /* Convert the path from an "ID List" (whatever that is!) to a path. */
  result = SHGetPathFromIDList(idl, tpath);
#ifdef UNICODE
  wcstombs(path,tpath,sizeof(path));
  path[sizeof(path)-1] = '\0';
#else
  strlcpy(path,tpath,sizeof(path));
#endif /* defined(UNICODE) */

  /* Now we need to free the memory that the path-idl was stored in.  In
   * typical Windows fashion, we can't just call 'free()' on it. */
  SHGetMalloc(&m);
  if (m) {
    m->lpVtbl->Free(m, idl);
    m->lpVtbl->Release(m);
  }
  if (!SUCCEEDED(result)) {
    return NULL;
  }
  strlcat(path,"\\tor",MAX_PATH);
  is_set = 1;
  return path;
}
#endif /* defined(_WIN32) */

/** Return the default location for our torrc file (if <b>defaults_file</b> is
 * false), or for the torrc-defaults file (if <b>defaults_file</b> is true). */
static const char *
get_default_conf_file(int defaults_file)
{
#ifdef DISABLE_SYSTEM_TORRC
  (void) defaults_file;
  return NULL;
#elif defined(_WIN32)
  if (defaults_file) {
    static char defaults_path[MAX_PATH+1];
    tor_snprintf(defaults_path, MAX_PATH, "%s\\torrc-defaults",
                 get_windows_conf_root());
    return defaults_path;
  } else {
    static char path[MAX_PATH+1];
    tor_snprintf(path, MAX_PATH, "%s\\torrc",
                 get_windows_conf_root());
    return path;
  }
#else
  return defaults_file ? CONFDIR "/torrc-defaults" : CONFDIR "/torrc";
#endif /* defined(DISABLE_SYSTEM_TORRC) || ... */
}

/** Verify whether lst is a list of strings containing valid-looking
 * comma-separated nicknames, or NULL. Will normalise <b>lst</b> to prefix '$'
 * to any nickname or fingerprint that needs it. Also splits comma-separated
 * list elements into multiple elements. Return 0 on success.
 * Warn and return -1 on failure.
 */
static int
normalize_nickname_list(config_line_t **normalized_out,
                        const config_line_t *lst, const char *name,
                        char **msg)
{
  if (!lst)
    return 0;

  config_line_t *new_nicknames = NULL;
  config_line_t **new_nicknames_next = &new_nicknames;

  const config_line_t *cl;
  for (cl = lst; cl; cl = cl->next) {
    const char *line = cl->value;
    if (!line)
      continue;

    int valid_line = 1;
    smartlist_t *sl = smartlist_new();
    smartlist_split_string(sl, line, ",",
      SPLIT_SKIP_SPACE|SPLIT_IGNORE_BLANK|SPLIT_STRIP_SPACE, 0);
    SMARTLIST_FOREACH_BEGIN(sl, char *, s)
    {
      char *normalized = NULL;
      if (!is_legal_nickname_or_hexdigest(s)) {
        // check if first char is dollar
        if (s[0] != '$') {
          // Try again but with a dollar symbol prepended
          char *prepended;
          tor_asprintf(&prepended, "$%s", s);

          if (is_legal_nickname_or_hexdigest(prepended)) {
            // The nickname is valid when it's prepended, set it as the
            // normalized version
            normalized = prepended;
          } else {
            // Still not valid, free and fallback to error message
            tor_free(prepended);
          }
        }

        if (!normalized) {
          tor_asprintf(msg, "Invalid nickname '%s' in %s line", s, name);
          valid_line = 0;
          break;
        }
      } else {
        normalized = tor_strdup(s);
      }

      config_line_t *next = tor_malloc_zero(sizeof(*next));
      next->key = tor_strdup(cl->key);
      next->value = normalized;
      next->next = NULL;

      *new_nicknames_next = next;
      new_nicknames_next = &next->next;
    } SMARTLIST_FOREACH_END(s);

    SMARTLIST_FOREACH(sl, char *, s, tor_free(s));
    smartlist_free(sl);

    if (!valid_line) {
      config_free_lines(new_nicknames);
      return -1;
    }
  }

  *normalized_out = new_nicknames;

  return 0;
}

/** Learn config file name from command line arguments, or use the default.
 *
 * If <b>defaults_file</b> is true, we're looking for torrc-defaults;
 * otherwise, we're looking for the regular torrc_file.
 *
 * Set *<b>using_default_fname</b> to true if we're using the default
 * configuration file name; or false if we've set it from the command line.
 *
 * Set *<b>ignore_missing_torrc</b> to true if we should ignore the resulting
 * filename if it doesn't exist.
 */
static char *
find_torrc_filename(config_line_t *cmd_arg,
                    int defaults_file,
                    int *using_default_fname, int *ignore_missing_torrc)
{
  char *fname=NULL;
  config_line_t *p_index;
  const char *fname_opt = defaults_file ? "--defaults-torrc" : "-f";
  const char *ignore_opt = defaults_file ? NULL : "--ignore-missing-torrc";

  if (defaults_file)
    *ignore_missing_torrc = 1;

  for (p_index = cmd_arg; p_index; p_index = p_index->next) {
    if (!strcmp(p_index->key, fname_opt)) {
      if (fname) {
        log_warn(LD_CONFIG, "Duplicate %s options on command line.",
            fname_opt);
        tor_free(fname);
      }
      fname = expand_filename(p_index->value);

      {
        char *absfname;
        absfname = make_path_absolute(fname);
        tor_free(fname);
        fname = absfname;
      }

      *using_default_fname = 0;
    } else if (ignore_opt && !strcmp(p_index->key,ignore_opt)) {
      *ignore_missing_torrc = 1;
    }
  }

  if (*using_default_fname) {
    /* didn't find one, try CONFDIR */
    const char *dflt = get_default_conf_file(defaults_file);
    file_status_t st = file_status(dflt);
    if (dflt && (st == FN_FILE || st == FN_EMPTY)) {
      fname = tor_strdup(dflt);
    } else {
#ifndef _WIN32
      char *fn = NULL;
      if (!defaults_file) {
        fn = expand_filename("~/.torrc");
      }
      if (fn) {
        file_status_t hmst = file_status(fn);
        if (hmst == FN_FILE || hmst == FN_EMPTY || dflt == NULL) {
          fname = fn;
        } else {
          tor_free(fn);
          fname = tor_strdup(dflt);
        }
      } else {
        fname = dflt ? tor_strdup(dflt) : NULL;
      }
#else /* !(!defined(_WIN32)) */
      fname = dflt ? tor_strdup(dflt) : NULL;
#endif /* !defined(_WIN32) */
    }
  }
  return fname;
}

/** Read the torrc from standard input and return it as a string.
 * Upon failure, return NULL.
 */
static char *
load_torrc_from_stdin(void)
{
   size_t sz_out;

   return read_file_to_str_until_eof(STDIN_FILENO,SIZE_MAX,&sz_out);
}

/** Load a configuration file from disk, setting torrc_fname or
 * torrc_defaults_fname if successful.
 *
 * If <b>defaults_file</b> is true, load torrc-defaults; otherwise load torrc.
 *
 * Return the contents of the file on success, and NULL on failure.
 */
static char *
load_torrc_from_disk(config_line_t *cmd_arg, int defaults_file)
{
  char *fname=NULL;
  char *cf = NULL;
  int using_default_torrc = 1;
  int ignore_missing_torrc = 0;
  char **fname_var = defaults_file ? &torrc_defaults_fname : &torrc_fname;

  if (*fname_var == NULL) {
    fname = find_torrc_filename(cmd_arg, defaults_file,
                                &using_default_torrc, &ignore_missing_torrc);
    tor_free(*fname_var);
    *fname_var = fname;
  } else {
    fname = *fname_var;
  }
  log_debug(LD_CONFIG, "Opening config file \"%s\"", fname?fname:"<NULL>");

  /* Open config file */
  file_status_t st = fname ? file_status(fname) : FN_EMPTY;
  if (fname == NULL ||
      !(st == FN_FILE || st == FN_EMPTY) ||
      !(cf = read_file_to_str(fname,0,NULL))) {
    if (using_default_torrc == 1 || ignore_missing_torrc) {
      if (!defaults_file)
        log_notice(LD_CONFIG, "Configuration file \"%s\" not present, "
            "using reasonable defaults.", fname);
      tor_free(fname); /* sets fname to NULL */
      *fname_var = NULL;
      cf = tor_strdup("");
    } else {
      log_warn(LD_CONFIG,
          "Unable to open configuration file \"%s\".", fname);
      goto err;
    }
  } else {
    log_notice(LD_CONFIG, "Read configuration file \"%s\".", fname);
  }

  return cf;
 err:
  tor_free(fname);
  *fname_var = NULL;
  return NULL;
}

/** Read a configuration file into <b>options</b>, finding the configuration
 * file location based on the command line.  After loading the file
 * call options_init_from_string() to load the config.
 * Return 0 if success, -1 if failure, and 1 if we succeeded but should exit
 * anyway. */
int
options_init_from_torrc(int argc, char **argv)
{
  char *cf=NULL, *cf_defaults=NULL;
  int command;
  int retval = -1;
  char *command_arg = NULL;
  char *errmsg=NULL;
  config_line_t *p_index = NULL;
  config_line_t *cmdline_only_options = NULL;

  /* Go through command-line variables */
  if (! have_parsed_cmdline) {
    /* Or we could redo the list every time we pass this place.
     * It does not really matter */
    if (config_parse_commandline(argc, argv, 0, &global_cmdline_options,
                                 &global_cmdline_only_options) < 0) {
      goto err;
    }
    have_parsed_cmdline = 1;
  }
  cmdline_only_options = global_cmdline_only_options;

  if (config_line_find(cmdline_only_options, "-h") ||
      config_line_find(cmdline_only_options, "--help")) {
    print_usage();
    return 1;
  }
  if (config_line_find(cmdline_only_options, "--list-torrc-options")) {
    /* For validating whether we've documented everything. */
    list_torrc_options();
    return 1;
  }
  if (config_line_find(cmdline_only_options, "--list-deprecated-options")) {
    /* For validating whether what we have deprecated really exists. */
    list_deprecated_options();
    return 1;
  }

  if (config_line_find(cmdline_only_options, "--version")) {
    printf("Tor version %s.\n",get_version());
    return 1;
  }

  if (config_line_find(cmdline_only_options, "--library-versions")) {
    printf("Tor version %s. \n", get_version());
    printf("Library versions\tCompiled\t\tRuntime\n");
    printf("Libevent\t\t%-15s\t\t%s\n",
                      tor_libevent_get_header_version_str(),
                      tor_libevent_get_version_str());
#ifdef ENABLE_OPENSSL
    printf("OpenSSL \t\t%-15s\t\t%s\n",
                      crypto_openssl_get_header_version_str(),
                      crypto_openssl_get_version_str());
#endif
#ifdef ENABLE_NSS
    printf("NSS \t\t%-15s\t\t%s\n",
           crypto_nss_get_header_version_str(),
           crypto_nss_get_version_str());
#endif
    if (tor_compress_supports_method(ZLIB_METHOD)) {
      printf("Zlib    \t\t%-15s\t\t%s\n",
                        tor_compress_version_str(ZLIB_METHOD),
                        tor_compress_header_version_str(ZLIB_METHOD));
    }
    if (tor_compress_supports_method(LZMA_METHOD)) {
      printf("Liblzma \t\t%-15s\t\t%s\n",
                        tor_compress_version_str(LZMA_METHOD),
                        tor_compress_header_version_str(LZMA_METHOD));
    }
    if (tor_compress_supports_method(ZSTD_METHOD)) {
      printf("Libzstd \t\t%-15s\t\t%s\n",
                        tor_compress_version_str(ZSTD_METHOD),
                        tor_compress_header_version_str(ZSTD_METHOD));
    }
    //TODO: Hex versions?
    return 1;
  }

  command = CMD_RUN_TOR;
  for (p_index = cmdline_only_options; p_index; p_index = p_index->next) {
    if (!strcmp(p_index->key,"--keygen")) {
      command = CMD_KEYGEN;
    } else if (!strcmp(p_index->key, "--key-expiration")) {
      command = CMD_KEY_EXPIRATION;
      command_arg = p_index->value;
    } else if (!strcmp(p_index->key,"--list-fingerprint")) {
      command = CMD_LIST_FINGERPRINT;
    } else if (!strcmp(p_index->key, "--hash-password")) {
      command = CMD_HASH_PASSWORD;
      command_arg = p_index->value;
    } else if (!strcmp(p_index->key, "--dump-config")) {
      command = CMD_DUMP_CONFIG;
      command_arg = p_index->value;
    } else if (!strcmp(p_index->key, "--verify-config")) {
      command = CMD_VERIFY_CONFIG;
    }
  }

  if (command == CMD_HASH_PASSWORD) {
    cf_defaults = tor_strdup("");
    cf = tor_strdup("");
  } else {
    cf_defaults = load_torrc_from_disk(cmdline_only_options, 1);

    const config_line_t *f_line = config_line_find(cmdline_only_options,
                                                   "-f");

    const int read_torrc_from_stdin =
    (f_line != NULL && strcmp(f_line->value, "-") == 0);

    if (read_torrc_from_stdin) {
      cf = load_torrc_from_stdin();
    } else {
      cf = load_torrc_from_disk(cmdline_only_options, 0);
    }

    if (!cf) {
      if (config_line_find(cmdline_only_options, "--allow-missing-torrc")) {
        cf = tor_strdup("");
      } else {
        goto err;
      }
    }
  }

  retval = options_init_from_string(cf_defaults, cf, command, command_arg,
                                    &errmsg);

  if (retval < 0)
    goto err;

  if (config_line_find(cmdline_only_options, "--no-passphrase")) {
    if (command == CMD_KEYGEN) {
      get_options_mutable()->keygen_force_passphrase = FORCE_PASSPHRASE_OFF;
    } else {
      log_err(LD_CONFIG, "--no-passphrase specified without --keygen!");
      retval = -1;
      goto err;
    }
  }

  if (config_line_find(cmdline_only_options, "--newpass")) {
    if (command == CMD_KEYGEN) {
      get_options_mutable()->change_key_passphrase = 1;
    } else {
      log_err(LD_CONFIG, "--newpass specified without --keygen!");
      retval = -1;
      goto err;
    }
  }

  {
    const config_line_t *fd_line = config_line_find(cmdline_only_options,
                                                    "--passphrase-fd");
    if (fd_line) {
      if (get_options()->keygen_force_passphrase == FORCE_PASSPHRASE_OFF) {
        log_err(LD_CONFIG, "--no-passphrase specified with --passphrase-fd!");
        retval = -1;
        goto err;
      } else if (command != CMD_KEYGEN) {
        log_err(LD_CONFIG, "--passphrase-fd specified without --keygen!");
        retval = -1;
        goto err;
      } else {
        const char *v = fd_line->value;
        int ok = 1;
        long fd = tor_parse_long(v, 10, 0, INT_MAX, &ok, NULL);
        if (fd < 0 || ok == 0) {
          log_err(LD_CONFIG, "Invalid --passphrase-fd value %s", escaped(v));
          retval = -1;
          goto err;
        }
        get_options_mutable()->keygen_passphrase_fd = (int)fd;
        get_options_mutable()->use_keygen_passphrase_fd = 1;
        get_options_mutable()->keygen_force_passphrase = FORCE_PASSPHRASE_ON;
      }
    }
  }

  {
    const config_line_t *key_line = config_line_find(cmdline_only_options,
                                                     "--master-key");
    if (key_line) {
      if (command != CMD_KEYGEN) {
        log_err(LD_CONFIG, "--master-key without --keygen!");
        retval = -1;
        goto err;
      } else {
        get_options_mutable()->master_key_fname = tor_strdup(key_line->value);
      }
    }
  }

 err:

  tor_free(cf);
  tor_free(cf_defaults);
  if (errmsg) {
    log_warn(LD_CONFIG,"%s", errmsg);
    tor_free(errmsg);
  }
  return retval < 0 ? -1 : 0;
}

/** Load the options from the configuration in <b>cf</b>, validate
 * them for consistency and take actions based on them.
 *
 * Return 0 if success, negative on error:
 *  * -1 for general errors.
 *  * -2 for failure to parse/validate,
 *  * -3 for transition not allowed
 *  * -4 for error while setting the new options
 */
setopt_err_t
options_init_from_string(const char *cf_defaults, const char *cf,
                         int command, const char *command_arg,
                         char **msg)
{
  or_options_t *oldoptions, *newoptions, *newdefaultoptions=NULL;
  config_line_t *cl;
  int retval;
  setopt_err_t err = SETOPT_ERR_MISC;
  int cf_has_include = 0;
  tor_assert(msg);

  oldoptions = global_options; /* get_options unfortunately asserts if
                                  this is the first time we run*/

  newoptions = tor_malloc_zero(sizeof(or_options_t));
  newoptions->magic_ = OR_OPTIONS_MAGIC;
  options_init(newoptions);
  newoptions->command = command;
  newoptions->command_arg = command_arg ? tor_strdup(command_arg) : NULL;

  smartlist_t *opened_files = smartlist_new();
  for (int i = 0; i < 2; ++i) {
    const char *body = i==0 ? cf_defaults : cf;
    if (!body)
      continue;

    /* get config lines, assign them */
    retval = config_get_lines_include(body, &cl, 1,
                                      body == cf ? &cf_has_include : NULL,
                                      opened_files);
    if (retval < 0) {
      err = SETOPT_ERR_PARSE;
      goto err;
    }
    retval = config_assign(&options_format, newoptions, cl,
                           CAL_WARN_DEPRECATIONS, msg);
    config_free_lines(cl);
    if (retval < 0) {
      err = SETOPT_ERR_PARSE;
      goto err;
    }
    if (i==0)
      newdefaultoptions = config_dup(&options_format, newoptions);
  }

  if (newdefaultoptions == NULL) {
    newdefaultoptions = config_dup(&options_format, global_default_options);
  }

  /* Go through command-line variables too */
  retval = config_assign(&options_format, newoptions,
                         global_cmdline_options, CAL_WARN_DEPRECATIONS, msg);
  if (retval < 0) {
    err = SETOPT_ERR_PARSE;
    goto err;
  }

  newoptions->IncludeUsed = cf_has_include;
  newoptions->FilesOpenedByIncludes = opened_files;

  /* If this is a testing network configuration, change defaults
   * for a list of dependent config options, re-initialize newoptions
   * with the new defaults, and assign all options to it second time. */
  if (newoptions->TestingTorNetwork) {
    /* XXXX this is a bit of a kludge.  perhaps there's a better way to do
     * this?  We could, for example, make the parsing algorithm do two passes
     * over the configuration.  If it finds any "suite" options like
     * TestingTorNetwork, it could change the defaults before its second pass.
     * Not urgent so long as this seems to work, but at any sign of trouble,
     * let's clean it up.  -NM */

    /* Change defaults. */
    for (int i = 0; testing_tor_network_defaults[i].name; ++i) {
      const config_var_t *new_var = &testing_tor_network_defaults[i];
      config_var_t *old_var =
          config_find_option_mutable(&options_format, new_var->name);
      tor_assert(new_var);
      tor_assert(old_var);
      old_var->initvalue = new_var->initvalue;

      if ((config_find_deprecation(&options_format, new_var->name))) {
        log_warn(LD_GENERAL, "Testing options override the deprecated "
                 "option %s. Is that intentional?",
                 new_var->name);
      }
    }

    /* Clear newoptions and re-initialize them with new defaults. */
    or_options_free(newoptions);
    or_options_free(newdefaultoptions);
    newdefaultoptions = NULL;
    newoptions = tor_malloc_zero(sizeof(or_options_t));
    newoptions->magic_ = OR_OPTIONS_MAGIC;
    options_init(newoptions);
    newoptions->command = command;
    newoptions->command_arg = command_arg ? tor_strdup(command_arg) : NULL;

    /* Assign all options a second time. */
    opened_files = smartlist_new();
    for (int i = 0; i < 2; ++i) {
      const char *body = i==0 ? cf_defaults : cf;
      if (!body)
        continue;

      /* get config lines, assign them */
      retval = config_get_lines_include(body, &cl, 1,
                                        body == cf ? &cf_has_include : NULL,
                                        opened_files);
      if (retval < 0) {
        err = SETOPT_ERR_PARSE;
        goto err;
      }
      retval = config_assign(&options_format, newoptions, cl, 0, msg);
      config_free_lines(cl);
      if (retval < 0) {
        err = SETOPT_ERR_PARSE;
        goto err;
      }
      if (i==0)
        newdefaultoptions = config_dup(&options_format, newoptions);
    }
    /* Assign command-line variables a second time too */
    retval = config_assign(&options_format, newoptions,
                           global_cmdline_options, 0, msg);
    if (retval < 0) {
      err = SETOPT_ERR_PARSE;
      goto err;
    }
  }

  newoptions->IncludeUsed = cf_has_include;
  in_option_validation = 1;
  newoptions->FilesOpenedByIncludes = opened_files;

  /* Validate newoptions */
  if (options_validate(oldoptions, newoptions, newdefaultoptions,
                       0, msg) < 0) {
    err = SETOPT_ERR_PARSE; /*XXX make this a separate return value.*/
    goto err;
  }

  if (options_transition_allowed(oldoptions, newoptions, msg) < 0) {
    err = SETOPT_ERR_TRANSITION;
    goto err;
  }
  in_option_validation = 0;

  if (set_options(newoptions, msg)) {
    err = SETOPT_ERR_SETTING;
    goto err; /* frees and replaces old options */
  }

  or_options_free(global_default_options);
  global_default_options = newdefaultoptions;

  return SETOPT_OK;

 err:
  in_option_validation = 0;
  if (opened_files) {
    SMARTLIST_FOREACH(opened_files, char *, f, tor_free(f));
    smartlist_free(opened_files);
  }
  // may have been set to opened_files, avoid double free
  newoptions->FilesOpenedByIncludes = NULL;
  or_options_free(newoptions);
  or_options_free(newdefaultoptions);
  if (*msg) {
    char *old_msg = *msg;
    tor_asprintf(msg, "Failed to parse/validate config: %s", old_msg);
    tor_free(old_msg);
  }
  return err;
}

/** Return the location for our configuration file.  May return NULL.
 */
const char *
get_torrc_fname(int defaults_fname)
{
  const char *fname = defaults_fname ? torrc_defaults_fname : torrc_fname;

  if (fname)
    return fname;
  else
    return get_default_conf_file(defaults_fname);
}

/** Adjust the address map based on the MapAddress elements in the
 * configuration <b>options</b>
 */
void
config_register_addressmaps(const or_options_t *options)
{
  smartlist_t *elts;
  config_line_t *opt;
  const char *from, *to, *msg;

  addressmap_clear_configured();
  elts = smartlist_new();
  for (opt = options->AddressMap; opt; opt = opt->next) {
    smartlist_split_string(elts, opt->value, NULL,
                           SPLIT_SKIP_SPACE|SPLIT_IGNORE_BLANK, 2);
    if (smartlist_len(elts) < 2) {
      log_warn(LD_CONFIG,"MapAddress '%s' has too few arguments. Ignoring.",
               opt->value);
      goto cleanup;
    }

    from = smartlist_get(elts,0);
    to = smartlist_get(elts,1);

    if (to[0] == '.' || from[0] == '.') {
      log_warn(LD_CONFIG,"MapAddress '%s' is ambiguous - address starts with a"
              "'.'. Ignoring.",opt->value);
      goto cleanup;
    }

    if (addressmap_register_auto(from, to, 0, ADDRMAPSRC_TORRC, &msg) < 0) {
      log_warn(LD_CONFIG,"MapAddress '%s' failed: %s. Ignoring.", opt->value,
               msg);
      goto cleanup;
    }

    if (smartlist_len(elts) > 2)
      log_warn(LD_CONFIG,"Ignoring extra arguments to MapAddress.");

  cleanup:
    SMARTLIST_FOREACH(elts, char*, cp, tor_free(cp));
    smartlist_clear(elts);
  }
  smartlist_free(elts);
}

/** As addressmap_register(), but detect the wildcarded status of "from" and
 * "to", and do not steal a reference to <b>to</b>. */
/* XXXX move to connection_edge.c */
int
addressmap_register_auto(const char *from, const char *to,
                         time_t expires,
                         addressmap_entry_source_t addrmap_source,
                         const char **msg)
{
  int from_wildcard = 0, to_wildcard = 0;

  *msg = "whoops, forgot the error message";

  if (!strcmp(to, "*") || !strcmp(from, "*")) {
    *msg = "can't remap from or to *";
    return -1;
  }
  /* Detect asterisks in expressions of type: '*.example.com' */
  if (!strncmp(from,"*.",2)) {
    from += 2;
    from_wildcard = 1;
  }
  if (!strncmp(to,"*.",2)) {
    to += 2;
    to_wildcard = 1;
  }

  if (to_wildcard && !from_wildcard) {
    *msg =  "can only use wildcard (i.e. '*.') if 'from' address "
      "uses wildcard also";
    return -1;
  }

  if (address_is_invalid_destination(to, 1)) {
    *msg = "destination is invalid";
    return -1;
  }

  addressmap_register(from, tor_strdup(to), expires, addrmap_source,
                      from_wildcard, to_wildcard);

  return 0;
}

/**
 * As add_file_log, but open the file as appropriate.
 */
STATIC int
open_and_add_file_log(const log_severity_list_t *severity,
                      const char *filename, int truncate_log)
{
  int open_flags = O_WRONLY|O_CREAT;
  open_flags |= truncate_log ? O_TRUNC : O_APPEND;

  int fd = tor_open_cloexec(filename, open_flags, 0640);
  if (fd < 0)
    return -1;

  return add_file_log(severity, filename, fd);
}

/**
 * Initialize the logs based on the configuration file.
 */
static int
options_init_logs(const or_options_t *old_options, or_options_t *options,
                  int validate_only)
{
  config_line_t *opt;
  int ok;
  smartlist_t *elts;
  int run_as_daemon =
#ifdef _WIN32
               0;
#else
               options->RunAsDaemon;
#endif

  if (options->LogTimeGranularity <= 0) {
    log_warn(LD_CONFIG, "Log time granularity '%d' has to be positive.",
             options->LogTimeGranularity);
    return -1;
  } else if (1000 % options->LogTimeGranularity != 0 &&
             options->LogTimeGranularity % 1000 != 0) {
    int granularity = options->LogTimeGranularity;
    if (granularity < 40) {
      do granularity++;
      while (1000 % granularity != 0);
    } else if (granularity < 1000) {
      granularity = 1000 / granularity;
      while (1000 % granularity != 0)
        granularity--;
      granularity = 1000 / granularity;
    } else {
      granularity = 1000 * ((granularity / 1000) + 1);
    }
    log_warn(LD_CONFIG, "Log time granularity '%d' has to be either a "
                        "divisor or a multiple of 1 second. Changing to "
                        "'%d'.",
             options->LogTimeGranularity, granularity);
    if (!validate_only)
      set_log_time_granularity(granularity);
  } else {
    if (!validate_only)
      set_log_time_granularity(options->LogTimeGranularity);
  }

  ok = 1;
  elts = smartlist_new();

  for (opt = options->Logs; opt; opt = opt->next) {
    log_severity_list_t *severity;
    const char *cfg = opt->value;
    severity = tor_malloc_zero(sizeof(log_severity_list_t));
    if (parse_log_severity_config(&cfg, severity) < 0) {
      log_warn(LD_CONFIG, "Couldn't parse log levels in Log option 'Log %s'",
               opt->value);
      ok = 0; goto cleanup;
    }

    smartlist_split_string(elts, cfg, NULL,
                           SPLIT_SKIP_SPACE|SPLIT_IGNORE_BLANK, 2);

    if (smartlist_len(elts) == 0)
      smartlist_add_strdup(elts, "stdout");

    if (smartlist_len(elts) == 1 &&
        (!strcasecmp(smartlist_get(elts,0), "stdout") ||
         !strcasecmp(smartlist_get(elts,0), "stderr"))) {
      int err = smartlist_len(elts) &&
        !strcasecmp(smartlist_get(elts,0), "stderr");
      if (!validate_only) {
        if (run_as_daemon) {
          log_warn(LD_CONFIG,
                   "Can't log to %s with RunAsDaemon set; skipping stdout",
                   err?"stderr":"stdout");
        } else {
          add_stream_log(severity, err?"<stderr>":"<stdout>",
                         fileno(err?stderr:stdout));
        }
      }
      goto cleanup;
    }
    if (smartlist_len(elts) == 1) {
      if (!strcasecmp(smartlist_get(elts,0), "syslog")) {
#ifdef HAVE_SYSLOG_H
        if (!validate_only) {
          add_syslog_log(severity, options->SyslogIdentityTag);
        }
#else
        log_warn(LD_CONFIG, "Syslog is not supported on this system. Sorry.");
#endif /* defined(HAVE_SYSLOG_H) */
        goto cleanup;
      }

      if (!strcasecmp(smartlist_get(elts, 0), "android")) {
#ifdef HAVE_ANDROID_LOG_H
        if (!validate_only) {
          add_android_log(severity, options->AndroidIdentityTag);
        }
#else
        log_warn(LD_CONFIG, "Android logging is not supported"
                            " on this system. Sorry.");
#endif // HAVE_ANDROID_LOG_H.
        goto cleanup;
      }
    }

    if (smartlist_len(elts) == 2 &&
        !strcasecmp(smartlist_get(elts,0), "file")) {
      if (!validate_only) {
        char *fname = expand_filename(smartlist_get(elts, 1));
        /* Truncate if TruncateLogFile is set and we haven't seen this option
           line before. */
        int truncate_log = 0;
        if (options->TruncateLogFile) {
          truncate_log = 1;
          if (old_options) {
            config_line_t *opt2;
            for (opt2 = old_options->Logs; opt2; opt2 = opt2->next)
              if (!strcmp(opt->value, opt2->value)) {
                truncate_log = 0;
                break;
              }
          }
        }
        if (open_and_add_file_log(severity, fname, truncate_log) < 0) {
          log_warn(LD_CONFIG, "Couldn't open file for 'Log %s': %s",
                   opt->value, strerror(errno));
          ok = 0;
        }
        tor_free(fname);
      }
      goto cleanup;
    }

    log_warn(LD_CONFIG, "Bad syntax on file Log option 'Log %s'",
             opt->value);
    ok = 0; goto cleanup;

  cleanup:
    SMARTLIST_FOREACH(elts, char*, cp, tor_free(cp));
    smartlist_clear(elts);
    tor_free(severity);
  }
  smartlist_free(elts);

  if (ok && !validate_only)
    logs_set_domain_logging(options->LogMessageDomains);

  return ok?0:-1;
}

/** Given a smartlist of SOCKS arguments to be passed to a transport
 *  proxy in <b>args</b>, validate them and return -1 if they are
 *  corrupted. Return 0 if they seem OK. */
static int
validate_transport_socks_arguments(const smartlist_t *args)
{
  char *socks_string = NULL;
  size_t socks_string_len;

  tor_assert(args);
  tor_assert(smartlist_len(args) > 0);

  SMARTLIST_FOREACH_BEGIN(args, const char *, s) {
    if (!string_is_key_value(LOG_WARN, s)) { /* items should be k=v items */
      log_warn(LD_CONFIG, "'%s' is not a k=v item.", s);
      return -1;
    }
  } SMARTLIST_FOREACH_END(s);

  socks_string = pt_stringify_socks_args(args);
  if (!socks_string)
    return -1;

  socks_string_len = strlen(socks_string);
  tor_free(socks_string);

  if (socks_string_len > MAX_SOCKS5_AUTH_SIZE_TOTAL) {
    log_warn(LD_CONFIG, "SOCKS arguments can't be more than %u bytes (%lu).",
             MAX_SOCKS5_AUTH_SIZE_TOTAL,
             (unsigned long) socks_string_len);
    return -1;
  }

  return 0;
}

/** Deallocate a bridge_line_t structure. */
/* private */ void
bridge_line_free_(bridge_line_t *bridge_line)
{
  if (!bridge_line)
    return;

  if (bridge_line->socks_args) {
    SMARTLIST_FOREACH(bridge_line->socks_args, char*, s, tor_free(s));
    smartlist_free(bridge_line->socks_args);
  }
  tor_free(bridge_line->transport_name);
  tor_free(bridge_line);
}

/** Parse the contents of a string, <b>line</b>, containing a Bridge line,
 * into a bridge_line_t.
 *
 * Validates that the IP:PORT, fingerprint, and SOCKS arguments (given to the
 * Pluggable Transport, if a one was specified) are well-formed.
 *
 * Returns NULL If the Bridge line could not be validated, and returns a
 * bridge_line_t containing the parsed information otherwise.
 *
 * Bridge line format:
 * Bridge [transport] IP:PORT [id-fingerprint] [k=v] [k=v] ...
 */
/* private */ bridge_line_t *
parse_bridge_line(const char *line)
{
  smartlist_t *items = NULL;
  char *addrport=NULL, *fingerprint=NULL;
  char *field=NULL;
  bridge_line_t *bridge_line = tor_malloc_zero(sizeof(bridge_line_t));

  items = smartlist_new();
  smartlist_split_string(items, line, NULL,
                         SPLIT_SKIP_SPACE|SPLIT_IGNORE_BLANK, -1);
  if (smartlist_len(items) < 1) {
    log_warn(LD_CONFIG, "Too few arguments to Bridge line.");
    goto err;
  }

  /* first field is either a transport name or addrport */
  field = smartlist_get(items, 0);
  smartlist_del_keeporder(items, 0);

  if (string_is_C_identifier(field)) {
    /* It's a transport name. */
    bridge_line->transport_name = field;
    if (smartlist_len(items) < 1) {
      log_warn(LD_CONFIG, "Too few items to Bridge line.");
      goto err;
    }
    addrport = smartlist_get(items, 0); /* Next field is addrport then. */
    smartlist_del_keeporder(items, 0);
  } else {
    addrport = field;
  }

  if (tor_addr_port_parse(LOG_INFO, addrport,
                          &bridge_line->addr, &bridge_line->port, 443)<0) {
    log_warn(LD_CONFIG, "Error parsing Bridge address '%s'", addrport);
    goto err;
  }

  /* If transports are enabled, next field could be a fingerprint or a
     socks argument. If transports are disabled, next field must be
     a fingerprint. */
  if (smartlist_len(items)) {
    if (bridge_line->transport_name) { /* transports enabled: */
      field = smartlist_get(items, 0);
      smartlist_del_keeporder(items, 0);

      /* If it's a key=value pair, then it's a SOCKS argument for the
         transport proxy... */
      if (string_is_key_value(LOG_DEBUG, field)) {
        bridge_line->socks_args = smartlist_new();
        smartlist_add(bridge_line->socks_args, field);
      } else { /* ...otherwise, it's the bridge fingerprint. */
        fingerprint = field;
      }

    } else { /* transports disabled: */
      fingerprint = smartlist_join_strings(items, "", 0, NULL);
    }
  }

  /* Handle fingerprint, if it was provided. */
  if (fingerprint) {
    if (strlen(fingerprint) != HEX_DIGEST_LEN) {
      log_warn(LD_CONFIG, "Key digest for Bridge is wrong length.");
      goto err;
    }
    if (base16_decode(bridge_line->digest, DIGEST_LEN,
                      fingerprint, HEX_DIGEST_LEN) != DIGEST_LEN) {
      log_warn(LD_CONFIG, "Unable to decode Bridge key digest.");
      goto err;
    }
  }

  /* If we are using transports, any remaining items in the smartlist
     should be k=v values. */
  if (bridge_line->transport_name && smartlist_len(items)) {
    if (!bridge_line->socks_args)
      bridge_line->socks_args = smartlist_new();

    /* append remaining items of 'items' to 'socks_args' */
    smartlist_add_all(bridge_line->socks_args, items);
    smartlist_clear(items);

    tor_assert(smartlist_len(bridge_line->socks_args) > 0);
  }

  if (bridge_line->socks_args) {
    if (validate_transport_socks_arguments(bridge_line->socks_args) < 0)
      goto err;
  }

  goto done;

 err:
  bridge_line_free(bridge_line);
  bridge_line = NULL;

 done:
  SMARTLIST_FOREACH(items, char*, s, tor_free(s));
  smartlist_free(items);
  tor_free(addrport);
  tor_free(fingerprint);

  return bridge_line;
}

/** Read the contents of a ClientTransportPlugin or ServerTransportPlugin
 * line from <b>line</b>, depending on the value of <b>server</b>. Return 0
 * if the line is well-formed, and -1 if it isn't.
 *
 * If <b>validate_only</b> is 0, the line is well-formed, and the transport is
 * needed by some bridge:
 * - If it's an external proxy line, add the transport described in the line to
 * our internal transport list.
 * - If it's a managed proxy line, launch the managed proxy.
 */

STATIC int
parse_transport_line(const or_options_t *options,
                     const char *line, int validate_only,
                     int server)
{

  smartlist_t *items = NULL;
  int r;
  const char *transports = NULL;
  smartlist_t *transport_list = NULL;
  char *type = NULL;
  char *addrport = NULL;
  tor_addr_t addr;
  uint16_t port = 0;
  int socks_ver = PROXY_NONE;

  /* managed proxy options */
  int is_managed = 0;
  char **proxy_argv = NULL;
  char **tmp = NULL;
  int proxy_argc, i;
  int is_useless_proxy = 1;

  int line_length;

  /* Split the line into space-separated tokens */
  items = smartlist_new();
  smartlist_split_string(items, line, NULL,
                         SPLIT_SKIP_SPACE|SPLIT_IGNORE_BLANK, -1);
  line_length = smartlist_len(items);

  if (line_length < 3) {
    log_warn(LD_CONFIG,
             "Too few arguments on %sTransportPlugin line.",
             server ? "Server" : "Client");
    goto err;
  }

  /* Get the first line element, split it to commas into
     transport_list (in case it's multiple transports) and validate
     the transport names. */
  transports = smartlist_get(items, 0);
  transport_list = smartlist_new();
  smartlist_split_string(transport_list, transports, ",",
                         SPLIT_SKIP_SPACE|SPLIT_IGNORE_BLANK, 0);
  SMARTLIST_FOREACH_BEGIN(transport_list, const char *, transport_name) {
    /* validate transport names */
    if (!string_is_C_identifier(transport_name)) {
      log_warn(LD_CONFIG, "Transport name is not a C identifier (%s).",
               transport_name);
      goto err;
    }

    /* see if we actually need the transports provided by this proxy */
    if (!validate_only && transport_is_needed(transport_name))
      is_useless_proxy = 0;
  } SMARTLIST_FOREACH_END(transport_name);

  type = smartlist_get(items, 1);
  if (!strcmp(type, "exec")) {
    is_managed = 1;
  } else if (server && !strcmp(type, "proxy")) {
    /* 'proxy' syntax only with ServerTransportPlugin */
    is_managed = 0;
  } else if (!server && !strcmp(type, "socks4")) {
    /* 'socks4' syntax only with ClientTransportPlugin */
    is_managed = 0;
    socks_ver = PROXY_SOCKS4;
  } else if (!server && !strcmp(type, "socks5")) {
    /* 'socks5' syntax only with ClientTransportPlugin */
    is_managed = 0;
    socks_ver = PROXY_SOCKS5;
  } else {
    log_warn(LD_CONFIG,
             "Strange %sTransportPlugin type '%s'",
             server ? "Server" : "Client", type);
    goto err;
  }

  if (is_managed && options->Sandbox) {
    log_warn(LD_CONFIG,
             "Managed proxies are not compatible with Sandbox mode."
             "(%sTransportPlugin line was %s)",
             server ? "Server" : "Client", escaped(line));
    goto err;
  }

  if (is_managed && options->NoExec) {
    log_warn(LD_CONFIG,
             "Managed proxies are not compatible with NoExec mode; ignoring."
             "(%sTransportPlugin line was %s)",
             server ? "Server" : "Client", escaped(line));
    r = 0;
    goto done;
  }

  if (is_managed) {
    /* managed */

    if (!server && !validate_only && is_useless_proxy) {
      log_info(LD_GENERAL,
               "Pluggable transport proxy (%s) does not provide "
               "any needed transports and will not be launched.",
               line);
    }

    /*
     * If we are not just validating, use the rest of the line as the
     * argv of the proxy to be launched. Also, make sure that we are
     * only launching proxies that contribute useful transports.
     */

    if (!validate_only && (server || !is_useless_proxy)) {
      proxy_argc = line_length - 2;
      tor_assert(proxy_argc > 0);
      proxy_argv = tor_calloc((proxy_argc + 1), sizeof(char *));
      tmp = proxy_argv;

      for (i = 0; i < proxy_argc; i++) {
        /* store arguments */
        *tmp++ = smartlist_get(items, 2);
        smartlist_del_keeporder(items, 2);
      }
      *tmp = NULL; /* terminated with NULL, just like execve() likes it */

      /* kickstart the thing */
      if (server) {
        pt_kickstart_server_proxy(transport_list, proxy_argv);
      } else {
        pt_kickstart_client_proxy(transport_list, proxy_argv);
      }
    }
  } else {
    /* external */

    /* ClientTransportPlugins connecting through a proxy is managed only. */
    if (!server && (options->Socks4Proxy || options->Socks5Proxy ||
                    options->HTTPSProxy)) {
      log_warn(LD_CONFIG, "You have configured an external proxy with another "
                          "proxy type. (Socks4Proxy|Socks5Proxy|HTTPSProxy)");
      goto err;
    }

    if (smartlist_len(transport_list) != 1) {
      log_warn(LD_CONFIG,
               "You can't have an external proxy with more than "
               "one transport.");
      goto err;
    }

    addrport = smartlist_get(items, 2);

    if (tor_addr_port_lookup(addrport, &addr, &port) < 0) {
      log_warn(LD_CONFIG,
               "Error parsing transport address '%s'", addrport);
      goto err;
    }

    if (!port) {
      log_warn(LD_CONFIG,
               "Transport address '%s' has no port.", addrport);
      goto err;
    }

    if (!validate_only) {
      log_info(LD_DIR, "%s '%s' at %s.",
               server ? "Server transport" : "Transport",
               transports, fmt_addrport(&addr, port));

      if (!server) {
        transport_add_from_config(&addr, port,
                                  smartlist_get(transport_list, 0),
                                  socks_ver);
      }
    }
  }

  r = 0;
  goto done;

 err:
  r = -1;

 done:
  SMARTLIST_FOREACH(items, char*, s, tor_free(s));
  smartlist_free(items);
  if (transport_list) {
    SMARTLIST_FOREACH(transport_list, char*, s, tor_free(s));
    smartlist_free(transport_list);
  }

  return r;
}

/** Given a ServerTransportListenAddr <b>line</b>, return its
 *  <address:port> string. Return NULL if the line was not
 *  well-formed.
 *
 *  If <b>transport</b> is set, return NULL if the line is not
 *  referring to <b>transport</b>.
 *
 *  The returned string is allocated on the heap and it's the
 *  responsibility of the caller to free it. */
static char *
get_bindaddr_from_transport_listen_line(const char *line,const char *transport)
{
  smartlist_t *items = NULL;
  const char *parsed_transport = NULL;
  char *addrport = NULL;
  tor_addr_t addr;
  uint16_t port = 0;

  items = smartlist_new();
  smartlist_split_string(items, line, NULL,
                         SPLIT_SKIP_SPACE|SPLIT_IGNORE_BLANK, -1);

  if (smartlist_len(items) < 2) {
    log_warn(LD_CONFIG,"Too few arguments on ServerTransportListenAddr line.");
    goto err;
  }

  parsed_transport = smartlist_get(items, 0);
  addrport = tor_strdup(smartlist_get(items, 1));

  /* If 'transport' is given, check if it matches the one on the line */
  if (transport && strcmp(transport, parsed_transport))
    goto err;

  /* Validate addrport */
  if (tor_addr_port_parse(LOG_WARN, addrport, &addr, &port, -1)<0) {
    log_warn(LD_CONFIG, "Error parsing ServerTransportListenAddr "
             "address '%s'", addrport);
    goto err;
  }

  goto done;

 err:
  tor_free(addrport);
  addrport = NULL;

 done:
  SMARTLIST_FOREACH(items, char*, s, tor_free(s));
  smartlist_free(items);

  return addrport;
}

/** Given a ServerTransportOptions <b>line</b>, return a smartlist
 *  with the options. Return NULL if the line was not well-formed.
 *
 *  If <b>transport</b> is set, return NULL if the line is not
 *  referring to <b>transport</b>.
 *
 *  The returned smartlist and its strings are allocated on the heap
 *  and it's the responsibility of the caller to free it. */
smartlist_t *
get_options_from_transport_options_line(const char *line,const char *transport)
{
  smartlist_t *items = smartlist_new();
  smartlist_t *options = smartlist_new();
  const char *parsed_transport = NULL;

  smartlist_split_string(items, line, NULL,
                         SPLIT_SKIP_SPACE|SPLIT_IGNORE_BLANK, -1);

  if (smartlist_len(items) < 2) {
    log_warn(LD_CONFIG,"Too few arguments on ServerTransportOptions line.");
    goto err;
  }

  parsed_transport = smartlist_get(items, 0);
  /* If 'transport' is given, check if it matches the one on the line */
  if (transport && strcmp(transport, parsed_transport))
    goto err;

  SMARTLIST_FOREACH_BEGIN(items, const char *, option) {
    if (option_sl_idx == 0) /* skip the transport field (first field)*/
      continue;

    /* validate that it's a k=v value */
    if (!string_is_key_value(LOG_WARN, option)) {
      log_warn(LD_CONFIG, "%s is not a k=v value.", escaped(option));
      goto err;
    }

    /* add it to the options smartlist */
    smartlist_add_strdup(options, option);
    log_debug(LD_CONFIG, "Added %s to the list of options", escaped(option));
  } SMARTLIST_FOREACH_END(option);

  goto done;

 err:
  SMARTLIST_FOREACH(options, char*, s, tor_free(s));
  smartlist_free(options);
  options = NULL;

 done:
  SMARTLIST_FOREACH(items, char*, s, tor_free(s));
  smartlist_free(items);

  return options;
}

/** Given the name of a pluggable transport in <b>transport</b>, check
 *  the configuration file to see if the user has explicitly asked for
 *  it to listen on a specific port. Return a <address:port> string if
 *  so, otherwise NULL. */
char *
get_transport_bindaddr_from_config(const char *transport)
{
  config_line_t *cl;
  const or_options_t *options = get_options();

  for (cl = options->ServerTransportListenAddr; cl; cl = cl->next) {
    char *bindaddr =
      get_bindaddr_from_transport_listen_line(cl->value, transport);
    if (bindaddr)
      return bindaddr;
  }

  return NULL;
}

/** Given the name of a pluggable transport in <b>transport</b>, check
 *  the configuration file to see if the user has asked us to pass any
 *  parameters to the pluggable transport. Return a smartlist
 *  containing the parameters, otherwise NULL. */
smartlist_t *
get_options_for_server_transport(const char *transport)
{
  config_line_t *cl;
  const or_options_t *options = get_options();

  for (cl = options->ServerTransportOptions; cl; cl = cl->next) {
    smartlist_t *options_sl =
      get_options_from_transport_options_line(cl->value, transport);
    if (options_sl)
      return options_sl;
  }

  return NULL;
}

/** Read the contents of a DirAuthority line from <b>line</b>. If
 * <b>validate_only</b> is 0, and the line is well-formed, and it
 * shares any bits with <b>required_type</b> or <b>required_type</b>
 * is NO_DIRINFO (zero), then add the dirserver described in the line
 * (minus whatever bits it's missing) as a valid authority.
 * Return 0 on success or filtering out by type,
 * or -1 if the line isn't well-formed or if we can't add it. */
STATIC int
parse_dir_authority_line(const char *line, dirinfo_type_t required_type,
                         int validate_only)
{
  smartlist_t *items = NULL;
  int r;
  char *addrport=NULL, *address=NULL, *nickname=NULL, *fingerprint=NULL;
  tor_addr_port_t ipv6_addrport, *ipv6_addrport_ptr = NULL;
  uint16_t dir_port = 0, or_port = 0;
  char digest[DIGEST_LEN];
  char v3_digest[DIGEST_LEN];
  dirinfo_type_t type = 0;
  double weight = 1.0;

  memset(v3_digest, 0, sizeof(v3_digest));

  items = smartlist_new();
  smartlist_split_string(items, line, NULL,
                         SPLIT_SKIP_SPACE|SPLIT_IGNORE_BLANK, -1);
  if (smartlist_len(items) < 1) {
    log_warn(LD_CONFIG, "No arguments on DirAuthority line.");
    goto err;
  }

  if (is_legal_nickname(smartlist_get(items, 0))) {
    nickname = smartlist_get(items, 0);
    smartlist_del_keeporder(items, 0);
  }

  while (smartlist_len(items)) {
    char *flag = smartlist_get(items, 0);
    if (TOR_ISDIGIT(flag[0]))
      break;
    if (!strcasecmp(flag, "hs") ||
               !strcasecmp(flag, "no-hs")) {
      log_warn(LD_CONFIG, "The DirAuthority options 'hs' and 'no-hs' are "
               "obsolete; you don't need them any more.");
    } else if (!strcasecmp(flag, "bridge")) {
      type |= BRIDGE_DIRINFO;
    } else if (!strcasecmp(flag, "no-v2")) {
      /* obsolete, but may still be contained in DirAuthority lines generated
         by various tools */;
    } else if (!strcasecmpstart(flag, "orport=")) {
      int ok;
      char *portstring = flag + strlen("orport=");
      or_port = (uint16_t) tor_parse_long(portstring, 10, 1, 65535, &ok, NULL);
      if (!ok)
        log_warn(LD_CONFIG, "Invalid orport '%s' on DirAuthority line.",
                 portstring);
    } else if (!strcmpstart(flag, "weight=")) {
      int ok;
      const char *wstring = flag + strlen("weight=");
      weight = tor_parse_double(wstring, 0, (double)UINT64_MAX, &ok, NULL);
      if (!ok) {
        log_warn(LD_CONFIG, "Invalid weight '%s' on DirAuthority line.",flag);
        weight=1.0;
      }
    } else if (!strcasecmpstart(flag, "v3ident=")) {
      char *idstr = flag + strlen("v3ident=");
      if (strlen(idstr) != HEX_DIGEST_LEN ||
          base16_decode(v3_digest, DIGEST_LEN,
                        idstr, HEX_DIGEST_LEN) != DIGEST_LEN) {
        log_warn(LD_CONFIG, "Bad v3 identity digest '%s' on DirAuthority line",
                 flag);
      } else {
        type |= V3_DIRINFO|EXTRAINFO_DIRINFO|MICRODESC_DIRINFO;
      }
    } else if (!strcasecmpstart(flag, "ipv6=")) {
      if (ipv6_addrport_ptr) {
        log_warn(LD_CONFIG, "Redundant ipv6 addr/port on DirAuthority line");
      } else {
        if (tor_addr_port_parse(LOG_WARN, flag+strlen("ipv6="),
                                &ipv6_addrport.addr, &ipv6_addrport.port,
                                -1) < 0
            || tor_addr_family(&ipv6_addrport.addr) != AF_INET6) {
          log_warn(LD_CONFIG, "Bad ipv6 addr/port %s on DirAuthority line",
                   escaped(flag));
          goto err;
        }
        ipv6_addrport_ptr = &ipv6_addrport;
      }
    } else {
      log_warn(LD_CONFIG, "Unrecognized flag '%s' on DirAuthority line",
               flag);
    }
    tor_free(flag);
    smartlist_del_keeporder(items, 0);
  }

  if (smartlist_len(items) < 2) {
    log_warn(LD_CONFIG, "Too few arguments to DirAuthority line.");
    goto err;
  }
  addrport = smartlist_get(items, 0);
  smartlist_del_keeporder(items, 0);

  if (tor_addr_port_split(LOG_WARN, addrport, &address, &dir_port) < 0) {
    log_warn(LD_CONFIG, "Error parsing DirAuthority address '%s'.", addrport);
    goto err;
  }

  if (!string_is_valid_ipv4_address(address)) {
    log_warn(LD_CONFIG, "Error parsing DirAuthority address '%s' "
                        "(invalid IPv4 address)", address);
    goto err;
  }

  if (!dir_port) {
    log_warn(LD_CONFIG, "Missing port in DirAuthority address '%s'",addrport);
    goto err;
  }

  fingerprint = smartlist_join_strings(items, "", 0, NULL);
  if (strlen(fingerprint) != HEX_DIGEST_LEN) {
    log_warn(LD_CONFIG, "Key digest '%s' for DirAuthority is wrong length %d.",
             fingerprint, (int)strlen(fingerprint));
    goto err;
  }
  if (base16_decode(digest, DIGEST_LEN,
                    fingerprint, HEX_DIGEST_LEN) != DIGEST_LEN) {
    log_warn(LD_CONFIG, "Unable to decode DirAuthority key digest.");
    goto err;
  }

  if (!validate_only && (!required_type || required_type & type)) {
    dir_server_t *ds;
    if (required_type)
      type &= required_type; /* pare down what we think of them as an
                              * authority for. */
    log_debug(LD_DIR, "Trusted %d dirserver at %s:%d (%s)", (int)type,
              address, (int)dir_port, (char*)smartlist_get(items,0));
    if (!(ds = trusted_dir_server_new(nickname, address, dir_port, or_port,
                                      ipv6_addrport_ptr,
                                      digest, v3_digest, type, weight)))
      goto err;
    dir_server_add(ds);
  }

  r = 0;
  goto done;

  err:
  r = -1;

  done:
  SMARTLIST_FOREACH(items, char*, s, tor_free(s));
  smartlist_free(items);
  tor_free(addrport);
  tor_free(address);
  tor_free(nickname);
  tor_free(fingerprint);
  return r;
}

/** Read the contents of a FallbackDir line from <b>line</b>. If
 * <b>validate_only</b> is 0, and the line is well-formed, then add the
 * dirserver described in the line as a fallback directory. Return 0 on
 * success, or -1 if the line isn't well-formed or if we can't add it. */
int
parse_dir_fallback_line(const char *line,
                        int validate_only)
{
  int r = -1;
  smartlist_t *items = smartlist_new(), *positional = smartlist_new();
  int orport = -1;
  uint16_t dirport;
  tor_addr_t addr;
  int ok;
  char id[DIGEST_LEN];
  char *address=NULL;
  tor_addr_port_t ipv6_addrport, *ipv6_addrport_ptr = NULL;
  double weight=1.0;

  memset(id, 0, sizeof(id));
  smartlist_split_string(items, line, NULL,
                         SPLIT_SKIP_SPACE|SPLIT_IGNORE_BLANK, -1);
  SMARTLIST_FOREACH_BEGIN(items, const char *, cp) {
    const char *eq = strchr(cp, '=');
    ok = 1;
    if (! eq) {
      smartlist_add(positional, (char*)cp);
      continue;
    }
    if (!strcmpstart(cp, "orport=")) {
      orport = (int)tor_parse_long(cp+strlen("orport="), 10,
                                   1, 65535, &ok, NULL);
    } else if (!strcmpstart(cp, "id=")) {
      ok = base16_decode(id, DIGEST_LEN, cp+strlen("id="),
                         strlen(cp)-strlen("id=")) == DIGEST_LEN;
    } else if (!strcasecmpstart(cp, "ipv6=")) {
      if (ipv6_addrport_ptr) {
        log_warn(LD_CONFIG, "Redundant ipv6 addr/port on FallbackDir line");
      } else {
        if (tor_addr_port_parse(LOG_WARN, cp+strlen("ipv6="),
                                &ipv6_addrport.addr, &ipv6_addrport.port,
                                -1) < 0
            || tor_addr_family(&ipv6_addrport.addr) != AF_INET6) {
          log_warn(LD_CONFIG, "Bad ipv6 addr/port %s on FallbackDir line",
                   escaped(cp));
          goto end;
        }
        ipv6_addrport_ptr = &ipv6_addrport;
      }
    } else if (!strcmpstart(cp, "weight=")) {
      int num_ok;
      const char *wstring = cp + strlen("weight=");
      weight = tor_parse_double(wstring, 0, (double)UINT64_MAX, &num_ok, NULL);
      if (!num_ok) {
        log_warn(LD_CONFIG, "Invalid weight '%s' on FallbackDir line.", cp);
        weight=1.0;
      }
    }

    if (!ok) {
      log_warn(LD_CONFIG, "Bad FallbackDir option %s", escaped(cp));
      goto end;
    }
  } SMARTLIST_FOREACH_END(cp);

  if (smartlist_len(positional) != 1) {
    log_warn(LD_CONFIG, "Couldn't parse FallbackDir line %s", escaped(line));
    goto end;
  }

  if (tor_digest_is_zero(id)) {
    log_warn(LD_CONFIG, "Missing identity on FallbackDir line");
    goto end;
  }

  if (orport <= 0) {
    log_warn(LD_CONFIG, "Missing orport on FallbackDir line");
    goto end;
  }

  if (tor_addr_port_split(LOG_INFO, smartlist_get(positional, 0),
                          &address, &dirport) < 0 ||
      tor_addr_parse(&addr, address)<0) {
    log_warn(LD_CONFIG, "Couldn't parse address:port %s on FallbackDir line",
             (const char*)smartlist_get(positional, 0));
    goto end;
  }

  if (!validate_only) {
    dir_server_t *ds;
    ds = fallback_dir_server_new(&addr, dirport, orport, ipv6_addrport_ptr,
                                 id, weight);
    if (!ds) {
      log_warn(LD_CONFIG, "Couldn't create FallbackDir %s", escaped(line));
      goto end;
    }
    dir_server_add(ds);
  }

  r = 0;

 end:
  SMARTLIST_FOREACH(items, char *, cp, tor_free(cp));
  smartlist_free(items);
  smartlist_free(positional);
  tor_free(address);
  return r;
}

/** Allocate and return a new port_cfg_t with reasonable defaults. */
STATIC port_cfg_t *
port_cfg_new(size_t namelen)
{
  tor_assert(namelen <= SIZE_T_CEILING - sizeof(port_cfg_t) - 1);
  port_cfg_t *cfg = tor_malloc_zero(sizeof(port_cfg_t) + namelen + 1);
  cfg->entry_cfg.ipv4_traffic = 1;
  cfg->entry_cfg.ipv6_traffic = 1;
  cfg->entry_cfg.dns_request = 1;
  cfg->entry_cfg.onion_traffic = 1;
  cfg->entry_cfg.prefer_ipv6_virtaddr = 1;
  return cfg;
}

/** Free all storage held in <b>port</b> */
STATIC void
port_cfg_free_(port_cfg_t *port)
{
  tor_free(port);
}

/** Warn for every port in <b>ports</b> of type <b>listener_type</b> that is
 * on a publicly routable address. */
static void
warn_nonlocal_client_ports(const smartlist_t *ports,
                           const char *portname,
                           const int listener_type)
{
  SMARTLIST_FOREACH_BEGIN(ports, const port_cfg_t *, port) {
    if (port->type != listener_type)
      continue;
    if (port->is_unix_addr) {
      /* Unix sockets aren't accessible over a network. */
    } else if (!tor_addr_is_internal(&port->addr, 1)) {
      log_warn(LD_CONFIG, "You specified a public address '%s' for %sPort. "
               "Other people on the Internet might find your computer and "
               "use it as an open proxy. Please don't allow this unless you "
               "have a good reason.",
               fmt_addrport(&port->addr, port->port), portname);
    } else if (!tor_addr_is_loopback(&port->addr)) {
      log_notice(LD_CONFIG, "You configured a non-loopback address '%s' "
                 "for %sPort. This allows everybody on your local network to "
                 "use your machine as a proxy. Make sure this is what you "
                 "wanted.",
                 fmt_addrport(&port->addr, port->port), portname);
    }
  } SMARTLIST_FOREACH_END(port);
}

/** Warn for every Extended ORPort port in <b>ports</b> that is on a
 *  publicly routable address. */
static void
warn_nonlocal_ext_orports(const smartlist_t *ports, const char *portname)
{
  SMARTLIST_FOREACH_BEGIN(ports, const port_cfg_t *, port) {
    if (port->type != CONN_TYPE_EXT_OR_LISTENER)
      continue;
    if (port->is_unix_addr)
      continue;
    /* XXX maybe warn even if address is RFC1918? */
    if (!tor_addr_is_internal(&port->addr, 1)) {
      log_warn(LD_CONFIG, "You specified a public address '%s' for %sPort. "
               "This is not advised; this address is supposed to only be "
               "exposed on localhost so that your pluggable transport "
               "proxies can connect to it.",
               fmt_addrport(&port->addr, port->port), portname);
    }
  } SMARTLIST_FOREACH_END(port);
}

/** Given a list of port_cfg_t in <b>ports</b>, warn if any controller port
 * there is listening on any non-loopback address.  If <b>forbid_nonlocal</b>
 * is true, then emit a stronger warning and remove the port from the list.
 */
static void
warn_nonlocal_controller_ports(smartlist_t *ports, unsigned forbid_nonlocal)
{
  int warned = 0;
  SMARTLIST_FOREACH_BEGIN(ports, port_cfg_t *, port) {
    if (port->type != CONN_TYPE_CONTROL_LISTENER)
      continue;
    if (port->is_unix_addr)
      continue;
    if (!tor_addr_is_loopback(&port->addr)) {
      if (forbid_nonlocal) {
        if (!warned)
          log_warn(LD_CONFIG,
                 "You have a ControlPort set to accept "
                 "unauthenticated connections from a non-local address.  "
                 "This means that programs not running on your computer "
                 "can reconfigure your Tor, without even having to guess a "
                 "password.  That's so bad that I'm closing your ControlPort "
                 "for you.  If you need to control your Tor remotely, try "
                 "enabling authentication and using a tool like stunnel or "
                 "ssh to encrypt remote access.");
        warned = 1;
        port_cfg_free(port);
        SMARTLIST_DEL_CURRENT(ports, port);
      } else {
        log_warn(LD_CONFIG, "You have a ControlPort set to accept "
                 "connections from a non-local address.  This means that "
                 "programs not running on your computer can reconfigure your "
                 "Tor.  That's pretty bad, since the controller "
                 "protocol isn't encrypted!  Maybe you should just listen on "
                 "127.0.0.1 and use a tool like stunnel or ssh to encrypt "
                 "remote connections to your control port.");
        return; /* No point in checking the rest */
      }
    }
  } SMARTLIST_FOREACH_END(port);
}

/**
 * Take a string (<b>line</b>) that begins with either an address:port, a
 * port, or an AF_UNIX address, optionally quoted, prefixed with
 * "unix:". Parse that line, and on success, set <b>addrport_out</b> to a new
 * string containing the beginning portion (without prefix).  Iff there was a
 * unix: prefix, set <b>is_unix_out</b> to true.  On success, also set
 * <b>rest_out</b> to point to the part of the line after the address portion.
 *
 * Return 0 on success, -1 on failure.
 */
int
port_cfg_line_extract_addrport(const char *line,
                               char **addrport_out,
                               int *is_unix_out,
                               const char **rest_out)
{
  tor_assert(line);
  tor_assert(addrport_out);
  tor_assert(is_unix_out);
  tor_assert(rest_out);

  line = eat_whitespace(line);

  if (!strcmpstart(line, unix_q_socket_prefix)) {
    // It starts with unix:"
    size_t sz;
    *is_unix_out = 1;
    *addrport_out = NULL;
    line += strlen(unix_socket_prefix); /*No q: Keep the quote */
    *rest_out = unescape_string(line, addrport_out, &sz);
    if (!*rest_out || (*addrport_out && sz != strlen(*addrport_out))) {
      tor_free(*addrport_out);
      return -1;
    }
    *rest_out = eat_whitespace(*rest_out);
    return 0;
  } else {
    // Is there a unix: prefix?
    if (!strcmpstart(line, unix_socket_prefix)) {
      line += strlen(unix_socket_prefix);
      *is_unix_out = 1;
    } else {
      *is_unix_out = 0;
    }

    const char *end = find_whitespace(line);
    if (BUG(!end)) {
      end = strchr(line, '\0'); // LCOV_EXCL_LINE -- this can't be NULL
    }
    tor_assert(end && end >= line);
    *addrport_out = tor_strndup(line, end - line);
    *rest_out = eat_whitespace(end);
    return 0;
  }
}

static void
warn_client_dns_cache(const char *option, int disabling)
{
  if (disabling)
    return;

  warn_deprecated_option(option,
      "Client-side DNS cacheing enables a wide variety of route-"
      "capture attacks. If a single bad exit node lies to you about "
      "an IP address, cacheing that address would make you visit "
      "an address of the attacker's choice every time you connected "
      "to your destination.");
}

/**
 * Validate the configured bridge distribution method from a BridgeDistribution
 * config line.
 *
 * The input <b>bd</b>, is a string taken from the BridgeDistribution config
 * line (if present).  If the option wasn't set, return 0 immediately.  The
 * BridgeDistribution option is then validated.  Currently valid, recognised
 * options are:
 *
 * - "none"
 * - "any"
 * - "https"
 * - "email"
 * - "moat"
 * - "hyphae"
 *
 * If the option string is unrecognised, a warning will be logged and 0 is
 * returned.  If the option string contains an invalid character, -1 is
 * returned.
 **/
STATIC int
check_bridge_distribution_setting(const char *bd)
{
  if (bd == NULL)
    return 0;

  const char *RECOGNIZED[] = {
    "none", "any", "https", "email", "moat", "hyphae"
  };
  unsigned i;
  for (i = 0; i < ARRAY_LENGTH(RECOGNIZED); ++i) {
    if (!strcmp(bd, RECOGNIZED[i]))
      return 0;
  }

  const char *cp = bd;
  //  Method = (KeywordChar | "_") +
  while (TOR_ISALNUM(*cp) || *cp == '-' || *cp == '_')
    ++cp;

  if (*cp == 0) {
    log_warn(LD_CONFIG, "Unrecognized BridgeDistribution value %s. I'll "
           "assume you know what you are doing...", escaped(bd));
    return 0; // we reached the end of the string; all is well
  } else {
    return -1; // we found a bad character in the string.
  }
}

/**
 * Parse port configuration for a single port type.
 *
 * Read entries of the "FooPort" type from the list <b>ports</b>.  Syntax is
 * that FooPort can have any number of entries of the format
 *  "[Address:][Port] IsolationOptions".
 *
 * In log messages, describe the port type as <b>portname</b>.
 *
 * If no address is specified, default to <b>defaultaddr</b>.  If no
 * FooPort is given, default to defaultport (if 0, there is no default).
 *
 * If CL_PORT_NO_STREAM_OPTIONS is set in <b>flags</b>, do not allow stream
 * isolation options in the FooPort entries.
 *
 * If CL_PORT_WARN_NONLOCAL is set in <b>flags</b>, warn if any of the
 * ports are not on a local address.  If CL_PORT_FORBID_NONLOCAL is set,
 * this is a control port with no password set: don't even allow it.
 *
 * If CL_PORT_SERVER_OPTIONS is set in <b>flags</b>, do not allow stream
 * isolation options in the FooPort entries; instead allow the
 * server-port option set.
 *
 * If CL_PORT_TAKES_HOSTNAMES is set in <b>flags</b>, allow the options
 * {No,}IPv{4,6}Traffic.
 *
 * On success, if <b>out</b> is given, add a new port_cfg_t entry to
 * <b>out</b> for every port that the client should listen on.  Return 0
 * on success, -1 on failure.
 */
STATIC int
parse_port_config(smartlist_t *out,
                  const config_line_t *ports,
                  const char *portname,
                  int listener_type,
                  const char *defaultaddr,
                  int defaultport,
                  const unsigned flags)
{
  smartlist_t *elts;
  int retval = -1;
  const unsigned is_control = (listener_type == CONN_TYPE_CONTROL_LISTENER);
  const unsigned is_ext_orport = (listener_type == CONN_TYPE_EXT_OR_LISTENER);
  const unsigned allow_no_stream_options = flags & CL_PORT_NO_STREAM_OPTIONS;
  const unsigned use_server_options = flags & CL_PORT_SERVER_OPTIONS;
  const unsigned warn_nonlocal = flags & CL_PORT_WARN_NONLOCAL;
  const unsigned forbid_nonlocal = flags & CL_PORT_FORBID_NONLOCAL;
  const unsigned default_to_group_writable =
    flags & CL_PORT_DFLT_GROUP_WRITABLE;
  const unsigned takes_hostnames = flags & CL_PORT_TAKES_HOSTNAMES;
  const unsigned is_unix_socket = flags & CL_PORT_IS_UNIXSOCKET;
  int got_zero_port=0, got_nonzero_port=0;
  char *unix_socket_path = NULL;

  /* If there's no FooPort, then maybe make a default one. */
  if (! ports) {
    if (defaultport && defaultaddr && out) {
      port_cfg_t *cfg = port_cfg_new(is_unix_socket ? strlen(defaultaddr) : 0);
       cfg->type = listener_type;
       if (is_unix_socket) {
         tor_addr_make_unspec(&cfg->addr);
         memcpy(cfg->unix_addr, defaultaddr, strlen(defaultaddr) + 1);
         cfg->is_unix_addr = 1;
       } else {
         cfg->port = defaultport;
         tor_addr_parse(&cfg->addr, defaultaddr);
       }
       cfg->entry_cfg.session_group = SESSION_GROUP_UNSET;
       cfg->entry_cfg.isolation_flags = ISO_DEFAULT;
       smartlist_add(out, cfg);
    }
    return 0;
  }

  /* At last we can actually parse the FooPort lines.  The syntax is:
   * [Addr:](Port|auto) [Options].*/
  elts = smartlist_new();
  char *addrport = NULL;

  for (; ports; ports = ports->next) {
    tor_addr_t addr;
    int port;
    int sessiongroup = SESSION_GROUP_UNSET;
    unsigned isolation = ISO_DEFAULT;
    int prefer_no_auth = 0;
    int socks_iso_keep_alive = 0;

    uint16_t ptmp=0;
    int ok;
    /* This must be kept in sync with port_cfg_new's defaults */
    int no_listen = 0, no_advertise = 0, all_addrs = 0,
      bind_ipv4_only = 0, bind_ipv6_only = 0,
      ipv4_traffic = 1, ipv6_traffic = 1, prefer_ipv6 = 0, dns_request = 1,
      onion_traffic = 1,
      cache_ipv4 = 0, use_cached_ipv4 = 0,
      cache_ipv6 = 0, use_cached_ipv6 = 0,
      prefer_ipv6_automap = 1, world_writable = 0, group_writable = 0,
      relax_dirmode_check = 0,
      has_used_unix_socket_only_option = 0;

    int is_unix_tagged_addr = 0;
    const char *rest_of_line = NULL;
    if (port_cfg_line_extract_addrport(ports->value,
                          &addrport, &is_unix_tagged_addr, &rest_of_line)<0) {
      log_warn(LD_CONFIG, "Invalid %sPort line with unparsable address",
               portname);
      goto err;
    }
    if (strlen(addrport) == 0) {
      log_warn(LD_CONFIG, "Invalid %sPort line with no address", portname);
      goto err;
    }

    /* Split the remainder... */
    smartlist_split_string(elts, rest_of_line, NULL,
                           SPLIT_SKIP_SPACE|SPLIT_IGNORE_BLANK, 0);

    /* Let's start to check if it's a Unix socket path. */
    if (is_unix_tagged_addr) {
#ifndef HAVE_SYS_UN_H
      log_warn(LD_CONFIG, "Unix sockets not supported on this system.");
      goto err;
#endif
      unix_socket_path = addrport;
      addrport = NULL;
    }

    if (unix_socket_path &&
        ! conn_listener_type_supports_af_unix(listener_type)) {
      log_warn(LD_CONFIG, "%sPort does not support unix sockets", portname);
      goto err;
    }

    if (unix_socket_path) {
      port = 1;
    } else if (is_unix_socket) {
      if (BUG(!addrport))
        goto err; // LCOV_EXCL_LINE unreachable, but coverity can't tell that
      unix_socket_path = tor_strdup(addrport);
      if (!strcmp(addrport, "0"))
        port = 0;
      else
        port = 1;
    } else if (!strcasecmp(addrport, "auto")) {
      port = CFG_AUTO_PORT;
      int af = tor_addr_parse(&addr, defaultaddr);
      tor_assert(af >= 0);
    } else if (!strcasecmpend(addrport, ":auto")) {
      char *addrtmp = tor_strndup(addrport, strlen(addrport)-5);
      port = CFG_AUTO_PORT;
      if (tor_addr_port_lookup(addrtmp, &addr, &ptmp)<0 || ptmp) {
        log_warn(LD_CONFIG, "Invalid address '%s' for %sPort",
                 escaped(addrport), portname);
        tor_free(addrtmp);
        goto err;
      }
      tor_free(addrtmp);
    } else {
      /* Try parsing integer port before address, because, who knows?
         "9050" might be a valid address. */
      port = (int) tor_parse_long(addrport, 10, 0, 65535, &ok, NULL);
      if (ok) {
        int af = tor_addr_parse(&addr, defaultaddr);
        tor_assert(af >= 0);
      } else if (tor_addr_port_lookup(addrport, &addr, &ptmp) == 0) {
        if (ptmp == 0) {
          log_warn(LD_CONFIG, "%sPort line has address but no port", portname);
          goto err;
        }
        port = ptmp;
      } else {
        log_warn(LD_CONFIG, "Couldn't parse address %s for %sPort",
                 escaped(addrport), portname);
        goto err;
      }
    }

    if (unix_socket_path && default_to_group_writable)
      group_writable = 1;

    /* Now parse the rest of the options, if any. */
    if (use_server_options) {
      /* This is a server port; parse advertising options */
      SMARTLIST_FOREACH_BEGIN(elts, char *, elt) {
        if (!strcasecmp(elt, "NoAdvertise")) {
          no_advertise = 1;
        } else if (!strcasecmp(elt, "NoListen")) {
          no_listen = 1;
#if 0
        /* not implemented yet. */
        } else if (!strcasecmp(elt, "AllAddrs")) {

          all_addrs = 1;
#endif /* 0 */
        } else if (!strcasecmp(elt, "IPv4Only")) {
          bind_ipv4_only = 1;
        } else if (!strcasecmp(elt, "IPv6Only")) {
          bind_ipv6_only = 1;
        } else {
          log_warn(LD_CONFIG, "Unrecognized %sPort option '%s'",
                   portname, escaped(elt));
        }
      } SMARTLIST_FOREACH_END(elt);

      if (no_advertise && no_listen) {
        log_warn(LD_CONFIG, "Tried to set both NoListen and NoAdvertise "
                 "on %sPort line '%s'",
                 portname, escaped(ports->value));
        goto err;
      }
      if (bind_ipv4_only && bind_ipv6_only) {
        log_warn(LD_CONFIG, "Tried to set both IPv4Only and IPv6Only "
                 "on %sPort line '%s'",
                 portname, escaped(ports->value));
        goto err;
      }
      if (bind_ipv4_only && tor_addr_family(&addr) == AF_INET6) {
        log_warn(LD_CONFIG, "Could not interpret %sPort address as IPv6",
                 portname);
        goto err;
      }
      if (bind_ipv6_only && tor_addr_family(&addr) == AF_INET) {
        log_warn(LD_CONFIG, "Could not interpret %sPort address as IPv4",
                 portname);
        goto err;
      }
    } else {
      /* This is a client port; parse isolation options */
      SMARTLIST_FOREACH_BEGIN(elts, char *, elt) {
        int no = 0, isoflag = 0;
        const char *elt_orig = elt;

        if (!strcasecmpstart(elt, "SessionGroup=")) {
          int group = (int)tor_parse_long(elt+strlen("SessionGroup="),
                                          10, 0, INT_MAX, &ok, NULL);
          if (!ok || !allow_no_stream_options) {
            log_warn(LD_CONFIG, "Invalid %sPort option '%s'",
                     portname, escaped(elt));
            goto err;
          }
          if (sessiongroup >= 0) {
            log_warn(LD_CONFIG, "Multiple SessionGroup options on %sPort",
                     portname);
            goto err;
          }
          sessiongroup = group;
          continue;
        }

        if (!strcasecmpstart(elt, "No")) {
          no = 1;
          elt += 2;
        }

        if (!strcasecmp(elt, "GroupWritable")) {
          group_writable = !no;
          has_used_unix_socket_only_option = 1;
          continue;
        } else if (!strcasecmp(elt, "WorldWritable")) {
          world_writable = !no;
          has_used_unix_socket_only_option = 1;
          continue;
        } else if (!strcasecmp(elt, "RelaxDirModeCheck")) {
          relax_dirmode_check = !no;
          has_used_unix_socket_only_option = 1;
          continue;
        }

        if (allow_no_stream_options) {
          log_warn(LD_CONFIG, "Unrecognized %sPort option '%s'",
                   portname, escaped(elt));
          continue;
        }

        if (takes_hostnames) {
          if (!strcasecmp(elt, "IPv4Traffic")) {
            ipv4_traffic = ! no;
            continue;
          } else if (!strcasecmp(elt, "IPv6Traffic")) {
            ipv6_traffic = ! no;
            continue;
          } else if (!strcasecmp(elt, "PreferIPv6")) {
            prefer_ipv6 = ! no;
            continue;
          } else if (!strcasecmp(elt, "DNSRequest")) {
            dns_request = ! no;
            continue;
          } else if (!strcasecmp(elt, "OnionTraffic")) {
            onion_traffic = ! no;
            continue;
          } else if (!strcasecmp(elt, "OnionTrafficOnly")) {
            /* Only connect to .onion addresses.  Equivalent to
             * NoDNSRequest, NoIPv4Traffic, NoIPv6Traffic. The option
             * NoOnionTrafficOnly is not supported, it's too confusing. */
            if (no) {
              log_warn(LD_CONFIG, "Unsupported %sPort option 'No%s'. Use "
                       "DNSRequest, IPv4Traffic, and/or IPv6Traffic instead.",
                       portname, escaped(elt));
            } else {
              ipv4_traffic = ipv6_traffic = dns_request = 0;
            }
            continue;
          }
        }
        if (!strcasecmp(elt, "CacheIPv4DNS")) {
          warn_client_dns_cache(elt, no); // since 0.2.9.2-alpha
          cache_ipv4 = ! no;
          continue;
        } else if (!strcasecmp(elt, "CacheIPv6DNS")) {
          warn_client_dns_cache(elt, no); // since 0.2.9.2-alpha
          cache_ipv6 = ! no;
          continue;
        } else if (!strcasecmp(elt, "CacheDNS")) {
          warn_client_dns_cache(elt, no); // since 0.2.9.2-alpha
          cache_ipv4 = cache_ipv6 = ! no;
          continue;
        } else if (!strcasecmp(elt, "UseIPv4Cache")) {
          warn_client_dns_cache(elt, no); // since 0.2.9.2-alpha
          use_cached_ipv4 = ! no;
          continue;
        } else if (!strcasecmp(elt, "UseIPv6Cache")) {
          warn_client_dns_cache(elt, no); // since 0.2.9.2-alpha
          use_cached_ipv6 = ! no;
          continue;
        } else if (!strcasecmp(elt, "UseDNSCache")) {
          warn_client_dns_cache(elt, no); // since 0.2.9.2-alpha
          use_cached_ipv4 = use_cached_ipv6 = ! no;
          continue;
        } else if (!strcasecmp(elt, "PreferIPv6Automap")) {
          prefer_ipv6_automap = ! no;
          continue;
        } else if (!strcasecmp(elt, "PreferSOCKSNoAuth")) {
          prefer_no_auth = ! no;
          continue;
        } else if (!strcasecmp(elt, "KeepAliveIsolateSOCKSAuth")) {
          socks_iso_keep_alive = ! no;
          continue;
        }

        if (!strcasecmpend(elt, "s"))
          elt[strlen(elt)-1] = '\0'; /* kill plurals. */

        if (!strcasecmp(elt, "IsolateDestPort")) {
          isoflag = ISO_DESTPORT;
        } else if (!strcasecmp(elt, "IsolateDestAddr")) {
          isoflag = ISO_DESTADDR;
        } else if (!strcasecmp(elt, "IsolateSOCKSAuth")) {
          isoflag = ISO_SOCKSAUTH;
        } else if (!strcasecmp(elt, "IsolateClientProtocol")) {
          isoflag = ISO_CLIENTPROTO;
        } else if (!strcasecmp(elt, "IsolateClientAddr")) {
          isoflag = ISO_CLIENTADDR;
        } else {
          log_warn(LD_CONFIG, "Unrecognized %sPort option '%s'",
                   portname, escaped(elt_orig));
        }

        if (no) {
          isolation &= ~isoflag;
        } else {
          isolation |= isoflag;
        }
      } SMARTLIST_FOREACH_END(elt);
    }

    if (port)
      got_nonzero_port = 1;
    else
      got_zero_port = 1;

    if (dns_request == 0 && listener_type == CONN_TYPE_AP_DNS_LISTENER) {
      log_warn(LD_CONFIG, "You have a %sPort entry with DNS disabled; that "
               "won't work.", portname);
      goto err;
    }

    if (ipv4_traffic == 0 && ipv6_traffic == 0 && onion_traffic == 0
        && listener_type != CONN_TYPE_AP_DNS_LISTENER) {
      log_warn(LD_CONFIG, "You have a %sPort entry with all of IPv4 and "
               "IPv6 and .onion disabled; that won't work.", portname);
      goto err;
    }

    if (dns_request == 1 && ipv4_traffic == 0 && ipv6_traffic == 0
        && listener_type != CONN_TYPE_AP_DNS_LISTENER) {
      log_warn(LD_CONFIG, "You have a %sPort entry with DNSRequest enabled, "
               "but IPv4 and IPv6 disabled; DNS-based sites won't work.",
               portname);
      goto err;
    }

    if ( has_used_unix_socket_only_option && ! unix_socket_path) {
      log_warn(LD_CONFIG, "You have a %sPort entry with GroupWritable, "
               "WorldWritable, or RelaxDirModeCheck, but it is not a "
               "unix socket.", portname);
      goto err;
    }

    if (!(isolation & ISO_SOCKSAUTH) && socks_iso_keep_alive) {
      log_warn(LD_CONFIG, "You have a %sPort entry with both "
               "NoIsolateSOCKSAuth and KeepAliveIsolateSOCKSAuth set.",
               portname);
      goto err;
    }

    if (unix_socket_path && (isolation & ISO_CLIENTADDR)) {
      /* `IsolateClientAddr` is nonsensical in the context of AF_LOCAL.
       * just silently remove the isolation flag.
       */
      isolation &= ~ISO_CLIENTADDR;
    }

    if (out && port) {
      size_t namelen = unix_socket_path ? strlen(unix_socket_path) : 0;
      port_cfg_t *cfg = port_cfg_new(namelen);
      if (unix_socket_path) {
        tor_addr_make_unspec(&cfg->addr);
        memcpy(cfg->unix_addr, unix_socket_path, namelen + 1);
        cfg->is_unix_addr = 1;
        tor_free(unix_socket_path);
      } else {
        tor_addr_copy(&cfg->addr, &addr);
        cfg->port = port;
      }
      cfg->type = listener_type;
      cfg->is_world_writable = world_writable;
      cfg->is_group_writable = group_writable;
      cfg->relax_dirmode_check = relax_dirmode_check;
      cfg->entry_cfg.isolation_flags = isolation;
      cfg->entry_cfg.session_group = sessiongroup;
      cfg->server_cfg.no_advertise = no_advertise;
      cfg->server_cfg.no_listen = no_listen;
      cfg->server_cfg.all_addrs = all_addrs;
      cfg->server_cfg.bind_ipv4_only = bind_ipv4_only;
      cfg->server_cfg.bind_ipv6_only = bind_ipv6_only;
      cfg->entry_cfg.ipv4_traffic = ipv4_traffic;
      cfg->entry_cfg.ipv6_traffic = ipv6_traffic;
      cfg->entry_cfg.prefer_ipv6 = prefer_ipv6;
      cfg->entry_cfg.dns_request = dns_request;
      cfg->entry_cfg.onion_traffic = onion_traffic;
      cfg->entry_cfg.cache_ipv4_answers = cache_ipv4;
      cfg->entry_cfg.cache_ipv6_answers = cache_ipv6;
      cfg->entry_cfg.use_cached_ipv4_answers = use_cached_ipv4;
      cfg->entry_cfg.use_cached_ipv6_answers = use_cached_ipv6;
      cfg->entry_cfg.prefer_ipv6_virtaddr = prefer_ipv6_automap;
      cfg->entry_cfg.socks_prefer_no_auth = prefer_no_auth;
      if (! (isolation & ISO_SOCKSAUTH))
        cfg->entry_cfg.socks_prefer_no_auth = 1;
      cfg->entry_cfg.socks_iso_keep_alive = socks_iso_keep_alive;

      smartlist_add(out, cfg);
    }
    SMARTLIST_FOREACH(elts, char *, cp, tor_free(cp));
    smartlist_clear(elts);
    tor_free(addrport);
    tor_free(unix_socket_path);
  }

  if (warn_nonlocal && out) {
    if (is_control)
      warn_nonlocal_controller_ports(out, forbid_nonlocal);
    else if (is_ext_orport)
      warn_nonlocal_ext_orports(out, portname);
    else
      warn_nonlocal_client_ports(out, portname, listener_type);
  }

  if (got_zero_port && got_nonzero_port) {
    log_warn(LD_CONFIG, "You specified a nonzero %sPort along with '%sPort 0' "
             "in the same configuration. Did you mean to disable %sPort or "
             "not?", portname, portname, portname);
    goto err;
  }

  retval = 0;
 err:
  SMARTLIST_FOREACH(elts, char *, cp, tor_free(cp));
  smartlist_free(elts);
  tor_free(unix_socket_path);
  tor_free(addrport);
  return retval;
}

/** Return the number of ports which are actually going to listen with type
 * <b>listenertype</b>.  Do not count no_listen ports.  Only count unix
 * sockets if count_sockets is true. */
static int
count_real_listeners(const smartlist_t *ports, int listenertype,
                     int count_sockets)
{
  int n = 0;
  SMARTLIST_FOREACH_BEGIN(ports, port_cfg_t *, port) {
    if (port->server_cfg.no_listen)
      continue;
    if (!count_sockets && port->is_unix_addr)
      continue;
    if (port->type != listenertype)
      continue;
    ++n;
  } SMARTLIST_FOREACH_END(port);
  return n;
}

/** Parse all ports from <b>options</b>. On success, set *<b>n_ports_out</b>
 * to the number of ports that are listed, update the *Port_set values in
 * <b>options</b>, and return 0.  On failure, set *<b>msg</b> to a
 * description of the problem and return -1.
 *
 * If <b>validate_only</b> is false, set configured_client_ports to the
 * new list of ports parsed from <b>options</b>.
 **/
static int
parse_ports(or_options_t *options, int validate_only,
            char **msg, int *n_ports_out,
            int *world_writable_control_socket)
{
  smartlist_t *ports;
  int retval = -1;

  ports = smartlist_new();

  *n_ports_out = 0;

  const unsigned gw_flag = options->UnixSocksGroupWritable ?
    CL_PORT_DFLT_GROUP_WRITABLE : 0;
  if (parse_port_config(ports,
             options->SocksPort_lines,
             "Socks", CONN_TYPE_AP_LISTENER,
             "127.0.0.1", 9050,
             ((validate_only ? 0 : CL_PORT_WARN_NONLOCAL)
              | CL_PORT_TAKES_HOSTNAMES | gw_flag)) < 0) {
    *msg = tor_strdup("Invalid SocksPort configuration");
    goto err;
  }
  if (parse_port_config(ports,
                        options->DNSPort_lines,
                        "DNS", CONN_TYPE_AP_DNS_LISTENER,
                        "127.0.0.1", 0,
                        CL_PORT_WARN_NONLOCAL|CL_PORT_TAKES_HOSTNAMES) < 0) {
    *msg = tor_strdup("Invalid DNSPort configuration");
    goto err;
  }
  if (parse_port_config(ports,
                        options->TransPort_lines,
                        "Trans", CONN_TYPE_AP_TRANS_LISTENER,
                        "127.0.0.1", 0,
                        CL_PORT_WARN_NONLOCAL) < 0) {
    *msg = tor_strdup("Invalid TransPort configuration");
    goto err;
  }
  if (parse_port_config(ports,
                        options->NATDPort_lines,
                        "NATD", CONN_TYPE_AP_NATD_LISTENER,
                        "127.0.0.1", 0,
                        CL_PORT_WARN_NONLOCAL) < 0) {
    *msg = tor_strdup("Invalid NatdPort configuration");
    goto err;
  }
  if (parse_port_config(ports,
                        options->HTTPTunnelPort_lines,
                        "HTTP Tunnel", CONN_TYPE_AP_HTTP_CONNECT_LISTENER,
                        "127.0.0.1", 0,
                        ((validate_only ? 0 : CL_PORT_WARN_NONLOCAL)
                         | CL_PORT_TAKES_HOSTNAMES | gw_flag)) < 0) {
    *msg = tor_strdup("Invalid HTTPTunnelPort configuration");
    goto err;
  }
  {
    unsigned control_port_flags = CL_PORT_NO_STREAM_OPTIONS |
      CL_PORT_WARN_NONLOCAL;
    const int any_passwords = (options->HashedControlPassword ||
                               options->HashedControlSessionPassword ||
                               options->CookieAuthentication);
    if (! any_passwords)
      control_port_flags |= CL_PORT_FORBID_NONLOCAL;
    if (options->ControlSocketsGroupWritable)
      control_port_flags |= CL_PORT_DFLT_GROUP_WRITABLE;

    if (parse_port_config(ports,
                          options->ControlPort_lines,
                          "Control", CONN_TYPE_CONTROL_LISTENER,
                          "127.0.0.1", 0,
                          control_port_flags) < 0) {
      *msg = tor_strdup("Invalid ControlPort configuration");
      goto err;
    }

    if (parse_port_config(ports, options->ControlSocket,
                          "ControlSocket",
                          CONN_TYPE_CONTROL_LISTENER, NULL, 0,
                          control_port_flags | CL_PORT_IS_UNIXSOCKET) < 0) {
      *msg = tor_strdup("Invalid ControlSocket configuration");
      goto err;
    }
  }
  if (! options->ClientOnly) {
    if (parse_port_config(ports,
                          options->ORPort_lines,
                          "OR", CONN_TYPE_OR_LISTENER,
                          "0.0.0.0", 0,
                          CL_PORT_SERVER_OPTIONS) < 0) {
      *msg = tor_strdup("Invalid ORPort configuration");
      goto err;
    }
    if (parse_port_config(ports,
                          options->ExtORPort_lines,
                          "ExtOR", CONN_TYPE_EXT_OR_LISTENER,
                          "127.0.0.1", 0,
                          CL_PORT_SERVER_OPTIONS|CL_PORT_WARN_NONLOCAL) < 0) {
      *msg = tor_strdup("Invalid ExtORPort configuration");
      goto err;
    }
    if (parse_port_config(ports,
                          options->DirPort_lines,
                          "Dir", CONN_TYPE_DIR_LISTENER,
                          "0.0.0.0", 0,
                          CL_PORT_SERVER_OPTIONS) < 0) {
      *msg = tor_strdup("Invalid DirPort configuration");
      goto err;
    }
  }

  int n_low_ports = 0;
  if (check_server_ports(ports, options, &n_low_ports) < 0) {
    *msg = tor_strdup("Misconfigured server ports");
    goto err;
  }
  if (have_low_ports < 0)
    have_low_ports = (n_low_ports > 0);

  *n_ports_out = smartlist_len(ports);

  retval = 0;

  /* Update the *Port_set options.  The !! here is to force a boolean out of
     an integer. */
  options->ORPort_set =
    !! count_real_listeners(ports, CONN_TYPE_OR_LISTENER, 0);
  options->SocksPort_set =
    !! count_real_listeners(ports, CONN_TYPE_AP_LISTENER, 1);
  options->TransPort_set =
    !! count_real_listeners(ports, CONN_TYPE_AP_TRANS_LISTENER, 1);
  options->NATDPort_set =
    !! count_real_listeners(ports, CONN_TYPE_AP_NATD_LISTENER, 1);
  options->HTTPTunnelPort_set =
    !! count_real_listeners(ports, CONN_TYPE_AP_HTTP_CONNECT_LISTENER, 1);
  /* Use options->ControlSocket to test if a control socket is set */
  options->ControlPort_set =
    !! count_real_listeners(ports, CONN_TYPE_CONTROL_LISTENER, 0);
  options->DirPort_set =
    !! count_real_listeners(ports, CONN_TYPE_DIR_LISTENER, 0);
  options->DNSPort_set =
    !! count_real_listeners(ports, CONN_TYPE_AP_DNS_LISTENER, 1);
  options->ExtORPort_set =
    !! count_real_listeners(ports, CONN_TYPE_EXT_OR_LISTENER, 0);

  if (world_writable_control_socket) {
    SMARTLIST_FOREACH(ports, port_cfg_t *, p,
      if (p->type == CONN_TYPE_CONTROL_LISTENER &&
          p->is_unix_addr &&
          p->is_world_writable) {
        *world_writable_control_socket = 1;
        break;
      });
  }

  if (!validate_only) {
    if (configured_ports) {
      SMARTLIST_FOREACH(configured_ports,
                        port_cfg_t *, p, port_cfg_free(p));
      smartlist_free(configured_ports);
    }
    configured_ports = ports;
    ports = NULL; /* prevent free below. */
  }

 err:
  if (ports) {
    SMARTLIST_FOREACH(ports, port_cfg_t *, p, port_cfg_free(p));
    smartlist_free(ports);
  }
  return retval;
}

/* Does port bind to IPv4? */
static int
port_binds_ipv4(const port_cfg_t *port)
{
  return tor_addr_family(&port->addr) == AF_INET ||
         (tor_addr_family(&port->addr) == AF_UNSPEC
          && !port->server_cfg.bind_ipv6_only);
}

/* Does port bind to IPv6? */
static int
port_binds_ipv6(const port_cfg_t *port)
{
  return tor_addr_family(&port->addr) == AF_INET6 ||
         (tor_addr_family(&port->addr) == AF_UNSPEC
          && !port->server_cfg.bind_ipv4_only);
}

/** Given a list of <b>port_cfg_t</b> in <b>ports</b>, check them for internal
 * consistency and warn as appropriate.  Set *<b>n_low_ports_out</b> to the
 * number of sub-1024 ports we will be binding. */
static int
check_server_ports(const smartlist_t *ports,
                   const or_options_t *options,
                   int *n_low_ports_out)
{
  int n_orport_advertised = 0;
  int n_orport_advertised_ipv4 = 0;
  int n_orport_listeners = 0;
  int n_dirport_advertised = 0;
  int n_dirport_listeners = 0;
  int n_low_port = 0;
  int r = 0;

  SMARTLIST_FOREACH_BEGIN(ports, const port_cfg_t *, port) {
    if (port->type == CONN_TYPE_DIR_LISTENER) {
      if (! port->server_cfg.no_advertise)
        ++n_dirport_advertised;
      if (! port->server_cfg.no_listen)
        ++n_dirport_listeners;
    } else if (port->type == CONN_TYPE_OR_LISTENER) {
      if (! port->server_cfg.no_advertise) {
        ++n_orport_advertised;
        if (port_binds_ipv4(port))
          ++n_orport_advertised_ipv4;
      }
      if (! port->server_cfg.no_listen)
        ++n_orport_listeners;
    } else {
      continue;
    }
#ifndef _WIN32
    if (!port->server_cfg.no_listen && port->port < 1024)
      ++n_low_port;
#endif
  } SMARTLIST_FOREACH_END(port);

  if (n_orport_advertised && !n_orport_listeners) {
    log_warn(LD_CONFIG, "We are advertising an ORPort, but not actually "
             "listening on one.");
    r = -1;
  }
  if (n_orport_listeners && !n_orport_advertised) {
    log_warn(LD_CONFIG, "We are listening on an ORPort, but not advertising "
             "any ORPorts. This will keep us from building a %s "
             "descriptor, and make us impossible to use.",
             options->BridgeRelay ? "bridge" : "router");
    r = -1;
  }
  if (n_dirport_advertised && !n_dirport_listeners) {
    log_warn(LD_CONFIG, "We are advertising a DirPort, but not actually "
             "listening on one.");
    r = -1;
  }
  if (n_dirport_advertised > 1) {
    log_warn(LD_CONFIG, "Can't advertise more than one DirPort.");
    r = -1;
  }
  if (n_orport_advertised && !n_orport_advertised_ipv4 &&
      !options->BridgeRelay) {
    log_warn(LD_CONFIG, "Configured public relay to listen only on an IPv6 "
             "address. Tor needs to listen on an IPv4 address too.");
    r = -1;
  }

  if (n_low_port && options->AccountingMax &&
      (!have_capability_support() || options->KeepBindCapabilities == 0)) {
    const char *extra = "";
    if (options->KeepBindCapabilities == 0 && have_capability_support())
      extra = ", and you have disabled KeepBindCapabilities.";
    log_warn(LD_CONFIG,
          "You have set AccountingMax to use hibernation. You have also "
          "chosen a low DirPort or OrPort%s."
          "This combination can make Tor stop "
          "working when it tries to re-attach the port after a period of "
          "hibernation. Please choose a different port or turn off "
          "hibernation unless you know this combination will work on your "
          "platform.", extra);
  }

  if (n_low_ports_out)
    *n_low_ports_out = n_low_port;

  return r;
}

/** Return a list of port_cfg_t for client ports parsed from the
 * options. */
MOCK_IMPL(const smartlist_t *,
get_configured_ports,(void))
{
  if (!configured_ports)
    configured_ports = smartlist_new();
  return configured_ports;
}

/** Return an address:port string representation of the address
 *  where the first <b>listener_type</b> listener waits for
 *  connections. Return NULL if we couldn't find a listener. The
 *  string is allocated on the heap and it's the responsibility of the
 *  caller to free it after use.
 *
 *  This function is meant to be used by the pluggable transport proxy
 *  spawning code, please make sure that it fits your purposes before
 *  using it. */
char *
get_first_listener_addrport_string(int listener_type)
{
  static const char *ipv4_localhost = "127.0.0.1";
  static const char *ipv6_localhost = "[::1]";
  const char *address;
  uint16_t port;
  char *string = NULL;

  if (!configured_ports)
    return NULL;

  SMARTLIST_FOREACH_BEGIN(configured_ports, const port_cfg_t *, cfg) {
    if (cfg->server_cfg.no_listen)
      continue;

    if (cfg->type == listener_type &&
        tor_addr_family(&cfg->addr) != AF_UNSPEC) {

      /* We found the first listener of the type we are interested in! */

      /* If a listener is listening on INADDR_ANY, assume that it's
         also listening on 127.0.0.1, and point the transport proxy
         there: */
      if (tor_addr_is_null(&cfg->addr))
        address = tor_addr_is_v4(&cfg->addr) ? ipv4_localhost : ipv6_localhost;
      else
        address = fmt_and_decorate_addr(&cfg->addr);

      /* If a listener is configured with port 'auto', we are forced
         to iterate all listener connections and find out in which
         port it ended up listening: */
      if (cfg->port == CFG_AUTO_PORT) {
        port = router_get_active_listener_port_by_type_af(listener_type,
                                                  tor_addr_family(&cfg->addr));
        if (!port)
          return NULL;
      } else {
        port = cfg->port;
      }

      tor_asprintf(&string, "%s:%u", address, port);

      return string;
    }

  } SMARTLIST_FOREACH_END(cfg);

  return NULL;
}

/** Return the first advertised port of type <b>listener_type</b> in
 * <b>address_family</b>. Returns 0 when no port is found, and when passed
 * AF_UNSPEC. */
int
get_first_advertised_port_by_type_af(int listener_type, int address_family)
{
  if (address_family == AF_UNSPEC)
    return 0;

  const smartlist_t *conf_ports = get_configured_ports();
  SMARTLIST_FOREACH_BEGIN(conf_ports, const port_cfg_t *, cfg) {
    if (cfg->type == listener_type &&
        !cfg->server_cfg.no_advertise) {
      if ((address_family == AF_INET && port_binds_ipv4(cfg)) ||
          (address_family == AF_INET6 && port_binds_ipv6(cfg))) {
        return cfg->port;
      }
    }
  } SMARTLIST_FOREACH_END(cfg);
  return 0;
}

/** Return the first advertised address of type <b>listener_type</b> in
 * <b>address_family</b>. Returns NULL if there is no advertised address,
 * and when passed AF_UNSPEC. */
const tor_addr_t *
get_first_advertised_addr_by_type_af(int listener_type, int address_family)
{
  if (address_family == AF_UNSPEC)
    return NULL;
  if (!configured_ports)
    return NULL;
  SMARTLIST_FOREACH_BEGIN(configured_ports, const port_cfg_t *, cfg) {
    if (cfg->type == listener_type &&
        !cfg->server_cfg.no_advertise) {
      if ((address_family == AF_INET && port_binds_ipv4(cfg)) ||
          (address_family == AF_INET6 && port_binds_ipv6(cfg))) {
        return &cfg->addr;
      }
    }
  } SMARTLIST_FOREACH_END(cfg);
  return NULL;
}

/** Return 1 if a port exists of type <b>listener_type</b> on <b>addr</b> and
 * <b>port</b>. If <b>check_wildcard</b> is true, INADDR[6]_ANY and AF_UNSPEC
 * addresses match any address of the appropriate family; and port -1 matches
 * any port.
 * To match auto ports, pass CFG_PORT_AUTO. (Does not match on the actual
 * automatically chosen listener ports.) */
int
port_exists_by_type_addr_port(int listener_type, const tor_addr_t *addr,
                              int port, int check_wildcard)
{
  if (!configured_ports || !addr)
    return 0;
  SMARTLIST_FOREACH_BEGIN(configured_ports, const port_cfg_t *, cfg) {
    if (cfg->type == listener_type) {
      if (cfg->port == port || (check_wildcard && port == -1)) {
        /* Exact match */
        if (tor_addr_eq(&cfg->addr, addr)) {
          return 1;
        }
        /* Skip wildcard matches if we're not doing them */
        if (!check_wildcard) {
          continue;
        }
        /* Wildcard matches IPv4 */
        const int cfg_v4 = port_binds_ipv4(cfg);
        const int cfg_any_v4 = tor_addr_is_null(&cfg->addr) && cfg_v4;
        const int addr_v4 = tor_addr_family(addr) == AF_INET ||
                            tor_addr_family(addr) == AF_UNSPEC;
        const int addr_any_v4 = tor_addr_is_null(&cfg->addr) && addr_v4;
        if ((cfg_any_v4 && addr_v4) || (cfg_v4 && addr_any_v4)) {
          return 1;
        }
        /* Wildcard matches IPv6 */
        const int cfg_v6 = port_binds_ipv6(cfg);
        const int cfg_any_v6 = tor_addr_is_null(&cfg->addr) && cfg_v6;
        const int addr_v6 = tor_addr_family(addr) == AF_INET6 ||
                            tor_addr_family(addr) == AF_UNSPEC;
        const int addr_any_v6 = tor_addr_is_null(&cfg->addr) && addr_v6;
        if ((cfg_any_v6 && addr_v6) || (cfg_v6 && addr_any_v6)) {
          return 1;
        }
      }
    }
  } SMARTLIST_FOREACH_END(cfg);
  return 0;
}

/* Like port_exists_by_type_addr_port, but accepts a host-order IPv4 address
 * instead. */
int
port_exists_by_type_addr32h_port(int listener_type, uint32_t addr_ipv4h,
                                 int port, int check_wildcard)
{
  tor_addr_t ipv4;
  tor_addr_from_ipv4h(&ipv4, addr_ipv4h);
  return port_exists_by_type_addr_port(listener_type, &ipv4, port,
                                       check_wildcard);
}

/** Allocate and return a good value for the DataDirectory based on
 *  <b>val</b>, which may be NULL.  Return NULL on failure. */
static char *
get_data_directory(const char *val)
{
#ifdef _WIN32
  if (val) {
    return tor_strdup(val);
  } else {
    return tor_strdup(get_windows_conf_root());
  }
#else /* !(defined(_WIN32)) */
  const char *d = val;
  if (!d)
    d = "~/.tor";

  if (!strcmpstart(d, "~/")) {
    char *fn = expand_filename(d);
    if (!fn) {
      log_warn(LD_CONFIG,"Failed to expand filename \"%s\".", d);
      return NULL;
    }
    if (!val && !strcmp(fn,"/.tor")) {
      /* If our homedir is /, we probably don't want to use it. */
      /* Default to LOCALSTATEDIR/tor which is probably closer to what we
       * want. */
      log_warn(LD_CONFIG,
               "Default DataDirectory is \"~/.tor\".  This expands to "
               "\"%s\", which is probably not what you want.  Using "
               "\"%s"PATH_SEPARATOR"tor\" instead", fn, LOCALSTATEDIR);
      tor_free(fn);
      fn = tor_strdup(LOCALSTATEDIR PATH_SEPARATOR "tor");
    }
    return fn;
  }
  return tor_strdup(d);
#endif /* defined(_WIN32) */
}

/** Check and normalize the values of options->{Key,Data,Cache}Directory;
 * return 0 if it is sane, -1 otherwise. */
static int
validate_data_directories(or_options_t *options)
{
  tor_free(options->DataDirectory);
  options->DataDirectory = get_data_directory(options->DataDirectory_option);
  if (!options->DataDirectory)
    return -1;
  if (strlen(options->DataDirectory) > (512-128)) {
    log_warn(LD_CONFIG, "DataDirectory is too long.");
    return -1;
  }

  tor_free(options->KeyDirectory);
  if (options->KeyDirectory_option) {
    options->KeyDirectory = get_data_directory(options->KeyDirectory_option);
    if (!options->KeyDirectory)
      return -1;
  } else {
    /* Default to the data directory's keys subdir */
    tor_asprintf(&options->KeyDirectory, "%s"PATH_SEPARATOR"keys",
                 options->DataDirectory);
  }

  tor_free(options->CacheDirectory);
  if (options->CacheDirectory_option) {
    options->CacheDirectory = get_data_directory(
                                             options->CacheDirectory_option);
    if (!options->CacheDirectory)
      return -1;
  } else {
    /* Default to the data directory. */
    options->CacheDirectory = tor_strdup(options->DataDirectory);
  }

  return 0;
}

/** This string must remain the same forevermore. It is how we
 * recognize that the torrc file doesn't need to be backed up. */
#define GENERATED_FILE_PREFIX "# This file was generated by Tor; " \
  "if you edit it, comments will not be preserved"
/** This string can change; it tries to give the reader an idea
 * that editing this file by hand is not a good plan. */
#define GENERATED_FILE_COMMENT "# The old torrc file was renamed " \
  "to torrc.orig.1 or similar, and Tor will ignore it"

/** Save a configuration file for the configuration in <b>options</b>
 * into the file <b>fname</b>.  If the file already exists, and
 * doesn't begin with GENERATED_FILE_PREFIX, rename it.  Otherwise
 * replace it.  Return 0 on success, -1 on failure. */
static int
write_configuration_file(const char *fname, const or_options_t *options)
{
  char *old_val=NULL, *new_val=NULL, *new_conf=NULL;
  int rename_old = 0, r;

  if (!fname)
    return -1;

  switch (file_status(fname)) {
    /* create backups of old config files, even if they're empty */
    case FN_FILE:
    case FN_EMPTY:
      old_val = read_file_to_str(fname, 0, NULL);
      if (!old_val || strcmpstart(old_val, GENERATED_FILE_PREFIX)) {
        rename_old = 1;
      }
      tor_free(old_val);
      break;
    case FN_NOENT:
      break;
    case FN_ERROR:
    case FN_DIR:
    default:
      log_warn(LD_CONFIG,
               "Config file \"%s\" is not a file? Failing.", fname);
      return -1;
  }

  if (!(new_conf = options_dump(options, OPTIONS_DUMP_MINIMAL))) {
    log_warn(LD_BUG, "Couldn't get configuration string");
    goto err;
  }

  tor_asprintf(&new_val, "%s\n%s\n\n%s",
               GENERATED_FILE_PREFIX, GENERATED_FILE_COMMENT, new_conf);

  if (rename_old) {
    int i = 1;
    char *fn_tmp = NULL;
    while (1) {
      tor_asprintf(&fn_tmp, "%s.orig.%d", fname, i);
      if (file_status(fn_tmp) == FN_NOENT)
        break;
      tor_free(fn_tmp);
      ++i;
    }
    log_notice(LD_CONFIG, "Renaming old configuration file to \"%s\"", fn_tmp);
    if (tor_rename(fname, fn_tmp) < 0) {//XXXX sandbox doesn't allow
      log_warn(LD_FS,
               "Couldn't rename configuration file \"%s\" to \"%s\": %s",
               fname, fn_tmp, strerror(errno));
      tor_free(fn_tmp);
      goto err;
    }
    tor_free(fn_tmp);
  }

  if (write_str_to_file(fname, new_val, 0) < 0)
    goto err;

  r = 0;
  goto done;
 err:
  r = -1;
 done:
  tor_free(new_val);
  tor_free(new_conf);
  return r;
}

/**
 * Save the current configuration file value to disk.  Return 0 on
 * success, -1 on failure.
 **/
int
options_save_current(void)
{
  /* This fails if we can't write to our configuration file.
   *
   * If we try falling back to datadirectory or something, we have a better
   * chance of saving the configuration, but a better chance of doing
   * something the user never expected. */
  return write_configuration_file(get_torrc_fname(0), get_options());
}

/** Return the number of cpus configured in <b>options</b>.  If we are
 * told to auto-detect the number of cpus, return the auto-detected number. */
int
get_num_cpus(const or_options_t *options)
{
  if (options->NumCPUs == 0) {
    int n = compute_num_cpus();
    return (n >= 1) ? n : 1;
  } else {
    return options->NumCPUs;
  }
}

/**
 * Initialize the libevent library.
 */
static void
init_libevent(const or_options_t *options)
{
  tor_libevent_cfg cfg;

  tor_assert(options);

  configure_libevent_logging();
  /* If the kernel complains that some method (say, epoll) doesn't
   * exist, we don't care about it, since libevent will cope.
   */
  suppress_libevent_log_msg("Function not implemented");

  memset(&cfg, 0, sizeof(cfg));
  cfg.num_cpus = get_num_cpus(options);
  cfg.msec_per_tick = options->TokenBucketRefillInterval;

  tor_libevent_initialize(&cfg);

  suppress_libevent_log_msg(NULL);
}

/** Return a newly allocated string holding a filename relative to the
 * directory in <b>options</b> specified by <b>roottype</b>.
 * If <b>sub1</b> is present, it is the first path component after
 * the data directory.  If <b>sub2</b> is also present, it is the second path
 * component after the data directory.  If <b>suffix</b> is present, it
 * is appended to the filename.
 *
 * Note: Consider using macros in config.h that wrap this function;
 * you should probably never need to call it as-is.
 */
MOCK_IMPL(char *,
options_get_dir_fname2_suffix,(const or_options_t *options,
                               directory_root_t roottype,
                               const char *sub1, const char *sub2,
                               const char *suffix))
{
  tor_assert(options);

  const char *rootdir = NULL;
  switch (roottype) {
    case DIRROOT_DATADIR:
      rootdir = options->DataDirectory;
      break;
    case DIRROOT_CACHEDIR:
      rootdir = options->CacheDirectory;
      break;
    case DIRROOT_KEYDIR:
      rootdir = options->KeyDirectory;
      break;
    default:
      tor_assert_unreached();
      break;
  }
  tor_assert(rootdir);

  if (!suffix)
    suffix = "";

  char *fname = NULL;

  if (sub1 == NULL) {
    tor_asprintf(&fname, "%s%s", rootdir, suffix);
    tor_assert(!sub2); /* If sub2 is present, sub1 must be present. */
  } else if (sub2 == NULL) {
    tor_asprintf(&fname, "%s"PATH_SEPARATOR"%s%s", rootdir, sub1, suffix);
  } else {
    tor_asprintf(&fname, "%s"PATH_SEPARATOR"%s"PATH_SEPARATOR"%s%s",
                 rootdir, sub1, sub2, suffix);
  }

  return fname;
}

/** Check wether the data directory has a private subdirectory
 * <b>subdir</b>. If not, try to create it. Return 0 on success,
 * -1 otherwise. */
int
check_or_create_data_subdir(const char *subdir)
{
  char *statsdir = get_datadir_fname(subdir);
  int return_val = 0;

  if (check_private_dir(statsdir, CPD_CREATE, get_options()->User) < 0) {
    log_warn(LD_HIST, "Unable to create %s/ directory!", subdir);
    return_val = -1;
  }
  tor_free(statsdir);
  return return_val;
}

/** Create a file named <b>fname</b> with contents <b>str</b> in the
 * subdirectory <b>subdir</b> of the data directory. <b>descr</b>
 * should be a short description of the file's content and will be
 * used for the warning message, if it's present and the write process
 * fails. Return 0 on success, -1 otherwise.*/
int
write_to_data_subdir(const char* subdir, const char* fname,
                     const char* str, const char* descr)
{
  char *filename = get_datadir_fname2(subdir, fname);
  int return_val = 0;

  if (write_str_to_file(filename, str, 0) < 0) {
    log_warn(LD_HIST, "Unable to write %s to disk!", descr ? descr : fname);
    return_val = -1;
  }
  tor_free(filename);
  return return_val;
}

/** Return a smartlist of ports that must be forwarded by
 *  tor-fw-helper. The smartlist contains the ports in a string format
 *  that is understandable by tor-fw-helper. */
smartlist_t *
get_list_of_ports_to_forward(void)
{
  smartlist_t *ports_to_forward = smartlist_new();
  int port = 0;

  /** XXX TODO tor-fw-helper does not support forwarding ports to
      other hosts than the local one. If the user is binding to a
      different IP address, tor-fw-helper won't work.  */
  port = router_get_advertised_or_port(get_options());  /* Get ORPort */
  if (port)
    smartlist_add_asprintf(ports_to_forward, "%d:%d", port, port);

  port = router_get_advertised_dir_port(get_options(), 0); /* Get DirPort */
  if (port)
    smartlist_add_asprintf(ports_to_forward, "%d:%d", port, port);

  /* Get ports of transport proxies */
  {
    smartlist_t *transport_ports = get_transport_proxy_ports();
    if (transport_ports) {
      smartlist_add_all(ports_to_forward, transport_ports);
      smartlist_free(transport_ports);
    }
  }

  if (!smartlist_len(ports_to_forward)) {
    smartlist_free(ports_to_forward);
    ports_to_forward = NULL;
  }

  return ports_to_forward;
}

/** Helper to implement GETINFO functions about configuration variables (not
 * their values).  Given a "config/names" question, set *<b>answer</b> to a
 * new string describing the supported configuration variables and their
 * types. */
int
getinfo_helper_config(control_connection_t *conn,
                      const char *question, char **answer,
                      const char **errmsg)
{
  (void) conn;
  (void) errmsg;
  if (!strcmp(question, "config/names")) {
    smartlist_t *sl = smartlist_new();
    int i;
    for (i = 0; option_vars_[i].name; ++i) {
      const config_var_t *var = &option_vars_[i];
      const char *type;
      /* don't tell controller about triple-underscore options */
      if (!strncmp(option_vars_[i].name, "___", 3))
        continue;
      switch (var->type) {
        case CONFIG_TYPE_STRING: type = "String"; break;
        case CONFIG_TYPE_FILENAME: type = "Filename"; break;
        case CONFIG_TYPE_UINT: type = "Integer"; break;
        case CONFIG_TYPE_UINT64: type = "Integer"; break;
        case CONFIG_TYPE_INT: type = "SignedInteger"; break;
        case CONFIG_TYPE_PORT: type = "Port"; break;
        case CONFIG_TYPE_INTERVAL: type = "TimeInterval"; break;
        case CONFIG_TYPE_MSEC_INTERVAL: type = "TimeMsecInterval"; break;
        case CONFIG_TYPE_MEMUNIT: type = "DataSize"; break;
        case CONFIG_TYPE_DOUBLE: type = "Float"; break;
        case CONFIG_TYPE_BOOL: type = "Boolean"; break;
        case CONFIG_TYPE_AUTOBOOL: type = "Boolean+Auto"; break;
        case CONFIG_TYPE_ISOTIME: type = "Time"; break;
        case CONFIG_TYPE_ROUTERSET: type = "RouterList"; break;
        case CONFIG_TYPE_CSV: type = "CommaList"; break;
        /* This type accepts more inputs than TimeInterval, but it ignores
         * everything after the first entry, so we may as well pretend
         * it's a TimeInterval. */
        case CONFIG_TYPE_CSV_INTERVAL: type = "TimeInterval"; break;
        case CONFIG_TYPE_LINELIST: type = "LineList"; break;
        case CONFIG_TYPE_LINELIST_S: type = "Dependent"; break;
        case CONFIG_TYPE_LINELIST_V: type = "Virtual"; break;
        default:
        case CONFIG_TYPE_OBSOLETE:
          type = NULL; break;
      }
      if (!type)
        continue;
      smartlist_add_asprintf(sl, "%s %s\n",var->name,type);
    }
    *answer = smartlist_join_strings(sl, "", 0, NULL);
    SMARTLIST_FOREACH(sl, char *, c, tor_free(c));
    smartlist_free(sl);
  } else if (!strcmp(question, "config/defaults")) {
    smartlist_t *sl = smartlist_new();
    int dirauth_lines_seen = 0, fallback_lines_seen = 0;
    for (int i = 0; option_vars_[i].name; ++i) {
      const config_var_t *var = &option_vars_[i];
      if (var->initvalue != NULL) {
        if (strcmp(option_vars_[i].name, "DirAuthority") == 0) {
          /*
           * Count dirauth lines we have a default for; we'll use the
           * count later to decide whether to add the defaults manually
           */
          ++dirauth_lines_seen;
        }
        if (strcmp(option_vars_[i].name, "FallbackDir") == 0) {
          /*
           * Similarly count fallback lines, so that we can decided later
           * to add the defaults manually.
           */
          ++fallback_lines_seen;
        }
        char *val = esc_for_log(var->initvalue);
        smartlist_add_asprintf(sl, "%s %s\n",var->name,val);
        tor_free(val);
      }
    }

    if (dirauth_lines_seen == 0) {
      /*
       * We didn't see any directory authorities with default values,
       * so add the list of default authorities manually.
       */

      /*
       * default_authorities is defined earlier in this file and
       * is a const char ** NULL-terminated array of dirauth config
       * lines.
       */
      for (const char **i = default_authorities; *i != NULL; ++i) {
        char *val = esc_for_log(*i);
        smartlist_add_asprintf(sl, "DirAuthority %s\n", val);
        tor_free(val);
      }
    }

    if (fallback_lines_seen == 0 &&
        get_options()->UseDefaultFallbackDirs == 1) {
      /*
       * We didn't see any explicitly configured fallback mirrors,
       * so add the defaults to the list manually.
       *
       * default_fallbacks is included earlier in this file and
       * is a const char ** NULL-terminated array of fallback config lines.
       */
      const char **i;

      for (i = default_fallbacks; *i != NULL; ++i) {
        char *val = esc_for_log(*i);
        smartlist_add_asprintf(sl, "FallbackDir %s\n", val);
        tor_free(val);
      }
    }

    *answer = smartlist_join_strings(sl, "", 0, NULL);
    SMARTLIST_FOREACH(sl, char *, c, tor_free(c));
    smartlist_free(sl);
  }
  return 0;
}

/* Check whether an address has already been set against the options
 * depending on address family and destination type. Any exsting
 * value will lead to a fail, even if it is the same value. If not
 * set and not only validating, copy it into this location too.
 * Returns 0 on success or -1 if this address is already set.
 */
static int
verify_and_store_outbound_address(sa_family_t family, tor_addr_t *addr,
       outbound_addr_t type, or_options_t *options, int validate_only)
{
  if (type>=OUTBOUND_ADDR_MAX || (family!=AF_INET && family!=AF_INET6)) {
    return -1;
  }
  int fam_index=0;
  if (family==AF_INET6) {
    fam_index=1;
  }
  tor_addr_t *dest=&options->OutboundBindAddresses[type][fam_index];
  if (!tor_addr_is_null(dest)) {
    return -1;
  }
  if (!validate_only) {
    tor_addr_copy(dest, addr);
  }
  return 0;
}

/* Parse a list of address lines for a specific destination type.
 * Will store them into the options if not validate_only. If a
 * problem occurs, a suitable error message is store in msg.
 * Returns 0 on success or -1 if any address is already set.
 */
static int
parse_outbound_address_lines(const config_line_t *lines, outbound_addr_t type,
           or_options_t *options, int validate_only, char **msg)
{
  tor_addr_t addr;
  sa_family_t family;
  while (lines) {
    family = tor_addr_parse(&addr, lines->value);
    if (verify_and_store_outbound_address(family, &addr, type,
                                 options, validate_only)) {
      if (msg)
        tor_asprintf(msg, "Multiple%s%s outbound bind addresses "
                     "configured: %s",
                     family==AF_INET?" IPv4":(family==AF_INET6?" IPv6":""),
                     type==OUTBOUND_ADDR_OR?" OR":
                     (type==OUTBOUND_ADDR_EXIT?" exit":""), lines->value);
      return -1;
    }
    lines = lines->next;
  }
  return 0;
}

/** Parse outbound bind address option lines. If <b>validate_only</b>
 * is not 0 update OutboundBindAddresses in <b>options</b>.
 * Only one address can be set for any of these values.
 * On failure, set <b>msg</b> (if provided) to a newly allocated string
 * containing a description of the problem and return -1.
 */
static int
parse_outbound_addresses(or_options_t *options, int validate_only, char **msg)
{
  if (!validate_only) {
    memset(&options->OutboundBindAddresses, 0,
           sizeof(options->OutboundBindAddresses));
  }

  if (parse_outbound_address_lines(options->OutboundBindAddress,
                                   OUTBOUND_ADDR_EXIT_AND_OR, options,
                                   validate_only, msg) < 0) {
    goto err;
  }

  if (parse_outbound_address_lines(options->OutboundBindAddressOR,
                                   OUTBOUND_ADDR_OR, options, validate_only,
                                   msg) < 0) {
    goto err;
  }

  if (parse_outbound_address_lines(options->OutboundBindAddressExit,
                                   OUTBOUND_ADDR_EXIT, options, validate_only,
                                   msg)  < 0) {
    goto err;
  }

  return 0;
 err:
  return -1;
}

/** Load one of the geoip files, <a>family</a> determining which
 * one. <a>default_fname</a> is used if on Windows and
 * <a>fname</a> equals "<default>". */
static void
config_load_geoip_file_(sa_family_t family,
                        const char *fname,
                        const char *default_fname)
{
  const or_options_t *options = get_options();
  const char *msg = "";
  int severity = options_need_geoip_info(options, &msg) ? LOG_WARN : LOG_INFO;
  int r;

#ifdef _WIN32
  char *free_fname = NULL; /* Used to hold any temporary-allocated value */
  /* XXXX Don't use this "<default>" junk; make our filename options
   * understand prefixes somehow. -NM */
  if (!strcmp(fname, "<default>")) {
    const char *conf_root = get_windows_conf_root();
    tor_asprintf(&free_fname, "%s\\%s", conf_root, default_fname);
    fname = free_fname;
  }
  r = geoip_load_file(family, fname, severity);
  tor_free(free_fname);
#else /* !(defined(_WIN32)) */
  (void)default_fname;
  r = geoip_load_file(family, fname, severity);
#endif /* defined(_WIN32) */

  if (r < 0 && severity == LOG_WARN) {
    log_warn(LD_GENERAL, "%s", msg);
  }
}

/** Load geoip files for IPv4 and IPv6 if <a>options</a> and
 * <a>old_options</a> indicate we should. */
static void
config_maybe_load_geoip_files_(const or_options_t *options,
                               const or_options_t *old_options)
{
  /* XXXX Reload GeoIPFile on SIGHUP. -NM */

  if (options->GeoIPFile &&
      ((!old_options || !opt_streq(old_options->GeoIPFile,
                                   options->GeoIPFile))
       || !geoip_is_loaded(AF_INET))) {
    config_load_geoip_file_(AF_INET, options->GeoIPFile, "geoip");
    /* Okay, now we need to maybe change our mind about what is in
     * which country. We do this for IPv4 only since that's what we
     * store in node->country. */
    refresh_all_country_info();
  }
  if (options->GeoIPv6File &&
      ((!old_options || !opt_streq(old_options->GeoIPv6File,
                                   options->GeoIPv6File))
       || !geoip_is_loaded(AF_INET6))) {
    config_load_geoip_file_(AF_INET6, options->GeoIPv6File, "geoip6");
  }
}

/** Initialize cookie authentication (used so far by the ControlPort
 *  and Extended ORPort).
 *
 *  Allocate memory and create a cookie (of length <b>cookie_len</b>)
 *  in <b>cookie_out</b>.
 *  Then write it down to <b>fname</b> and prepend it with <b>header</b>.
 *
 *  If <b>group_readable</b> is set, set <b>fname</b> to be readable
 *  by the default GID.
 *
 *  If the whole procedure was successful, set
 *  <b>cookie_is_set_out</b> to True. */
int
init_cookie_authentication(const char *fname, const char *header,
                           int cookie_len, int group_readable,
                           uint8_t **cookie_out, int *cookie_is_set_out)
{
  char cookie_file_str_len = strlen(header) + cookie_len;
  char *cookie_file_str = tor_malloc(cookie_file_str_len);
  int retval = -1;

  /* We don't want to generate a new cookie every time we call
   * options_act(). One should be enough. */
  if (*cookie_is_set_out) {
    retval = 0; /* we are all set */
    goto done;
  }

  /* If we've already set the cookie, free it before re-setting
     it. This can happen if we previously generated a cookie, but
     couldn't write it to a disk. */
  if (*cookie_out)
    tor_free(*cookie_out);

  /* Generate the cookie */
  *cookie_out = tor_malloc(cookie_len);
  crypto_rand((char *)*cookie_out, cookie_len);

  /* Create the string that should be written on the file. */
  memcpy(cookie_file_str, header, strlen(header));
  memcpy(cookie_file_str+strlen(header), *cookie_out, cookie_len);
  if (write_bytes_to_file(fname, cookie_file_str, cookie_file_str_len, 1)) {
    log_warn(LD_FS,"Error writing auth cookie to %s.", escaped(fname));
    goto done;
  }

#ifndef _WIN32
  if (group_readable) {
    if (chmod(fname, 0640)) {
      log_warn(LD_FS,"Unable to make %s group-readable.", escaped(fname));
    }
  }
#else /* !(!defined(_WIN32)) */
  (void) group_readable;
#endif /* !defined(_WIN32) */

  /* Success! */
  log_info(LD_GENERAL, "Generated auth cookie file in '%s'.", escaped(fname));
  *cookie_is_set_out = 1;
  retval = 0;

 done:
  memwipe(cookie_file_str, 0, cookie_file_str_len);
  tor_free(cookie_file_str);
  return retval;
}

/**
 * Return true if any option is set in <b>options</b> to make us behave
 * as a client.
 */
int
options_any_client_port_set(const or_options_t *options)
{
  return (options->SocksPort_set ||
          options->TransPort_set ||
          options->NATDPort_set ||
          options->DNSPort_set ||
          options->HTTPTunnelPort_set);
}<|MERGE_RESOLUTION|>--- conflicted
+++ resolved
@@ -973,46 +973,9 @@
   return 0;
 }
 
-<<<<<<< HEAD
-=======
-/** The version of this Tor process, as parsed. */
-static char *the_tor_version = NULL;
-/** A shorter version for this Tor process, for export in our router
- *  descriptor.  (Does not include the git version, if any.) */
-static char *the_short_tor_version = NULL;
 /** An extended list of tor, OS, and library versions for this process, for
  *  logging. */
 static char *the_tor_library_versions = NULL;
-
-/** Return the current Tor version. */
-const char *
-get_version(void)
-{
-  if (the_tor_version == NULL) {
-    if (strlen(tor_git_revision)) {
-      tor_asprintf(&the_tor_version, "%s (git-%s)", get_short_version(),
-                   tor_git_revision);
-    } else {
-      the_tor_version = tor_strdup(get_short_version());
-    }
-  }
-  return the_tor_version;
-}
-
-/** Return the current Tor version, without any git tag. */
-const char *
-get_short_version(void)
-{
-
-  if (the_short_tor_version == NULL) {
-#ifdef TOR_BUILD_TAG
-    tor_asprintf(&the_short_tor_version, "%s (%s)", VERSION, TOR_BUILD_TAG);
-#else
-    the_short_tor_version = tor_strdup(VERSION);
-#endif
-  }
-  return the_short_tor_version;
-}
 
 /** Return the current Tor, OS, and library versions. */
 const char *
@@ -1039,7 +1002,6 @@
   return the_tor_library_versions;
 }
 
->>>>>>> 6c3f1e19
 /** Release additional memory allocated in options
  */
 STATIC void
@@ -1098,14 +1060,8 @@
   tor_free(torrc_fname);
   tor_free(torrc_defaults_fname);
   tor_free(global_dirfrontpagecontents);
-
-<<<<<<< HEAD
-=======
-  tor_free(the_short_tor_version);
-  tor_free(the_tor_version);
   tor_free(the_tor_library_versions);
 
->>>>>>> 6c3f1e19
   cleanup_protocol_warning_severity_level();
 
   have_parsed_cmdline = 0;
