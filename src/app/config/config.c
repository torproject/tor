/* Copyright (c) 2001 Matej Pfajfar.
 * Copyright (c) 2001-2004, Roger Dingledine.
 * Copyright (c) 2004-2006, Roger Dingledine, Nick Mathewson.
 * Copyright (c) 2007-2019, The Tor Project, Inc. */
/* See LICENSE for licensing information */

/**
 * \file config.c
 * \brief Code to interpret the user's configuration of Tor.
 *
 * This module handles torrc configuration file, including parsing it,
 * combining it with torrc.defaults and the command line, allowing
 * user changes to it (via editing and SIGHUP or via the control port),
 * writing it back to disk (because of SAVECONF from the control port),
 * and -- most importantly, acting on it.
 *
 * The module additionally has some tools for manipulating and
 * inspecting values that are calculated as a result of the
 * configured options.
 *
 * <h3>How to add new options</h3>
 *
 * To add new items to the torrc, there are a minimum of three places to edit:
 * <ul>
 *   <li>The or_options_t structure in or_options_st.h, where the options are
 *       stored.
 *   <li>The option_vars_ array below in this module, which configures
 *       the names of the torrc options, their types, their multiplicities,
 *       and their mappings to fields in or_options_t.
 *   <li>The manual in doc/tor.1.txt, to document what the new option
 *       is, and how it works.
 * </ul>
 *
 * Additionally, you might need to edit these places too:
 * <ul>
 *   <li>options_validate_cb() below, in case you want to reject some possible
 *       values of the new configuration option.
 *   <li>options_transition_allowed() below, in case you need to
 *       forbid some or all changes in the option while Tor is
 *       running.
 *   <li>options_transition_affects_workers(), in case changes in the option
 *       might require Tor to relaunch or reconfigure its worker threads.
 *   <li>options_transition_affects_descriptor(), in case changes in the
 *       option might require a Tor relay to build and publish a new server
 *       descriptor.
 *   <li>options_act() and/or options_act_reversible(), in case there's some
 *       action that needs to be taken immediately based on the option's
 *       value.
 * </ul>
 *
 * <h3>Changing the value of an option</h3>
 *
 * Because of the SAVECONF command from the control port, it's a bad
 * idea to change the value of any user-configured option in the
 * or_options_t.  If you want to sometimes do this anyway, we recommend
 * that you create a secondary field in or_options_t; that you have the
 * user option linked only to the secondary field; that you use the
 * secondary field to initialize the one that Tor actually looks at; and that
 * you use the one Tor looks as the one that you modify.
 **/

#define CONFIG_PRIVATE
#include "core/or/or.h"
#include "app/config/config.h"
#include "lib/confmgt/confmgt.h"
#include "app/config/statefile.h"
#include "app/main/main.h"
#include "app/main/subsysmgr.h"
#include "core/mainloop/connection.h"
#include "core/mainloop/cpuworker.h"
#include "core/mainloop/mainloop.h"
#include "core/mainloop/netstatus.h"
#include "core/or/channel.h"
#include "core/or/circuitbuild.h"
#include "core/or/circuitlist.h"
#include "core/or/circuitmux.h"
#include "core/or/circuitmux_ewma.h"
#include "core/or/circuitstats.h"
#include "core/or/connection_edge.h"
#include "core/or/connection_or.h"
#include "core/or/dos.h"
#include "core/or/policies.h"
#include "core/or/relay.h"
#include "core/or/scheduler.h"
#include "feature/client/addressmap.h"
#include "feature/client/bridges.h"
#include "feature/client/entrynodes.h"
#include "feature/client/transports.h"
#include "feature/control/control.h"
#include "feature/control/control_auth.h"
#include "feature/control/control_events.h"
#include "feature/dirauth/bwauth.h"
#include "feature/dirauth/guardfraction.h"
#include "feature/dircache/consdiffmgr.h"
#include "feature/dircache/dirserv.h"
#include "feature/dircommon/voting_schedule.h"
#include "feature/hibernate/hibernate.h"
#include "feature/hs/hs_config.h"
#include "feature/nodelist/dirlist.h"
#include "feature/nodelist/networkstatus.h"
#include "feature/nodelist/nickname.h"
#include "feature/nodelist/nodelist.h"
#include "feature/nodelist/routerlist.h"
#include "feature/nodelist/routerset.h"
#include "feature/relay/dns.h"
#include "feature/relay/ext_orport.h"
#include "feature/relay/routermode.h"
#include "feature/rend/rendclient.h"
#include "feature/rend/rendservice.h"
#include "lib/geoip/geoip.h"
#include "feature/stats/geoip_stats.h"
#include "feature/stats/predict_ports.h"
#include "feature/stats/rephist.h"
#include "lib/compress/compress.h"
#include "lib/confmgt/structvar.h"
#include "lib/crypt_ops/crypto_init.h"
#include "lib/crypt_ops/crypto_rand.h"
#include "lib/crypt_ops/crypto_util.h"
#include "lib/encoding/confline.h"
#include "lib/net/resolve.h"
#include "lib/sandbox/sandbox.h"
#include "lib/version/torversion.h"

#ifdef ENABLE_NSS
#include "lib/crypt_ops/crypto_nss_mgt.h"
#else
#include "lib/crypt_ops/crypto_openssl_mgt.h"
#endif

#ifdef _WIN32
#include <shlobj.h>
#endif
#ifdef HAVE_FCNTL_H
#include <fcntl.h>
#endif
#ifdef HAVE_SYS_STAT_H
#include <sys/stat.h>
#endif
#ifdef HAVE_SYS_PARAM_H
#include <sys/param.h>
#endif
#ifdef HAVE_UNISTD_H
#include <unistd.h>
#endif

#include "lib/meminfo/meminfo.h"
#include "lib/osinfo/uname.h"
#include "lib/process/daemon.h"
#include "lib/process/pidfile.h"
#include "lib/process/restrict.h"
#include "lib/process/setuid.h"
#include "lib/process/process.h"
#include "lib/net/gethostname.h"
#include "lib/thread/numcpus.h"

#include "lib/encoding/keyval.h"
#include "lib/fs/conffile.h"
#include "lib/evloop/procmon.h"

#include "feature/dirauth/dirvote.h"
#include "feature/dirauth/dirauth_periodic.h"
#include "feature/dirauth/recommend_pkg.h"
#include "feature/dirauth/authmode.h"

#include "core/or/connection_st.h"
#include "core/or/port_cfg_st.h"

#ifdef HAVE_SYSTEMD
#   if defined(__COVERITY__) && !defined(__INCLUDE_LEVEL__)
/* Systemd's use of gcc's __INCLUDE_LEVEL__ extension macro appears to confuse
 * Coverity. Here's a kludge to unconfuse it.
 */
#   define __INCLUDE_LEVEL__ 2
#endif /* defined(__COVERITY__) && !defined(__INCLUDE_LEVEL__) */
#include <systemd/sd-daemon.h>
#endif /* defined(HAVE_SYSTEMD) */

/* Prefix used to indicate a Unix socket in a FooPort configuration. */
static const char unix_socket_prefix[] = "unix:";
/* Prefix used to indicate a Unix socket with spaces in it, in a FooPort
 * configuration. */
static const char unix_q_socket_prefix[] = "unix:\"";

/* limits for TCP send and recv buffer size used for constrained sockets */
#define MIN_CONSTRAINED_TCP_BUFFER 2048
#define MAX_CONSTRAINED_TCP_BUFFER 262144  /* 256k */

/** macro to help with the bulk rename of *DownloadSchedule to
 * *DowloadInitialDelay . */
#ifndef COCCI
#define DOWNLOAD_SCHEDULE(name) \
  { #name "DownloadSchedule", #name "DownloadInitialDelay", 0, 1 }
#else
#define DOWNLOAD_SCHEDULE(name) { NULL, NULL, 0, 1 }
#endif /* !defined(COCCI) */

/** A list of abbreviations and aliases to map command-line options, obsolete
 * option names, or alternative option names, to their current values. */
static const config_abbrev_t option_abbrevs_[] = {
  PLURAL(AuthDirBadDirCC),
  PLURAL(AuthDirBadExitCC),
  PLURAL(AuthDirInvalidCC),
  PLURAL(AuthDirRejectCC),
  PLURAL(EntryNode),
  PLURAL(ExcludeNode),
  PLURAL(FirewallPort),
  PLURAL(LongLivedPort),
  PLURAL(HiddenServiceNode),
  PLURAL(HiddenServiceExcludeNode),
  PLURAL(NumCPU),
  PLURAL(RendNode),
  PLURAL(RecommendedPackage),
  PLURAL(RendExcludeNode),
  PLURAL(StrictEntryNode),
  PLURAL(StrictExitNode),
  PLURAL(StrictNode),
  { "l", "Log", 1, 0},
  { "AllowUnverifiedNodes", "AllowInvalidNodes", 0, 0},
  { "AutomapHostSuffixes", "AutomapHostsSuffixes", 0, 0},
  { "AutomapHostOnResolve", "AutomapHostsOnResolve", 0, 0},
  { "BandwidthRateBytes", "BandwidthRate", 0, 0},
  { "BandwidthBurstBytes", "BandwidthBurst", 0, 0},
  { "DirFetchPostPeriod", "StatusFetchPeriod", 0, 0},
  { "DirServer", "DirAuthority", 0, 0}, /* XXXX later, make this warn? */
  { "MaxConn", "ConnLimit", 0, 1},
  { "MaxMemInCellQueues", "MaxMemInQueues", 0, 0},
  { "ORBindAddress", "ORListenAddress", 0, 0},
  { "DirBindAddress", "DirListenAddress", 0, 0},
  { "SocksBindAddress", "SocksListenAddress", 0, 0},
  { "UseHelperNodes", "UseEntryGuards", 0, 0},
  { "NumHelperNodes", "NumEntryGuards", 0, 0},
  { "UseEntryNodes", "UseEntryGuards", 0, 0},
  { "NumEntryNodes", "NumEntryGuards", 0, 0},
  { "ResolvConf", "ServerDNSResolvConfFile", 0, 1},
  { "SearchDomains", "ServerDNSSearchDomains", 0, 1},
  { "ServerDNSAllowBrokenResolvConf", "ServerDNSAllowBrokenConfig", 0, 0},
  { "PreferTunnelledDirConns", "PreferTunneledDirConns", 0, 0},
  { "BridgeAuthoritativeDirectory", "BridgeAuthoritativeDir", 0, 0},
  { "HashedControlPassword", "__HashedControlSessionPassword", 1, 0},
  { "VirtualAddrNetwork", "VirtualAddrNetworkIPv4", 0, 0},
  { "SocksSocketsGroupWritable", "UnixSocksGroupWritable", 0, 1},
  { "_HSLayer2Nodes", "HSLayer2Nodes", 0, 1 },
  { "_HSLayer3Nodes", "HSLayer3Nodes", 0, 1 },

  DOWNLOAD_SCHEDULE(ClientBootstrapConsensusAuthority),
  DOWNLOAD_SCHEDULE(ClientBootstrapConsensusAuthorityOnly),
  DOWNLOAD_SCHEDULE(ClientBootstrapConsensusFallback),
  DOWNLOAD_SCHEDULE(TestingBridge),
  DOWNLOAD_SCHEDULE(TestingBridgeBootstrap),
  DOWNLOAD_SCHEDULE(TestingClient),
  DOWNLOAD_SCHEDULE(TestingClientConsensus),
  DOWNLOAD_SCHEDULE(TestingServer),
  DOWNLOAD_SCHEDULE(TestingServerConsensus),

  { NULL, NULL, 0, 0},
};

/** dummy instance of or_options_t, used for type-checking its
 * members with CONF_CHECK_VAR_TYPE. */
DUMMY_TYPECHECK_INSTANCE(or_options_t);

/** An entry for config_vars: "The option <b>varname</b> has type
 * CONFIG_TYPE_<b>conftype</b>, and corresponds to
 * or_options_t.<b>member</b>"
 */
#define VAR(varname,conftype,member,initvalue)                          \
  CONFIG_VAR_ETYPE(or_options_t, varname, conftype, member, 0, initvalue)

/* As VAR, but uses a type definition in addition to a type enum. */
#define VAR_D(varname,conftype,member,initvalue)                        \
  CONFIG_VAR_DEFN(or_options_t, varname, conftype, member, 0, initvalue)

#define VAR_NODUMP(varname,conftype,member,initvalue)             \
  CONFIG_VAR_ETYPE(or_options_t, varname, conftype, member,       \
                   CFLG_NODUMP, initvalue)
#define VAR_NODUMP_IMMUTABLE(varname,conftype,member,initvalue)   \
  CONFIG_VAR_ETYPE(or_options_t, varname, conftype, member,       \
                   CFLG_NODUMP | CFLG_IMMUTABLE, initvalue)
#define VAR_INVIS(varname,conftype,member,initvalue)              \
  CONFIG_VAR_ETYPE(or_options_t, varname, conftype, member,       \
                   CFLG_NODUMP | CFLG_NOSET | CFLG_NOLIST, initvalue)

#define V(member,conftype,initvalue)            \
  VAR(#member, conftype, member, initvalue)

#define VAR_IMMUTABLE(varname, conftype, member, initvalue)             \
  CONFIG_VAR_ETYPE(or_options_t, varname, conftype, member,             \
                   CFLG_IMMUTABLE, initvalue)

#define V_IMMUTABLE(member,conftype,initvalue)                 \
  VAR_IMMUTABLE(#member, conftype, member, initvalue)

/** As V, but uses a type definition instead of a type enum */
#define V_D(member,type,initvalue)              \
  VAR_D(#member, type, member, initvalue)

/** An entry for config_vars: "The option <b>varname</b> is obsolete." */
#define OBSOLETE(varname) CONFIG_VAR_OBSOLETE(varname)

/**
 * Macro to declare *Port options.  Each one comes in three entries.
 * For example, most users should use "SocksPort" to configure the
 * socks port, but TorBrowser wants to use __SocksPort so that it
 * isn't stored by SAVECONF.  The SocksPortLines virtual option is
 * used to query both options from the controller.
 */
#define VPORT(member)                                           \
  VAR(#member "Lines", LINELIST_V, member ## _lines, NULL),     \
  VAR(#member, LINELIST_S, member ## _lines, NULL),             \
  VAR_NODUMP("__" #member, LINELIST_S, member ## _lines, NULL)

/** UINT64_MAX as a decimal string */
#define UINT64_MAX_STRING "18446744073709551615"

/** Array of configuration options.  Until we disallow nonstandard
 * abbreviations, order is significant, since the first matching option will
 * be chosen first.
 */
static const config_var_t option_vars_[] = {
  V(AccountingMax,               MEMUNIT,  "0 bytes"),
  VAR("AccountingRule",          STRING,   AccountingRule_option,  "max"),
  V(AccountingStart,             STRING,   NULL),
  V(Address,                     STRING,   NULL),
  OBSOLETE("AllowDotExit"),
  OBSOLETE("AllowInvalidNodes"),
  V(AllowNonRFC953Hostnames,     BOOL,     "0"),
  OBSOLETE("AllowSingleHopCircuits"),
  OBSOLETE("AllowSingleHopExits"),
  V(AlternateBridgeAuthority,    LINELIST, NULL),
  V(AlternateDirAuthority,       LINELIST, NULL),
  OBSOLETE("AlternateHSAuthority"),
  V(AssumeReachable,             BOOL,     "0"),
  OBSOLETE("AuthDirBadDir"),
  OBSOLETE("AuthDirBadDirCCs"),
  V(AuthDirBadExit,              LINELIST, NULL),
  V(AuthDirBadExitCCs,           CSV,      ""),
  V(AuthDirInvalid,              LINELIST, NULL),
  V(AuthDirInvalidCCs,           CSV,      ""),
  V(AuthDirFastGuarantee,        MEMUNIT,  "100 KB"),
  V(AuthDirGuardBWGuarantee,     MEMUNIT,  "2 MB"),
  V(AuthDirPinKeys,              BOOL,     "1"),
  V(AuthDirReject,               LINELIST, NULL),
  V(AuthDirRejectCCs,            CSV,      ""),
  OBSOLETE("AuthDirRejectUnlisted"),
  OBSOLETE("AuthDirListBadDirs"),
  V(AuthDirListBadExits,         BOOL,     "0"),
  V(AuthDirMaxServersPerAddr,    POSINT,     "2"),
  OBSOLETE("AuthDirMaxServersPerAuthAddr"),
  V(AuthDirHasIPv6Connectivity,  BOOL,     "0"),
  VAR("AuthoritativeDirectory",  BOOL, AuthoritativeDir,    "0"),
  V(AutomapHostsOnResolve,       BOOL,     "0"),
  V(AutomapHostsSuffixes,        CSV,      ".onion,.exit"),
  V(AvoidDiskWrites,             BOOL,     "0"),
  V(BandwidthBurst,              MEMUNIT,  "1 GB"),
  V(BandwidthRate,               MEMUNIT,  "1 GB"),
  V(BridgeAuthoritativeDir,      BOOL,     "0"),
  VAR("Bridge",                  LINELIST, Bridges,    NULL),
  V(BridgePassword,              STRING,   NULL),
  V(BridgeRecordUsageByCountry,  BOOL,     "1"),
  V(BridgeRelay,                 BOOL,     "0"),
  V(BridgeDistribution,          STRING,   NULL),
  VAR_IMMUTABLE("CacheDirectory",FILENAME, CacheDirectory_option, NULL),
  V(CacheDirectoryGroupReadable, AUTOBOOL,     "auto"),
  V(CellStatistics,              BOOL,     "0"),
  V(PaddingStatistics,           BOOL,     "1"),
  V(LearnCircuitBuildTimeout,    BOOL,     "1"),
  V(CircuitBuildTimeout,         INTERVAL, "0"),
  OBSOLETE("CircuitIdleTimeout"),
  V(CircuitsAvailableTimeout,    INTERVAL, "0"),
  V(CircuitStreamTimeout,        INTERVAL, "0"),
  V(CircuitPriorityHalflife,     DOUBLE,  "-1.0"), /*negative:'Use default'*/
  V(ClientDNSRejectInternalAddresses, BOOL,"1"),
  V(ClientOnly,                  BOOL,     "0"),
  V(ClientPreferIPv6ORPort,      AUTOBOOL, "auto"),
  V(ClientPreferIPv6DirPort,     AUTOBOOL, "auto"),
  V(ClientAutoIPv6ORPort,        BOOL,     "0"),
  V(ClientRejectInternalAddresses, BOOL,   "1"),
  V(ClientTransportPlugin,       LINELIST, NULL),
  V(ClientUseIPv6,               BOOL,     "0"),
  V(ClientUseIPv4,               BOOL,     "1"),
  V(ConsensusParams,             STRING,   NULL),
  V(ConnLimit,                   POSINT,     "1000"),
  V(ConnDirectionStatistics,     BOOL,     "0"),
  V(ConstrainedSockets,          BOOL,     "0"),
  V(ConstrainedSockSize,         MEMUNIT,  "8192"),
  V(ContactInfo,                 STRING,   NULL),
  OBSOLETE("ControlListenAddress"),
  VPORT(ControlPort),
  V(ControlPortFileGroupReadable,BOOL,     "0"),
  V(ControlPortWriteToFile,      FILENAME, NULL),
  V(ControlSocket,               LINELIST, NULL),
  V(ControlSocketsGroupWritable, BOOL,     "0"),
  V(UnixSocksGroupWritable,    BOOL,     "0"),
  V(CookieAuthentication,        BOOL,     "0"),
  V(CookieAuthFileGroupReadable, BOOL,     "0"),
  V(CookieAuthFile,              FILENAME, NULL),
  V(CountPrivateBandwidth,       BOOL,     "0"),
  VAR_IMMUTABLE("DataDirectory", FILENAME, DataDirectory_option, NULL),
  V(DataDirectoryGroupReadable,  BOOL,     "0"),
  V(DisableOOSCheck,             BOOL,     "1"),
  V(DisableNetwork,              BOOL,     "0"),
  V(DirAllowPrivateAddresses,    BOOL,     "0"),
  V(TestingAuthDirTimeToLearnReachability, INTERVAL, "30 minutes"),
  OBSOLETE("DirListenAddress"),
  V(DirPolicy,                   LINELIST, NULL),
  VPORT(DirPort),
  V(DirPortFrontPage,            FILENAME, NULL),
  VAR("DirReqStatistics",        BOOL,     DirReqStatistics_option, "1"),
  VAR("DirAuthority",            LINELIST, DirAuthorities, NULL),
  V(DirCache,                    BOOL,     "1"),
  /* A DirAuthorityFallbackRate of 0.1 means that 0.5% of clients try an
   * authority when all fallbacks are up, and 2% try an authority when 25% of
   * fallbacks are down. (We rebuild the list when 25% of fallbacks are down).
   *
   * We want to reduce load on authorities, but keep these two figures within
   * an order of magnitude, so there isn't too much load shifting to
   * authorities when fallbacks go down. */
  V(DirAuthorityFallbackRate,    DOUBLE,   "0.1"),
  V_IMMUTABLE(DisableAllSwap,    BOOL,     "0"),
  V_IMMUTABLE(DisableDebuggerAttachment,   BOOL,     "1"),
  OBSOLETE("DisableIOCP"),
  OBSOLETE("DisableV2DirectoryInfo_"),
  OBSOLETE("DynamicDHGroups"),
  VPORT(DNSPort),
  OBSOLETE("DNSListenAddress"),
  V(DormantClientTimeout,         INTERVAL, "24 hours"),
  V(DormantTimeoutDisabledByIdleStreams, BOOL,     "1"),
  V(DormantOnFirstStartup,       BOOL,      "0"),
  V(DormantCanceledByStartup,    BOOL,      "0"),
  /* DoS circuit creation options. */
  V(DoSCircuitCreationEnabled,   AUTOBOOL, "auto"),
  V(DoSCircuitCreationMinConnections,      POSINT, "0"),
  V(DoSCircuitCreationRate,      POSINT,     "0"),
  V(DoSCircuitCreationBurst,     POSINT,     "0"),
  V(DoSCircuitCreationDefenseType,         INT,  "0"),
  V(DoSCircuitCreationDefenseTimePeriod,   INTERVAL, "0"),
  /* DoS connection options. */
  V(DoSConnectionEnabled,        AUTOBOOL, "auto"),
  V(DoSConnectionMaxConcurrentCount,       POSINT, "0"),
  V(DoSConnectionDefenseType,    INT,      "0"),
  /* DoS single hop client options. */
  V(DoSRefuseSingleHopClientRendezvous,    AUTOBOOL, "auto"),
  V(DownloadExtraInfo,           BOOL,     "0"),
  V(TestingEnableConnBwEvent,    BOOL,     "0"),
  V(TestingEnableCellStatsEvent, BOOL,     "0"),
  OBSOLETE("TestingEnableTbEmptyEvent"),
  V(EnforceDistinctSubnets,      BOOL,     "1"),
  V_D(EntryNodes,                ROUTERSET,   NULL),
  V(EntryStatistics,             BOOL,     "0"),
  V(TestingEstimatedDescriptorPropagationTime, INTERVAL, "10 minutes"),
  V_D(ExcludeNodes,              ROUTERSET, NULL),
  V_D(ExcludeExitNodes,          ROUTERSET, NULL),
  OBSOLETE("ExcludeSingleHopRelays"),
  V_D(ExitNodes,                 ROUTERSET, NULL),
  /* Researchers need a way to tell their clients to use specific
   * middles that they also control, to allow safe live-network
   * experimentation with new padding machines. */
  V_D(MiddleNodes,               ROUTERSET, NULL),
  V(ExitPolicy,                  LINELIST, NULL),
  V(ExitPolicyRejectPrivate,     BOOL,     "1"),
  V(ExitPolicyRejectLocalInterfaces, BOOL, "0"),
  V(ExitPortStatistics,          BOOL,     "0"),
  V(ExtendAllowPrivateAddresses, BOOL,     "0"),
  V(ExitRelay,                   AUTOBOOL, "auto"),
  VPORT(ExtORPort),
  V(ExtORPortCookieAuthFile,     FILENAME,   NULL),
  V(ExtORPortCookieAuthFileGroupReadable, BOOL, "0"),
  V(ExtraInfoStatistics,         BOOL,     "1"),
  V(ExtendByEd25519ID,           AUTOBOOL, "auto"),
  V(FallbackDir,                 LINELIST, NULL),

  V(UseDefaultFallbackDirs,      BOOL,     "1"),

  OBSOLETE("FallbackNetworkstatusFile"),
  V(FascistFirewall,             BOOL,     "0"),
  V(FirewallPorts,               CSV,      ""),
  OBSOLETE("FastFirstHopPK"),
  V(FetchDirInfoEarly,           BOOL,     "0"),
  V(FetchDirInfoExtraEarly,      BOOL,     "0"),
  V(FetchServerDescriptors,      BOOL,     "1"),
  V(FetchHidServDescriptors,     BOOL,     "1"),
  V(FetchUselessDescriptors,     BOOL,     "0"),
  OBSOLETE("FetchV2Networkstatus"),
  V(GeoIPExcludeUnknown,         AUTOBOOL, "auto"),
#ifdef _WIN32
  V(GeoIPFile,                   FILENAME, "<default>"),
  V(GeoIPv6File,                 FILENAME, "<default>"),
#else
  V(GeoIPFile,                   FILENAME,
    SHARE_DATADIR PATH_SEPARATOR "tor" PATH_SEPARATOR "geoip"),
  V(GeoIPv6File,                 FILENAME,
    SHARE_DATADIR PATH_SEPARATOR "tor" PATH_SEPARATOR "geoip6"),
#endif /* defined(_WIN32) */
  OBSOLETE("Group"),
  V(GuardLifetime,               INTERVAL, "0 minutes"),
  V_IMMUTABLE(HardwareAccel,     BOOL,     "0"),
  V(HeartbeatPeriod,             INTERVAL, "6 hours"),
  V(MainloopStats,               BOOL,     "0"),
  V_IMMUTABLE(AccelName,         STRING,   NULL),
  V_IMMUTABLE(AccelDir,          FILENAME, NULL),
  V(HashedControlPassword,       LINELIST, NULL),
  OBSOLETE("HidServDirectoryV2"),
  VAR("HiddenServiceDir",    LINELIST_S, RendConfigLines,    NULL),
  VAR("HiddenServiceDirGroupReadable",  LINELIST_S, RendConfigLines, NULL),
  VAR("HiddenServiceOptions",LINELIST_V, RendConfigLines,    NULL),
  VAR("HiddenServicePort",   LINELIST_S, RendConfigLines,    NULL),
  VAR("HiddenServiceVersion",LINELIST_S, RendConfigLines,    NULL),
  VAR("HiddenServiceAuthorizeClient",LINELIST_S,RendConfigLines, NULL),
  VAR("HiddenServiceAllowUnknownPorts",LINELIST_S, RendConfigLines, NULL),
  VAR("HiddenServiceMaxStreams",LINELIST_S, RendConfigLines, NULL),
  VAR("HiddenServiceMaxStreamsCloseCircuit",LINELIST_S, RendConfigLines, NULL),
  VAR("HiddenServiceNumIntroductionPoints", LINELIST_S, RendConfigLines, NULL),
  VAR("HiddenServiceExportCircuitID", LINELIST_S,  RendConfigLines, NULL),
  VAR("HiddenServiceEnableIntroDoSDefense", LINELIST_S, RendConfigLines, NULL),
  VAR("HiddenServiceEnableIntroDoSRatePerSec",
      LINELIST_S, RendConfigLines, NULL),
  VAR("HiddenServiceEnableIntroDoSBurstPerSec",
      LINELIST_S, RendConfigLines, NULL),
  VAR("HiddenServiceStatistics", BOOL, HiddenServiceStatistics_option, "1"),
  V(HidServAuth,                 LINELIST, NULL),
  V(ClientOnionAuthDir,          FILENAME, NULL),
  OBSOLETE("CloseHSClientCircuitsImmediatelyOnTimeout"),
  OBSOLETE("CloseHSServiceRendCircuitsImmediatelyOnTimeout"),
  V_IMMUTABLE(HiddenServiceSingleHopMode,  BOOL,     "0"),
  V_IMMUTABLE(HiddenServiceNonAnonymousMode,BOOL,    "0"),
  V(HTTPProxy,                   STRING,   NULL),
  V(HTTPProxyAuthenticator,      STRING,   NULL),
  V(HTTPSProxy,                  STRING,   NULL),
  V(HTTPSProxyAuthenticator,     STRING,   NULL),
  VPORT(HTTPTunnelPort),
  V(IPv6Exit,                    BOOL,     "0"),
  VAR("ServerTransportPlugin",   LINELIST, ServerTransportPlugin,  NULL),
  V(ServerTransportListenAddr,   LINELIST, NULL),
  V(ServerTransportOptions,      LINELIST, NULL),
  V(SigningKeyLifetime,          INTERVAL, "30 days"),
  V(Socks4Proxy,                 STRING,   NULL),
  V(Socks5Proxy,                 STRING,   NULL),
  V(Socks5ProxyUsername,         STRING,   NULL),
  V(Socks5ProxyPassword,         STRING,   NULL),
  VAR_IMMUTABLE("KeyDirectory",  FILENAME, KeyDirectory_option, NULL),
  V(KeyDirectoryGroupReadable,   BOOL,     "0"),
  VAR_D("HSLayer2Nodes",         ROUTERSET,  HSLayer2Nodes,  NULL),
  VAR_D("HSLayer3Nodes",         ROUTERSET,  HSLayer3Nodes,  NULL),
  V(KeepalivePeriod,             INTERVAL, "5 minutes"),
  V_IMMUTABLE(KeepBindCapabilities,        AUTOBOOL, "auto"),
  VAR("Log",                     LINELIST, Logs,             NULL),
  V(LogMessageDomains,           BOOL,     "0"),
  V(LogTimeGranularity,          MSEC_INTERVAL, "1 second"),
  V(TruncateLogFile,             BOOL,     "0"),
  V_IMMUTABLE(SyslogIdentityTag, STRING,   NULL),
  V_IMMUTABLE(AndroidIdentityTag,STRING,   NULL),
  V(LongLivedPorts,              CSV,
        "21,22,706,1863,5050,5190,5222,5223,6523,6667,6697,8300"),
  VAR("MapAddress",              LINELIST, AddressMap,           NULL),
  V(MaxAdvertisedBandwidth,      MEMUNIT,  "1 GB"),
  V(MaxCircuitDirtiness,         INTERVAL, "10 minutes"),
  V(MaxClientCircuitsPending,    POSINT,     "32"),
  V(MaxConsensusAgeForDiffs,     INTERVAL, "0 seconds"),
  VAR("MaxMemInQueues",          MEMUNIT,   MaxMemInQueues_raw, "0"),
  OBSOLETE("MaxOnionsPending"),
  V(MaxOnionQueueDelay,          MSEC_INTERVAL, "1750 msec"),
  V(MaxUnparseableDescSizeToLog, MEMUNIT, "10 MB"),
  V(MinMeasuredBWsForAuthToIgnoreAdvertised, INT, "500"),
  VAR("MyFamily",                LINELIST, MyFamily_lines,       NULL),
  V(NewCircuitPeriod,            INTERVAL, "30 seconds"),
  OBSOLETE("NamingAuthoritativeDirectory"),
  OBSOLETE("NATDListenAddress"),
  VPORT(NATDPort),
  V(Nickname,                    STRING,   NULL),
  OBSOLETE("PredictedPortsRelevanceTime"),
  OBSOLETE("WarnUnsafeSocks"),
  VAR("NodeFamily",              LINELIST, NodeFamilies,         NULL),
  V_IMMUTABLE(NoExec,            BOOL,     "0"),
  V(NumCPUs,                     POSINT,     "0"),
  V(NumDirectoryGuards,          POSINT,     "0"),
  V(NumEntryGuards,              POSINT,     "0"),
  V(NumPrimaryGuards,            POSINT,     "0"),
  V(OfflineMasterKey,            BOOL,     "0"),
  OBSOLETE("ORListenAddress"),
  VPORT(ORPort),
  V(OutboundBindAddress,         LINELIST,   NULL),
  V(OutboundBindAddressOR,       LINELIST,   NULL),
  V(OutboundBindAddressExit,     LINELIST,   NULL),

  OBSOLETE("PathBiasDisableRate"),
  V(PathBiasCircThreshold,       INT,      "-1"),
  V(PathBiasNoticeRate,          DOUBLE,   "-1"),
  V(PathBiasWarnRate,            DOUBLE,   "-1"),
  V(PathBiasExtremeRate,         DOUBLE,   "-1"),
  V(PathBiasScaleThreshold,      INT,      "-1"),
  OBSOLETE("PathBiasScaleFactor"),
  OBSOLETE("PathBiasMultFactor"),
  V(PathBiasDropGuards,          AUTOBOOL, "0"),
  OBSOLETE("PathBiasUseCloseCounts"),

  V(PathBiasUseThreshold,       INT,      "-1"),
  V(PathBiasNoticeUseRate,          DOUBLE,   "-1"),
  V(PathBiasExtremeUseRate,         DOUBLE,   "-1"),
  V(PathBiasScaleUseThreshold,      INT,      "-1"),

  V(PathsNeededToBuildCircuits,  DOUBLE,   "-1"),
  V(PerConnBWBurst,              MEMUNIT,  "0"),
  V(PerConnBWRate,               MEMUNIT,  "0"),
<<<<<<< HEAD
  V(PidFile,                     FILENAME,   NULL),
  V(TestingTorNetwork,           BOOL,     "0"),
=======
  V_IMMUTABLE(PidFile,           STRING,   NULL),
  V_IMMUTABLE(TestingTorNetwork, BOOL,     "0"),
>>>>>>> b985cf24
  V(TestingMinExitFlagThreshold, MEMUNIT,  "0"),
  V(TestingMinFastFlagThreshold, MEMUNIT,  "0"),

  V(TestingLinkCertLifetime,          INTERVAL, "2 days"),
  V(TestingAuthKeyLifetime,          INTERVAL, "2 days"),
  V(TestingLinkKeySlop,              INTERVAL, "3 hours"),
  V(TestingAuthKeySlop,              INTERVAL, "3 hours"),
  V(TestingSigningKeySlop,           INTERVAL, "1 day"),

  V(OptimisticData,              AUTOBOOL, "auto"),
  OBSOLETE("PortForwarding"),
  OBSOLETE("PortForwardingHelper"),
  OBSOLETE("PreferTunneledDirConns"),
  V(ProtocolWarnings,            BOOL,     "0"),
  V(PublishServerDescriptor,     CSV,      "1"),
  V(PublishHidServDescriptors,   BOOL,     "1"),
  V(ReachableAddresses,          LINELIST, NULL),
  V(ReachableDirAddresses,       LINELIST, NULL),
  V(ReachableORAddresses,        LINELIST, NULL),
  V(RecommendedVersions,         LINELIST, NULL),
  V(RecommendedClientVersions,   LINELIST, NULL),
  V(RecommendedServerVersions,   LINELIST, NULL),
  OBSOLETE("RecommendedPackages"),
  V(ReducedConnectionPadding,    BOOL,     "0"),
  V(ConnectionPadding,           AUTOBOOL, "auto"),
  V(RefuseUnknownExits,          AUTOBOOL, "auto"),
  V(CircuitPadding,              BOOL,     "1"),
  V(ReducedCircuitPadding,       BOOL,     "0"),
  V(RejectPlaintextPorts,        CSV,      ""),
  V(RelayBandwidthBurst,         MEMUNIT,  "0"),
  V(RelayBandwidthRate,          MEMUNIT,  "0"),
  V(RendPostPeriod,              INTERVAL, "1 hour"),
  V(RephistTrackTime,            INTERVAL, "24 hours"),
  V_IMMUTABLE(RunAsDaemon,       BOOL,     "0"),
  V(ReducedExitPolicy,           BOOL,     "0"),
  OBSOLETE("RunTesting"), // currently unused
  V_IMMUTABLE(Sandbox,           BOOL,     "0"),
  V(SafeLogging,                 STRING,   "1"),
  V(SafeSocks,                   BOOL,     "0"),
  V(ServerDNSAllowBrokenConfig,  BOOL,     "1"),
  V(ServerDNSAllowNonRFC953Hostnames, BOOL,"0"),
  V(ServerDNSDetectHijacking,    BOOL,     "1"),
  V(ServerDNSRandomizeCase,      BOOL,     "1"),
  V(ServerDNSResolvConfFile,     FILENAME,   NULL),
  V(ServerDNSSearchDomains,      BOOL,     "0"),
  V(ServerDNSTestAddresses,      CSV,
      "www.google.com,www.mit.edu,www.yahoo.com,www.slashdot.org"),
  OBSOLETE("SchedulerLowWaterMark__"),
  OBSOLETE("SchedulerHighWaterMark__"),
  OBSOLETE("SchedulerMaxFlushCells__"),
  V(KISTSchedRunInterval,        MSEC_INTERVAL, "0 msec"),
  V(KISTSockBufSizeFactor,       DOUBLE,   "1.0"),
  V(Schedulers,                  CSV,      "KIST,KISTLite,Vanilla"),
  V(ShutdownWaitLength,          INTERVAL, "30 seconds"),
  OBSOLETE("SocksListenAddress"),
  V(SocksPolicy,                 LINELIST, NULL),
  VPORT(SocksPort),
  V(SocksTimeout,                INTERVAL, "2 minutes"),
  V(SSLKeyLifetime,              INTERVAL, "0"),
  OBSOLETE("StrictEntryNodes"),
  OBSOLETE("StrictExitNodes"),
  V(StrictNodes,                 BOOL,     "0"),
  OBSOLETE("Support022HiddenServices"),
  V(TestSocks,                   BOOL,     "0"),
  V_IMMUTABLE(TokenBucketRefillInterval,   MSEC_INTERVAL, "100 msec"),
  OBSOLETE("Tor2webMode"),
  OBSOLETE("Tor2webRendezvousPoints"),
  OBSOLETE("TLSECGroup"),
  V(TrackHostExits,              CSV,      NULL),
  V(TrackHostExitsExpire,        INTERVAL, "30 minutes"),
  OBSOLETE("TransListenAddress"),
  VPORT(TransPort),
  V(TransProxyType,              STRING,   "default"),
  OBSOLETE("TunnelDirConns"),
  V(UpdateBridgesFromAuthority,  BOOL,     "0"),
  V(UseBridges,                  BOOL,     "0"),
  VAR("UseEntryGuards",          BOOL,     UseEntryGuards_option, "1"),
  OBSOLETE("UseEntryGuardsAsDirGuards"),
  V(UseGuardFraction,            AUTOBOOL, "auto"),
  V(UseMicrodescriptors,         AUTOBOOL, "auto"),
  OBSOLETE("UseNTorHandshake"),
  V_IMMUTABLE(User,              STRING,   NULL),
  OBSOLETE("UserspaceIOCPBuffers"),
  V(AuthDirSharedRandomness,     BOOL,     "1"),
  V(AuthDirTestEd25519LinkKeys,  BOOL,     "1"),
  OBSOLETE("V1AuthoritativeDirectory"),
  OBSOLETE("V2AuthoritativeDirectory"),
  VAR("V3AuthoritativeDirectory",BOOL, V3AuthoritativeDir,   "0"),
  V(TestingV3AuthInitialVotingInterval, INTERVAL, "30 minutes"),
  V(TestingV3AuthInitialVoteDelay, INTERVAL, "5 minutes"),
  V(TestingV3AuthInitialDistDelay, INTERVAL, "5 minutes"),
  V(TestingV3AuthVotingStartOffset, INTERVAL, "0"),
  V(V3AuthVotingInterval,        INTERVAL, "1 hour"),
  V(V3AuthVoteDelay,             INTERVAL, "5 minutes"),
  V(V3AuthDistDelay,             INTERVAL, "5 minutes"),
  V(V3AuthNIntervalsValid,       POSINT,     "3"),
  V(V3AuthUseLegacyKey,          BOOL,     "0"),
  V(V3BandwidthsFile,            FILENAME, NULL),
  V(GuardfractionFile,           FILENAME, NULL),
  VAR("VersioningAuthoritativeDirectory",BOOL,VersioningAuthoritativeDir, "0"),
  OBSOLETE("VoteOnHidServDirectoriesV2"),
  V(VirtualAddrNetworkIPv4,      STRING,   "127.192.0.0/10"),
  V(VirtualAddrNetworkIPv6,      STRING,   "[FE80::]/10"),
  V(WarnPlaintextPorts,          CSV,      "23,109,110,143"),
  OBSOLETE("UseFilteringSSLBufferevents"),
  OBSOLETE("__UseFilteringSSLBufferevents"),
  VAR_NODUMP("__ReloadTorrcOnSIGHUP",   BOOL,  ReloadTorrcOnSIGHUP,      "1"),
  VAR_NODUMP("__AllDirActionsPrivate",  BOOL,  AllDirActionsPrivate,     "0"),
  VAR_NODUMP("__DisablePredictedCircuits",BOOL,DisablePredictedCircuits, "0"),
  VAR_NODUMP_IMMUTABLE("__DisableSignalHandlers", BOOL,
                       DisableSignalHandlers,    "0"),
  VAR_NODUMP("__LeaveStreamsUnattached",BOOL,  LeaveStreamsUnattached,   "0"),
  VAR_NODUMP("__HashedControlSessionPassword", LINELIST,
             HashedControlSessionPassword,
      NULL),
  VAR_NODUMP_IMMUTABLE("__OwningControllerProcess",STRING,
                       OwningControllerProcess, NULL),
  VAR_NODUMP("__OwningControllerFD", UINT64, OwningControllerFD,
             UINT64_MAX_STRING),
  V(MinUptimeHidServDirectoryV2, INTERVAL, "96 hours"),
  V(TestingServerDownloadInitialDelay, CSV_INTERVAL, "0"),
  V(TestingClientDownloadInitialDelay, CSV_INTERVAL, "0"),
  V(TestingServerConsensusDownloadInitialDelay, CSV_INTERVAL, "0"),
  V(TestingClientConsensusDownloadInitialDelay, CSV_INTERVAL, "0"),
  /* With the ClientBootstrapConsensus*Download* below:
   * Clients with only authorities will try:
   *  - at least 3 authorities over 10 seconds, then exponentially backoff,
   *    with the next attempt 3-21 seconds later,
   * Clients with authorities and fallbacks will try:
   *  - at least 2 authorities and 4 fallbacks over 21 seconds, then
   *    exponentially backoff, with the next attempts 4-33 seconds later,
   * Clients will also retry when an application request arrives.
   * After a number of failed requests, clients retry every 3 days + 1 hour.
   *
   * Clients used to try 2 authorities over 10 seconds, then wait for
   * 60 minutes or an application request.
   *
   * When clients have authorities and fallbacks available, they use these
   * schedules: (we stagger the times to avoid thundering herds) */
  V(ClientBootstrapConsensusAuthorityDownloadInitialDelay, CSV_INTERVAL, "6"),
  V(ClientBootstrapConsensusFallbackDownloadInitialDelay, CSV_INTERVAL, "0"),
  /* When clients only have authorities available, they use this schedule: */
  V(ClientBootstrapConsensusAuthorityOnlyDownloadInitialDelay, CSV_INTERVAL,
    "0"),
  /* We don't want to overwhelm slow networks (or mirrors whose replies are
   * blocked), but we also don't want to fail if only some mirrors are
   * blackholed. Clients will try 3 directories simultaneously.
   * (Relays never use simultaneous connections.) */
  V(ClientBootstrapConsensusMaxInProgressTries, POSINT, "3"),
  /* When a client has any running bridges, check each bridge occasionally,
    * whether or not that bridge is actually up. */
  V(TestingBridgeDownloadInitialDelay, CSV_INTERVAL,"10800"),
  /* When a client is just starting, or has no running bridges, check each
   * bridge a few times quickly, and then try again later. These schedules
   * are much longer than the other schedules, because we try each and every
   * configured bridge with this schedule. */
  V(TestingBridgeBootstrapDownloadInitialDelay, CSV_INTERVAL, "0"),
  V(TestingClientMaxIntervalWithoutRequest, INTERVAL, "10 minutes"),
  V(TestingDirConnectionMaxStall, INTERVAL, "5 minutes"),
  OBSOLETE("TestingConsensusMaxDownloadTries"),
  OBSOLETE("ClientBootstrapConsensusMaxDownloadTries"),
  OBSOLETE("ClientBootstrapConsensusAuthorityOnlyMaxDownloadTries"),
  OBSOLETE("TestingDescriptorMaxDownloadTries"),
  OBSOLETE("TestingMicrodescMaxDownloadTries"),
  OBSOLETE("TestingCertMaxDownloadTries"),
  V_D(TestingDirAuthVoteExit, ROUTERSET, NULL),
  V(TestingDirAuthVoteExitIsStrict,  BOOL,     "0"),
  V_D(TestingDirAuthVoteGuard, ROUTERSET, NULL),
  V(TestingDirAuthVoteGuardIsStrict,  BOOL,     "0"),
  V_D(TestingDirAuthVoteHSDir, ROUTERSET, NULL),
  V(TestingDirAuthVoteHSDirIsStrict,  BOOL,     "0"),
  VAR_INVIS("___UsingTestNetworkDefaults", BOOL, UsingTestNetworkDefaults_,
            "0"),

  END_OF_CONFIG_VARS
};

/** List of default directory authorities */
static const char *default_authorities[] = {
#ifndef COCCI
#include "auth_dirs.inc"
#endif
  NULL
};

/** List of fallback directory authorities. The list is generated by opt-in of
 * relays that meet certain stability criteria.
 */
static const char *default_fallbacks[] = {
#ifndef COCCI
#include "fallback_dirs.inc"
#endif
  NULL
};

/** Override default values with these if the user sets the TestingTorNetwork
 * option. */
static const struct {
  const char *k;
  const char *v;
} testing_tor_network_defaults[] = {
#ifndef COCCI
#include "testnet.inc"
#endif
  { NULL, NULL }
};

#undef VAR
#undef V
#undef OBSOLETE

static const config_deprecation_t option_deprecation_notes_[] = {
  /* Deprecated since 0.3.2.0-alpha. */
  { "HTTPProxy", "It only applies to direct unencrypted HTTP connections "
    "to your directory server, which your Tor probably wasn't using." },
  { "HTTPProxyAuthenticator", "HTTPProxy is deprecated in favor of HTTPSProxy "
    "which should be used with HTTPSProxyAuthenticator." },
  /* End of options deprecated since 0.3.2.1-alpha */

  /* Options deprecated since 0.3.2.2-alpha */
  { "ReachableDirAddresses", "It has no effect on relays, and has had no "
    "effect on clients since 0.2.8." },
  { "ClientPreferIPv6DirPort", "It has no effect on relays, and has had no "
    "effect on clients since 0.2.8." },
  /* End of options deprecated since 0.3.2.2-alpha. */

  { NULL, NULL }
};

#ifdef _WIN32
static char *get_windows_conf_root(void);
#endif

static int options_check_transition_cb(const void *old,
                                       const void *new,
                                       char **msg);
static int options_transition_affects_workers(
      const or_options_t *old_options, const or_options_t *new_options);
static int options_transition_affects_descriptor(
      const or_options_t *old_options, const or_options_t *new_options);
static int options_transition_affects_dirauth_timing(
      const or_options_t *old_options, const or_options_t *new_options);
static int normalize_nickname_list(config_line_t **normalized_out,
                                   const config_line_t *lst, const char *name,
                                   char **msg);
static char *get_bindaddr_from_transport_listen_line(const char *line,
                                                     const char *transport);
static int parse_ports(or_options_t *options, int validate_only,
                              char **msg_out, int *n_ports_out,
                              int *world_writable_control_socket);
static int check_server_ports(const smartlist_t *ports,
                              const or_options_t *options,
                              int *num_low_ports_out);
static int validate_data_directories(or_options_t *options);
static int write_configuration_file(const char *fname,
                                    const or_options_t *options);

static void init_libevent(const or_options_t *options);
static int opt_streq(const char *s1, const char *s2);
static int parse_outbound_addresses(or_options_t *options, int validate_only,
                                    char **msg);
static void config_maybe_load_geoip_files_(const or_options_t *options,
                                           const or_options_t *old_options);
static int options_validate_cb(const void *old_options, void *options,
                               char **msg);
static void cleanup_protocol_warning_severity_level(void);
static void set_protocol_warning_severity_level(int warning_severity);
static void options_clear_cb(const config_mgr_t *mgr, void *opts);
static setopt_err_t options_validate_and_set(const or_options_t *old_options,
                                             or_options_t *new_options,
                                             char **msg_out);

/** Magic value for or_options_t. */
#define OR_OPTIONS_MAGIC 9090909

/** Configuration format for or_options_t. */
static const config_format_t options_format = {
  .size = sizeof(or_options_t),
  .magic = {
   "or_options_t",
   OR_OPTIONS_MAGIC,
   offsetof(or_options_t, magic_),
  },
  .abbrevs = option_abbrevs_,
  .deprecations = option_deprecation_notes_,
  .vars = option_vars_,
  .legacy_validate_fn = options_validate_cb,
  .check_transition_fn = options_check_transition_cb,
  .clear_fn = options_clear_cb,
  .config_suite_offset = offsetof(or_options_t, subconfigs_),
};

/*
 * Functions to read and write the global options pointer.
 */

/** Command-line and config-file options. */
static or_options_t *global_options = NULL;
/** The fallback options_t object; this is where we look for options not
 * in torrc before we fall back to Tor's defaults. */
static or_options_t *global_default_options = NULL;
/** Name of most recently read torrc file. */
static char *torrc_fname = NULL;
/** Name of the most recently read torrc-defaults file.*/
static char *torrc_defaults_fname = NULL;
/** Result of parsing the command line. */
static parsed_cmdline_t *global_cmdline = NULL;
/** Contents of most recently read DirPortFrontPage file. */
static char *global_dirfrontpagecontents = NULL;
/** List of port_cfg_t for all configured ports. */
static smartlist_t *configured_ports = NULL;
/** True iff we're currently validating options, and any calls to
 * get_options() are likely to be bugs. */
static int in_option_validation = 0;
/* True iff we've initialized libevent */
static int libevent_initialized = 0;

/* A global configuration manager to handle all configuration objects. */
static config_mgr_t *options_mgr = NULL;

/** Return the global configuration manager object for torrc options. */
STATIC const config_mgr_t *
get_options_mgr(void)
{
  if (PREDICT_UNLIKELY(options_mgr == NULL)) {
    options_mgr = config_mgr_new(&options_format);
    config_mgr_freeze(options_mgr);
  }
  return options_mgr;
}

#define CHECK_OPTIONS_MAGIC(opt) STMT_BEGIN                      \
    config_check_toplevel_magic(get_options_mgr(), (opt));       \
  STMT_END

/** Return the contents of our frontpage string, or NULL if not configured. */
MOCK_IMPL(const char*,
get_dirportfrontpage, (void))
{
  return global_dirfrontpagecontents;
}

/** Returns the currently configured options. */
MOCK_IMPL(or_options_t *,
get_options_mutable, (void))
{
  tor_assert(global_options);
  tor_assert_nonfatal(! in_option_validation);
  return global_options;
}

/** Returns the currently configured options */
MOCK_IMPL(const or_options_t *,
get_options,(void))
{
  return get_options_mutable();
}

/**
 * True iff we have noticed that this is a testing tor network, and we
 * should use the corresponding defaults.
 **/
static bool testing_network_configured = false;

/** Return a set of lines for any default options that we want to override
 * from those set in our config_var_t values. */
static config_line_t *
get_options_defaults(void)
{
  int i;
  config_line_t *result = NULL, **next = &result;

  if (testing_network_configured) {
    for (i = 0; testing_tor_network_defaults[i].k; ++i) {
      config_line_append(next,
                         testing_tor_network_defaults[i].k,
                         testing_tor_network_defaults[i].v);
      next = &(*next)->next;
    }
  }

  return result;
}

/** Change the current global options to contain <b>new_val</b> instead of
 * their current value; take action based on the new value; free the old value
 * as necessary.  Returns 0 on success, -1 on failure.
 */
int
set_options(or_options_t *new_val, char **msg)
{
  or_options_t *old_options = global_options;
  global_options = new_val;
  /* Note that we pass the *old* options below, for comparison. It
   * pulls the new options directly out of global_options. */
  if (options_act_reversible(old_options, msg)<0) {
    tor_assert(*msg);
    global_options = old_options;
    return -1;
  }
  if (options_act(old_options) < 0) { /* acting on the options failed. die. */
    if (! tor_event_loop_shutdown_is_pending()) {
      log_err(LD_BUG,
              "Acting on config options left us in a broken state. Dying.");
      tor_shutdown_event_loop_and_exit(1);
    }
    global_options = old_options;
    return -1;
  }
  /* Issues a CONF_CHANGED event to notify controller of the change. If Tor is
   * just starting up then the old_options will be undefined. */
  if (old_options && old_options != global_options) {
    smartlist_t *elements = smartlist_new();
    config_line_t *changes =
      config_get_changes(get_options_mgr(), old_options, new_val);
    for (config_line_t *line = changes; line; line = line->next) {
      smartlist_add(elements, line->key);
      smartlist_add(elements, line->value);
    }
    control_event_conf_changed(elements);
    smartlist_free(elements);
    config_free_lines(changes);
  }

  if (old_options != global_options) {
    or_options_free(old_options);
    /* If we are here it means we've successfully applied the new options and
     * that the global options have been changed to the new values. We'll
     * check if we need to remove or add periodic events. */
    periodic_events_on_new_options(global_options);
  }

  return 0;
}

/** Release additional memory allocated in options
 */
static void
options_clear_cb(const config_mgr_t *mgr, void *opts)
{
  (void)mgr;
  CHECK_OPTIONS_MAGIC(opts);
  or_options_t *options = opts;

  routerset_free(options->ExcludeExitNodesUnion_);
  if (options->NodeFamilySets) {
    SMARTLIST_FOREACH(options->NodeFamilySets, routerset_t *,
                      rs, routerset_free(rs));
    smartlist_free(options->NodeFamilySets);
  }
  if (options->SchedulerTypes_) {
    SMARTLIST_FOREACH(options->SchedulerTypes_, int *, i, tor_free(i));
    smartlist_free(options->SchedulerTypes_);
  }
  if (options->FilesOpenedByIncludes) {
    SMARTLIST_FOREACH(options->FilesOpenedByIncludes, char *, f, tor_free(f));
    smartlist_free(options->FilesOpenedByIncludes);
  }
  tor_free(options->DataDirectory);
  tor_free(options->CacheDirectory);
  tor_free(options->KeyDirectory);
  tor_free(options->BridgePassword_AuthDigest_);
  tor_free(options->command_arg);
  tor_free(options->master_key_fname);
  config_free_lines(options->MyFamily);
}

/** Release all memory allocated in options
 */
STATIC void
or_options_free_(or_options_t *options)
{
  config_free(get_options_mgr(), options);
}

/** Release all memory and resources held by global configuration structures.
 */
void
config_free_all(void)
{
  or_options_free(global_options);
  global_options = NULL;
  or_options_free(global_default_options);
  global_default_options = NULL;

  parsed_cmdline_free(global_cmdline);

  if (configured_ports) {
    SMARTLIST_FOREACH(configured_ports,
                      port_cfg_t *, p, port_cfg_free(p));
    smartlist_free(configured_ports);
    configured_ports = NULL;
  }

  tor_free(torrc_fname);
  tor_free(torrc_defaults_fname);
  tor_free(global_dirfrontpagecontents);

  cleanup_protocol_warning_severity_level();

  libevent_initialized = 0;

  config_mgr_free(options_mgr);
}

/** Make <b>address</b> -- a piece of information related to our operation as
 * a client -- safe to log according to the settings in options->SafeLogging,
 * and return it.
 *
 * (We return "[scrubbed]" if SafeLogging is "1", and address otherwise.)
 */
const char *
safe_str_client_opts(const or_options_t *options, const char *address)
{
  tor_assert(address);
  if (!options) {
    options = get_options();
  }

  if (options->SafeLogging_ == SAFELOG_SCRUB_ALL)
    return "[scrubbed]";
  else
    return address;
}

/** Make <b>address</b> -- a piece of information of unspecified sensitivity
 * -- safe to log according to the settings in options->SafeLogging, and
 * return it.
 *
 * (We return "[scrubbed]" if SafeLogging is anything besides "0", and address
 * otherwise.)
 */
const char *
safe_str_opts(const or_options_t *options, const char *address)
{
  tor_assert(address);
  if (!options) {
    options = get_options();
  }

  if (options->SafeLogging_ != SAFELOG_SCRUB_NONE)
    return "[scrubbed]";
  else
    return address;
}

/** Equivalent to escaped(safe_str_client(address)).  See reentrancy note on
 * escaped(): don't use this outside the main thread, or twice in the same
 * log statement. */
const char *
escaped_safe_str_client(const char *address)
{
  if (get_options()->SafeLogging_ == SAFELOG_SCRUB_ALL)
    return "[scrubbed]";
  else
    return escaped(address);
}

/** Equivalent to escaped(safe_str(address)).  See reentrancy note on
 * escaped(): don't use this outside the main thread, or twice in the same
 * log statement. */
const char *
escaped_safe_str(const char *address)
{
  if (get_options()->SafeLogging_ != SAFELOG_SCRUB_NONE)
    return "[scrubbed]";
  else
    return escaped(address);
}

/**
 * The severity level that should be used for warnings of severity
 * LOG_PROTOCOL_WARN.
 *
 * We keep this outside the options, and we use an atomic_counter_t, in case
 * one thread needs to use LOG_PROTOCOL_WARN while an option transition is
 * happening in the main thread.
 */
static atomic_counter_t protocol_warning_severity_level;

/** Return the severity level that should be used for warnings of severity
 * LOG_PROTOCOL_WARN. */
int
get_protocol_warning_severity_level(void)
{
  return (int) atomic_counter_get(&protocol_warning_severity_level);
}

/** Set the protocol warning severity level to <b>severity</b>. */
static void
set_protocol_warning_severity_level(int warning_severity)
{
  atomic_counter_exchange(&protocol_warning_severity_level,
                          warning_severity);
}

/**
 * Initialize the log warning severity level for protocol warnings. Call
 * only once at startup.
 */
void
init_protocol_warning_severity_level(void)
{
  atomic_counter_init(&protocol_warning_severity_level);
  set_protocol_warning_severity_level(LOG_WARN);
}

/**
 * Tear down protocol_warning_severity_level.
 */
static void
cleanup_protocol_warning_severity_level(void)
{
  /* Destroying a locked mutex is undefined behaviour. This mutex may be
   * locked, because multiple threads can access it. But we need to destroy
   * it, otherwise re-initialisation will trigger undefined behaviour.
   * See #31735 for details. */
  atomic_counter_destroy(&protocol_warning_severity_level);
}

/** Add the default directory authorities directly into the trusted dir list,
 * but only add them insofar as they share bits with <b>type</b>.
 * Each authority's bits are restricted to the bits shared with <b>type</b>.
 * If <b>type</b> is ALL_DIRINFO or NO_DIRINFO (zero), add all authorities. */
STATIC void
add_default_trusted_dir_authorities(dirinfo_type_t type)
{
  int i;
  for (i=0; default_authorities[i]; i++) {
    if (parse_dir_authority_line(default_authorities[i], type, 0)<0) {
      log_err(LD_BUG, "Couldn't parse internal DirAuthority line %s",
              default_authorities[i]);
    }
  }
}

/** Add the default fallback directory servers into the fallback directory
 * server list. */
MOCK_IMPL(void,
add_default_fallback_dir_servers,(void))
{
  int i;
  for (i=0; default_fallbacks[i]; i++) {
    if (parse_dir_fallback_line(default_fallbacks[i], 0)<0) {
      log_err(LD_BUG, "Couldn't parse internal FallbackDir line %s",
              default_fallbacks[i]);
    }
  }
}

/** Look at all the config options for using alternate directory
 * authorities, and make sure none of them are broken. Also, warn the
 * user if we changed any dangerous ones.
 */
static int
validate_dir_servers(const or_options_t *options,
                     const or_options_t *old_options)
{
  config_line_t *cl;

  if (options->DirAuthorities &&
      (options->AlternateDirAuthority || options->AlternateBridgeAuthority)) {
    log_warn(LD_CONFIG,
             "You cannot set both DirAuthority and Alternate*Authority.");
    return -1;
  }

  /* do we want to complain to the user about being partitionable? */
  if ((options->DirAuthorities &&
       (!old_options ||
        !config_lines_eq(options->DirAuthorities,
                         old_options->DirAuthorities))) ||
      (options->AlternateDirAuthority &&
       (!old_options ||
        !config_lines_eq(options->AlternateDirAuthority,
                         old_options->AlternateDirAuthority)))) {
    log_warn(LD_CONFIG,
             "You have used DirAuthority or AlternateDirAuthority to "
             "specify alternate directory authorities in "
             "your configuration. This is potentially dangerous: it can "
             "make you look different from all other Tor users, and hurt "
             "your anonymity. Even if you've specified the same "
             "authorities as Tor uses by default, the defaults could "
             "change in the future. Be sure you know what you're doing.");
  }

  /* Now go through the four ways you can configure an alternate
   * set of directory authorities, and make sure none are broken. */
  for (cl = options->DirAuthorities; cl; cl = cl->next)
    if (parse_dir_authority_line(cl->value, NO_DIRINFO, 1)<0)
      return -1;
  for (cl = options->AlternateBridgeAuthority; cl; cl = cl->next)
    if (parse_dir_authority_line(cl->value, NO_DIRINFO, 1)<0)
      return -1;
  for (cl = options->AlternateDirAuthority; cl; cl = cl->next)
    if (parse_dir_authority_line(cl->value, NO_DIRINFO, 1)<0)
      return -1;
  for (cl = options->FallbackDir; cl; cl = cl->next)
    if (parse_dir_fallback_line(cl->value, 1)<0)
      return -1;
  return 0;
}

/** Look at all the config options and assign new dir authorities
 * as appropriate.
 */
int
consider_adding_dir_servers(const or_options_t *options,
                            const or_options_t *old_options)
{
  config_line_t *cl;
  int need_to_update =
    !smartlist_len(router_get_trusted_dir_servers()) ||
    !smartlist_len(router_get_fallback_dir_servers()) || !old_options ||
    !config_lines_eq(options->DirAuthorities, old_options->DirAuthorities) ||
    !config_lines_eq(options->FallbackDir, old_options->FallbackDir) ||
    (options->UseDefaultFallbackDirs != old_options->UseDefaultFallbackDirs) ||
    !config_lines_eq(options->AlternateBridgeAuthority,
                     old_options->AlternateBridgeAuthority) ||
    !config_lines_eq(options->AlternateDirAuthority,
                     old_options->AlternateDirAuthority);

  if (!need_to_update)
    return 0; /* all done */

  /* "You cannot set both DirAuthority and Alternate*Authority."
   * Checking that this restriction holds allows us to simplify
   * the unit tests. */
  tor_assert(!(options->DirAuthorities &&
               (options->AlternateDirAuthority
                || options->AlternateBridgeAuthority)));

  /* Start from a clean slate. */
  clear_dir_servers();

  if (!options->DirAuthorities) {
    /* then we may want some of the defaults */
    dirinfo_type_t type = NO_DIRINFO;
    if (!options->AlternateBridgeAuthority) {
      type |= BRIDGE_DIRINFO;
    }
    if (!options->AlternateDirAuthority) {
      type |= V3_DIRINFO | EXTRAINFO_DIRINFO | MICRODESC_DIRINFO;
      /* Only add the default fallback directories when the DirAuthorities,
       * AlternateDirAuthority, and FallbackDir directory config options
       * are set to their defaults, and when UseDefaultFallbackDirs is 1. */
      if (!options->FallbackDir && options->UseDefaultFallbackDirs) {
        add_default_fallback_dir_servers();
      }
    }
    /* if type == NO_DIRINFO, we don't want to add any of the
     * default authorities, because we've replaced them all */
    if (type != NO_DIRINFO)
      add_default_trusted_dir_authorities(type);
  }

  for (cl = options->DirAuthorities; cl; cl = cl->next)
    if (parse_dir_authority_line(cl->value, NO_DIRINFO, 0)<0)
      return -1;
  for (cl = options->AlternateBridgeAuthority; cl; cl = cl->next)
    if (parse_dir_authority_line(cl->value, NO_DIRINFO, 0)<0)
      return -1;
  for (cl = options->AlternateDirAuthority; cl; cl = cl->next)
    if (parse_dir_authority_line(cl->value, NO_DIRINFO, 0)<0)
      return -1;
  for (cl = options->FallbackDir; cl; cl = cl->next)
    if (parse_dir_fallback_line(cl->value, 0)<0)
      return -1;
  return 0;
}

/**
 * Make sure that <b>directory</b> exists, with appropriate ownership and
 * permissions (as modified by <b>group_readable</b>). If <b>create</b>,
 * create the directory if it is missing. Return 0 on success.
 * On failure, return -1 and set *<b>msg_out</b>.
 */
static int
check_and_create_data_directory(int create,
                                const char *directory,
                                int group_readable,
                                const char *owner,
                                char **msg_out)
{
  cpd_check_t cpd_opts = create ? CPD_CREATE : CPD_CHECK;
  if (group_readable)
      cpd_opts |= CPD_GROUP_READ;
  if (check_private_dir(directory,
                        cpd_opts,
                        owner) < 0) {
    tor_asprintf(msg_out,
                 "Couldn't %s private data directory \"%s\"",
                 create ? "create" : "access",
                 directory);
    return -1;
  }

#ifndef _WIN32
  if (group_readable) {
    /* Only new dirs created get new opts, also enforce group read. */
    if (chmod(directory, 0750)) {
      log_warn(LD_FS,"Unable to make %s group-readable: %s",
               directory, strerror(errno));
    }
  }
#endif /* !defined(_WIN32) */

  return 0;
}

/**
 * Ensure that our keys directory exists, with appropriate permissions.
 * Return 0 on success, -1 on failure.
 */
int
create_keys_directory(const or_options_t *options)
{
  /* Make sure DataDirectory exists, and is private. */
  cpd_check_t cpd_opts = CPD_CREATE;
  if (options->DataDirectoryGroupReadable)
    cpd_opts |= CPD_GROUP_READ;
  if (check_private_dir(options->DataDirectory, cpd_opts, options->User)) {
    log_err(LD_OR, "Can't create/check datadirectory %s",
            options->DataDirectory);
    return -1;
  }

  /* Check the key directory. */
  if (check_private_dir(options->KeyDirectory, CPD_CREATE, options->User)) {
    return -1;
  }
  return 0;
}

/* Helps determine flags to pass to switch_id. */
static int have_low_ports = -1;

/** Fetch the active option list, and take actions based on it. All of the
 * things we do should survive being done repeatedly.  If present,
 * <b>old_options</b> contains the previous value of the options.
 *
 * Return 0 if all goes well, return -1 if things went badly.
 */
MOCK_IMPL(STATIC int,
options_act_reversible,(const or_options_t *old_options, char **msg))
{
  smartlist_t *new_listeners = smartlist_new();
  or_options_t *options = get_options_mutable();
  int running_tor = options->command == CMD_RUN_TOR;
  int set_conn_limit = 0;
  int r = -1;
  int logs_marked = 0, logs_initialized = 0;
  int old_min_log_level = get_min_log_level();

  /* Daemonize _first_, since we only want to open most of this stuff in
   * the subprocess.  Libevent bases can't be reliably inherited across
   * processes. */
  if (running_tor && options->RunAsDaemon) {
    if (! start_daemon_has_been_called())
      subsystems_prefork();
    /* No need to roll back, since you can't change the value. */
    if (start_daemon())
      subsystems_postfork();
  }

#ifdef HAVE_SYSTEMD
  /* Our PID may have changed, inform supervisor */
  sd_notifyf(0, "MAINPID=%ld\n", (long int)getpid());
#endif

#ifndef HAVE_SYS_UN_H
  if (options->ControlSocket || options->ControlSocketsGroupWritable) {
    *msg = tor_strdup("Unix domain sockets (ControlSocket) not supported "
                      "on this OS/with this build.");
    goto rollback;
  }
#else /* defined(HAVE_SYS_UN_H) */
  if (options->ControlSocketsGroupWritable && !options->ControlSocket) {
    *msg = tor_strdup("Setting ControlSocketGroupWritable without setting"
                      "a ControlSocket makes no sense.");
    goto rollback;
  }
#endif /* !defined(HAVE_SYS_UN_H) */

  if (running_tor) {
    int n_ports=0;
    /* We need to set the connection limit before we can open the listeners. */
    if (! sandbox_is_active()) {
      if (set_max_file_descriptors((unsigned)options->ConnLimit,
                                   &options->ConnLimit_) < 0) {
        *msg = tor_strdup("Problem with ConnLimit value. "
                          "See logs for details.");
        goto rollback;
      }
      set_conn_limit = 1;
    } else {
      tor_assert(old_options);
      options->ConnLimit_ = old_options->ConnLimit_;
    }

    /* Set up libevent.  (We need to do this before we can register the
     * listeners as listeners.) */
    if (running_tor && !libevent_initialized) {
      init_libevent(options);
      libevent_initialized = 1;

      /* This has to come up after libevent is initialized. */
      control_initialize_event_queue();

      /*
       * Initialize the scheduler - this has to come after
       * options_init_from_torrc() sets up libevent - why yes, that seems
       * completely sensible to hide the libevent setup in the option parsing
       * code!  It also needs to happen before init_keys(), so it needs to
       * happen here too.  How yucky. */
      scheduler_init();
    }

    /* Adjust the port configuration so we can launch listeners. */
    if (parse_ports(options, 0, msg, &n_ports, NULL)) {
      if (!*msg)
        *msg = tor_strdup("Unexpected problem parsing port config");
      goto rollback;
    }

    /* Set the hibernation state appropriately.*/
    consider_hibernation(time(NULL));

    /* Launch the listeners.  (We do this before we setuid, so we can bind to
     * ports under 1024.)  We don't want to rebind if we're hibernating or
     * shutting down. If networking is disabled, this will close all but the
     * control listeners, but disable those. */
    if (!we_are_hibernating()) {
      if (retry_all_listeners(new_listeners, options->DisableNetwork) < 0) {
        *msg = tor_strdup("Failed to bind one of the listener ports.");
        goto rollback;
      }
    }
    if (options->DisableNetwork) {
      /* Aggressively close non-controller stuff, NOW */
      log_notice(LD_NET, "DisableNetwork is set. Tor will not make or accept "
                 "non-control network connections. Shutting down all existing "
                 "connections.");
      connection_mark_all_noncontrol_connections();
      /* We can't complete circuits until the network is re-enabled. */
      note_that_we_maybe_cant_complete_circuits();
    }
  }

#if defined(HAVE_NET_IF_H) && defined(HAVE_NET_PFVAR_H)
  /* Open /dev/pf before dropping privileges. */
  if (options->TransPort_set &&
      options->TransProxyType_parsed == TPT_DEFAULT) {
    if (get_pf_socket() < 0) {
      *msg = tor_strdup("Unable to open /dev/pf for transparent proxy.");
      goto rollback;
    }
  }
#endif /* defined(HAVE_NET_IF_H) && defined(HAVE_NET_PFVAR_H) */

  /* Attempt to lock all current and future memory with mlockall() only once */
  if (options->DisableAllSwap) {
    if (tor_mlockall() == -1) {
      *msg = tor_strdup("DisableAllSwap failure. Do you have proper "
                        "permissions?");
      goto done;
    }
  }

  /* Setuid/setgid as appropriate */
  if (options->User) {
    tor_assert(have_low_ports != -1);
    unsigned switch_id_flags = 0;
    if (options->KeepBindCapabilities == 1) {
      switch_id_flags |= SWITCH_ID_KEEP_BINDLOW;
      switch_id_flags |= SWITCH_ID_WARN_IF_NO_CAPS;
    }
    if (options->KeepBindCapabilities == -1 && have_low_ports) {
      switch_id_flags |= SWITCH_ID_KEEP_BINDLOW;
    }
    if (switch_id(options->User, switch_id_flags) != 0) {
      /* No need to roll back, since you can't change the value. */
      *msg = tor_strdup("Problem with User value. See logs for details.");
      goto done;
    }
  }

  /* Ensure data directory is private; create if possible. */
  /* It's okay to do this in "options_act_reversible()" even though it isn't
   * actually reversible, since you can't change the DataDirectory while
   * Tor is running. */
  if (check_and_create_data_directory(running_tor /* create */,
                                      options->DataDirectory,
                                      options->DataDirectoryGroupReadable,
                                      options->User,
                                      msg) < 0) {
    goto done;
  }
  if (check_and_create_data_directory(running_tor /* create */,
                                      options->KeyDirectory,
                                      options->KeyDirectoryGroupReadable,
                                      options->User,
                                      msg) < 0) {
    goto done;
  }

  /* We need to handle the group-readable flag for the cache directory
   * specially, since the directory defaults to being the same as the
   * DataDirectory. */
  int cache_dir_group_readable;
  if (options->CacheDirectoryGroupReadable != -1) {
    /* If the user specified a value, use their setting */
    cache_dir_group_readable = options->CacheDirectoryGroupReadable;
  } else if (!strcmp(options->CacheDirectory, options->DataDirectory)) {
    /* If the user left the value as "auto", and the cache is the same as the
     * datadirectory, use the datadirectory setting.
     */
    cache_dir_group_readable = options->DataDirectoryGroupReadable;
  } else {
    /* Otherwise, "auto" means "not group readable". */
    cache_dir_group_readable = 0;
  }
  if (check_and_create_data_directory(running_tor /* create */,
                                      options->CacheDirectory,
                                      cache_dir_group_readable,
                                      options->User,
                                      msg) < 0) {
    goto done;
  }

  /* Bail out at this point if we're not going to be a client or server:
   * we don't run Tor itself. */
  if (!running_tor)
    goto commit;

  mark_logs_temp(); /* Close current logs once new logs are open. */
  logs_marked = 1;
  /* Configure the tor_log(s) */
  if (options_init_logs(old_options, options, 0)<0) {
    *msg = tor_strdup("Failed to init Log options. See logs for details.");
    goto rollback;
  }
  logs_initialized = 1;

 commit:
  r = 0;
  if (logs_marked) {
    log_severity_list_t *severity =
      tor_malloc_zero(sizeof(log_severity_list_t));
    close_temp_logs();
    add_callback_log(severity, control_event_logmsg);
    logs_set_pending_callback_callback(control_event_logmsg_pending);
    control_adjust_event_log_severity();
    tor_free(severity);
    tor_log_update_sigsafe_err_fds();
  }
  if (logs_initialized) {
    flush_log_messages_from_startup();
  }

  {
    const char *badness = NULL;
    int bad_safelog = 0, bad_severity = 0, new_badness = 0;
    if (options->SafeLogging_ != SAFELOG_SCRUB_ALL) {
      bad_safelog = 1;
      if (!old_options || old_options->SafeLogging_ != options->SafeLogging_)
        new_badness = 1;
    }
    if (get_min_log_level() >= LOG_INFO) {
      bad_severity = 1;
      if (get_min_log_level() != old_min_log_level)
        new_badness = 1;
    }
    if (bad_safelog && bad_severity)
      badness = "you disabled SafeLogging, and "
        "you're logging more than \"notice\"";
    else if (bad_safelog)
      badness = "you disabled SafeLogging";
    else
      badness = "you're logging more than \"notice\"";
    if (new_badness)
      log_warn(LD_GENERAL, "Your log may contain sensitive information - %s. "
               "Don't log unless it serves an important reason. "
               "Overwrite the log afterwards.", badness);
  }

  if (set_conn_limit) {
    /*
     * If we adjusted the conn limit, recompute the OOS threshold too
     *
     * How many possible sockets to keep in reserve?  If we have lots of
     * possible sockets, keep this below a limit and set ConnLimit_high_thresh
     * very close to ConnLimit_, but if ConnLimit_ is low, shrink it in
     * proportion.
     *
     * Somewhat arbitrarily, set socks_in_reserve to 5% of ConnLimit_, but
     * cap it at 64.
     */
    int socks_in_reserve = options->ConnLimit_ / 20;
    if (socks_in_reserve > 64) socks_in_reserve = 64;

    options->ConnLimit_high_thresh = options->ConnLimit_ - socks_in_reserve;
    options->ConnLimit_low_thresh = (options->ConnLimit_ / 4) * 3;
    log_info(LD_GENERAL,
             "Recomputed OOS thresholds: ConnLimit %d, ConnLimit_ %d, "
             "ConnLimit_high_thresh %d, ConnLimit_low_thresh %d",
             options->ConnLimit, options->ConnLimit_,
             options->ConnLimit_high_thresh,
             options->ConnLimit_low_thresh);

    /* Give the OOS handler a chance with the new thresholds */
    connection_check_oos(get_n_open_sockets(), 0);
  }

  goto done;

 rollback:
  r = -1;
  tor_assert(*msg);

  if (logs_marked) {
    rollback_log_changes();
    control_adjust_event_log_severity();
  }

  if (set_conn_limit && old_options)
    set_max_file_descriptors((unsigned)old_options->ConnLimit,
                             &options->ConnLimit_);

  SMARTLIST_FOREACH(new_listeners, connection_t *, conn,
  {
    log_notice(LD_NET, "Closing partially-constructed %s on %s:%d",
               conn_type_to_string(conn->type), conn->address, conn->port);
    connection_close_immediate(conn);
    connection_mark_for_close(conn);
  });

 done:
  smartlist_free(new_listeners);
  return r;
}

/** If we need to have a GEOIP ip-to-country map to run with our configured
 * options, return 1 and set *<b>reason_out</b> to a description of why. */
int
options_need_geoip_info(const or_options_t *options, const char **reason_out)
{
  int bridge_usage = should_record_bridge_info(options);
  int routerset_usage =
    routerset_needs_geoip(options->EntryNodes) ||
    routerset_needs_geoip(options->ExitNodes) ||
    routerset_needs_geoip(options->MiddleNodes) ||
    routerset_needs_geoip(options->ExcludeExitNodes) ||
    routerset_needs_geoip(options->ExcludeNodes) ||
    routerset_needs_geoip(options->HSLayer2Nodes) ||
    routerset_needs_geoip(options->HSLayer3Nodes);

  if (routerset_usage && reason_out) {
    *reason_out = "We've been configured to use (or avoid) nodes in certain "
      "countries, and we need GEOIP information to figure out which ones they "
      "are.";
  } else if (bridge_usage && reason_out) {
    *reason_out = "We've been configured to see which countries can access "
      "us as a bridge, and we need GEOIP information to tell which countries "
      "clients are in.";
  }
  return bridge_usage || routerset_usage;
}

/** Return the bandwidthrate that we are going to report to the authorities
 * based on the config options. */
uint32_t
get_effective_bwrate(const or_options_t *options)
{
  uint64_t bw = options->BandwidthRate;
  if (bw > options->MaxAdvertisedBandwidth)
    bw = options->MaxAdvertisedBandwidth;
  if (options->RelayBandwidthRate > 0 && bw > options->RelayBandwidthRate)
    bw = options->RelayBandwidthRate;
  /* ensure_bandwidth_cap() makes sure that this cast can't overflow. */
  return (uint32_t)bw;
}

/** Return the bandwidthburst that we are going to report to the authorities
 * based on the config options. */
uint32_t
get_effective_bwburst(const or_options_t *options)
{
  uint64_t bw = options->BandwidthBurst;
  if (options->RelayBandwidthBurst > 0 && bw > options->RelayBandwidthBurst)
    bw = options->RelayBandwidthBurst;
  /* ensure_bandwidth_cap() makes sure that this cast can't overflow. */
  return (uint32_t)bw;
}

/* Used in the various options_transition_affects* functions. */
#define YES_IF_CHANGED_BOOL(opt) \
  if (!CFG_EQ_BOOL(old_options, new_options, opt)) return 1;
#define YES_IF_CHANGED_INT(opt) \
  if (!CFG_EQ_INT(old_options, new_options, opt)) return 1;
#define YES_IF_CHANGED_STRING(opt) \
  if (!CFG_EQ_STRING(old_options, new_options, opt)) return 1;
#define YES_IF_CHANGED_LINELIST(opt) \
  if (!CFG_EQ_LINELIST(old_options, new_options, opt)) return 1;
#define YES_IF_CHANGED_SMARTLIST(opt) \
  if (!CFG_EQ_SMARTLIST(old_options, new_options, opt)) return 1;
#define YES_IF_CHANGED_ROUTERSET(opt) \
  if (!CFG_EQ_ROUTERSET(old_options, new_options, opt)) return 1;

/**
 * Return true if changing the configuration from <b>old</b> to <b>new</b>
 * affects the guard subsystem.
 */
static int
options_transition_affects_guards(const or_options_t *old_options,
                                  const or_options_t *new_options)
{
  /* NOTE: Make sure this function stays in sync with
   * node_passes_guard_filter */
  tor_assert(old_options);
  tor_assert(new_options);

  YES_IF_CHANGED_BOOL(UseEntryGuards);
  YES_IF_CHANGED_BOOL(UseBridges);
  YES_IF_CHANGED_BOOL(ClientUseIPv4);
  YES_IF_CHANGED_BOOL(ClientUseIPv6);
  YES_IF_CHANGED_BOOL(FascistFirewall);
  YES_IF_CHANGED_ROUTERSET(ExcludeNodes);
  YES_IF_CHANGED_ROUTERSET(EntryNodes);
  YES_IF_CHANGED_SMARTLIST(FirewallPorts);
  YES_IF_CHANGED_LINELIST(Bridges);
  YES_IF_CHANGED_LINELIST(ReachableORAddresses);
  YES_IF_CHANGED_LINELIST(ReachableDirAddresses);

  return 0;
}

/**
 * Return true if changing the configuration from <b>old</b> to <b>new</b>
 * affects the timing of the voting subsystem
 */
static int
options_transition_affects_dirauth_timing(const or_options_t *old_options,
                                          const or_options_t *new_options)
{
  tor_assert(old_options);
  tor_assert(new_options);

  if (authdir_mode_v3(old_options) != authdir_mode_v3(new_options))
    return 1;
  if (! authdir_mode_v3(new_options))
    return 0;
  YES_IF_CHANGED_INT(V3AuthVotingInterval);
  YES_IF_CHANGED_INT(V3AuthVoteDelay);
  YES_IF_CHANGED_INT(V3AuthDistDelay);
  YES_IF_CHANGED_INT(TestingV3AuthInitialVotingInterval);
  YES_IF_CHANGED_INT(TestingV3AuthInitialVoteDelay);
  YES_IF_CHANGED_INT(TestingV3AuthInitialDistDelay);
  YES_IF_CHANGED_INT(TestingV3AuthVotingStartOffset);

  return 0;
}

/** Fetch the active option list, and take actions based on it. All of the
 * things we do should survive being done repeatedly.  If present,
 * <b>old_options</b> contains the previous value of the options.
 *
 * Return 0 if all goes well, return -1 if it's time to die.
 *
 * Note: We haven't moved all the "act on new configuration" logic
 * here yet.  Some is still in do_hup() and other places.
 */
MOCK_IMPL(STATIC int,
options_act,(const or_options_t *old_options))
{
  config_line_t *cl;
  or_options_t *options = get_options_mutable();
  int running_tor = options->command == CMD_RUN_TOR;
  char *msg=NULL;
  const int transition_affects_workers =
    old_options && options_transition_affects_workers(old_options, options);
  const int transition_affects_guards =
    old_options && options_transition_affects_guards(old_options, options);

  if (options->NoExec || options->Sandbox) {
    tor_disable_spawning_background_processes();
  }

  /* disable ptrace and later, other basic debugging techniques */
  {
    /* Remember if we already disabled debugger attachment */
    static int disabled_debugger_attach = 0;
    /* Remember if we already warned about being configured not to disable
     * debugger attachment */
    static int warned_debugger_attach = 0;
    /* Don't disable debugger attachment when we're running the unit tests. */
    if (options->DisableDebuggerAttachment && !disabled_debugger_attach &&
        running_tor) {
      int ok = tor_disable_debugger_attach();
      /* LCOV_EXCL_START the warned_debugger_attach is 0 can't reach inside. */
      if (warned_debugger_attach && ok == 1) {
        log_notice(LD_CONFIG, "Disabled attaching debuggers for unprivileged "
                   "users.");
      }
      /* LCOV_EXCL_STOP */
      disabled_debugger_attach = (ok == 1);
    } else if (!options->DisableDebuggerAttachment &&
               !warned_debugger_attach) {
      log_notice(LD_CONFIG, "Not disabling debugger attaching for "
                 "unprivileged users.");
      warned_debugger_attach = 1;
    }
  }

  /* Write control ports to disk as appropriate */
  control_ports_write_to_file();

  if (running_tor && !have_lockfile()) {
    if (try_locking(options, 1) < 0)
      return -1;
  }

  {
    int warning_severity = options->ProtocolWarnings ? LOG_WARN : LOG_INFO;
    set_protocol_warning_severity_level(warning_severity);
  }

  if (consider_adding_dir_servers(options, old_options) < 0) {
    // XXXX This should get validated earlier, and committed here, to
    // XXXX lower opportunities for reaching an error case.
    return -1;
  }

  if (rend_non_anonymous_mode_enabled(options)) {
    log_warn(LD_GENERAL, "This copy of Tor was compiled or configured to run "
             "in a non-anonymous mode. It will provide NO ANONYMITY.");
  }

  /* If we are a bridge with a pluggable transport proxy but no
     Extended ORPort, inform the user that they are missing out. */
  if (server_mode(options) && options->ServerTransportPlugin &&
      !options->ExtORPort_lines) {
    log_notice(LD_CONFIG, "We use pluggable transports but the Extended "
               "ORPort is disabled. Tor and your pluggable transports proxy "
               "communicate with each other via the Extended ORPort so it "
               "is suggested you enable it: it will also allow your Bridge "
               "to collect statistics about its clients that use pluggable "
               "transports. Please enable it using the ExtORPort torrc option "
               "(e.g. set 'ExtORPort auto').");
  }

  if (options->Bridges) {
    mark_bridge_list();
    for (cl = options->Bridges; cl; cl = cl->next) {
      bridge_line_t *bridge_line = parse_bridge_line(cl->value);
      if (!bridge_line) {
        // LCOV_EXCL_START
        log_warn(LD_BUG,
                 "Previously validated Bridge line could not be added!");
        return -1;
        // LCOV_EXCL_STOP
      }
      bridge_add_from_config(bridge_line);
    }
    sweep_bridge_list();
  }

  if (running_tor && hs_config_service_all(options, 0)<0) {
    // LCOV_EXCL_START
    log_warn(LD_BUG,
       "Previously validated hidden services line could not be added!");
    return -1;
    // LCOV_EXCL_STOP
  }

  if (running_tor && hs_config_client_auth_all(options, 0) < 0) {
    // LCOV_EXCL_START
    log_warn(LD_BUG, "Previously validated client authorization for "
                     "hidden services could not be added!");
    return -1;
    // LCOV_EXCL_STOP
  }

  if (running_tor && !old_options &&
      options->OwningControllerFD != UINT64_MAX) {
    const unsigned ctrl_flags =
      CC_LOCAL_FD_IS_OWNER |
      CC_LOCAL_FD_IS_AUTHENTICATED;
    tor_socket_t ctrl_sock = (tor_socket_t)options->OwningControllerFD;
    if (control_connection_add_local_fd(ctrl_sock, ctrl_flags) < 0) {
      log_warn(LD_CONFIG, "Could not add local controller connection with "
               "given FD.");
      return -1;
    }
  }

  /* Load state */
  if (! or_state_loaded() && running_tor) {
    if (or_state_load())
      return -1;
    rep_hist_load_mtbf_data(time(NULL));
  }

  /* If we have an ExtORPort, initialize its auth cookie. */
  if (running_tor &&
      init_ext_or_cookie_authentication(!!options->ExtORPort_lines) < 0) {
    log_warn(LD_CONFIG,"Error creating Extended ORPort cookie file.");
    return -1;
  }

  mark_transport_list();
  pt_prepare_proxy_list_for_config_read();
  if (!options->DisableNetwork) {
    if (options->ClientTransportPlugin) {
      for (cl = options->ClientTransportPlugin; cl; cl = cl->next) {
        if (parse_transport_line(options, cl->value, 0, 0) < 0) {
          // LCOV_EXCL_START
          log_warn(LD_BUG,
                   "Previously validated ClientTransportPlugin line "
                   "could not be added!");
          return -1;
          // LCOV_EXCL_STOP
        }
      }
    }

    if (options->ServerTransportPlugin && server_mode(options)) {
      for (cl = options->ServerTransportPlugin; cl; cl = cl->next) {
        if (parse_transport_line(options, cl->value, 0, 1) < 0) {
          // LCOV_EXCL_START
          log_warn(LD_BUG,
                   "Previously validated ServerTransportPlugin line "
                   "could not be added!");
          return -1;
          // LCOV_EXCL_STOP
        }
      }
    }
  }
  sweep_transport_list();
  sweep_proxy_list();

  /* Start the PT proxy configuration. By doing this configuration
     here, we also figure out which proxies need to be restarted and
     which not. */
  if (pt_proxies_configuration_pending() && !net_is_disabled())
    pt_configure_remaining_proxies();

  /* Bail out at this point if we're not going to be a client or server:
   * we want to not fork, and to log stuff to stderr. */
  if (!running_tor)
    return 0;

  /* Finish backgrounding the process */
  if (options->RunAsDaemon) {
    /* We may be calling this for the n'th time (on SIGHUP), but it's safe. */
    finish_daemon(options->DataDirectory);
  }

  /* We want to reinit keys as needed before we do much of anything else:
     keys are important, and other things can depend on them. */
  if (transition_affects_workers ||
      (options->V3AuthoritativeDir && (!old_options ||
                                       !old_options->V3AuthoritativeDir))) {
    if (init_keys() < 0) {
      log_warn(LD_BUG,"Error initializing keys; exiting");
      return -1;
    }
  }

  /* Write our PID to the PID file. If we do not have write permissions we
   * will log a warning and exit. */
  if (options->PidFile && !sandbox_is_active()) {
    if (write_pidfile(options->PidFile) < 0) {
      log_err(LD_CONFIG, "Unable to write PIDFile %s",
              escaped(options->PidFile));
      return -1;
    }
  }

  /* Register addressmap directives */
  config_register_addressmaps(options);
  parse_virtual_addr_network(options->VirtualAddrNetworkIPv4, AF_INET,0,NULL);
  parse_virtual_addr_network(options->VirtualAddrNetworkIPv6, AF_INET6,0,NULL);

  /* Update address policies. */
  if (policies_parse_from_options(options) < 0) {
    /* This should be impossible, but let's be sure. */
    log_warn(LD_BUG,"Error parsing already-validated policy options.");
    return -1;
  }

  if (server_mode(options)) {
    static int cdm_initialized = 0;
    if (cdm_initialized == 0) {
      cdm_initialized = 1;
      consdiffmgr_configure(NULL);
      consdiffmgr_validate();
    }
  }

  if (init_control_cookie_authentication(options->CookieAuthentication) < 0) {
    log_warn(LD_CONFIG,"Error creating control cookie authentication file.");
    return -1;
  }

  monitor_owning_controller_process(options->OwningControllerProcess);

  /* reload keys as needed for rendezvous services. */
  if (hs_service_load_all_keys() < 0) {
    log_warn(LD_GENERAL,"Error loading rendezvous service keys");
    return -1;
  }

  /* Inform the scheduler subsystem that a configuration changed happened. It
   * might be a change of scheduler or parameter. */
  scheduler_conf_changed();

  /* Set up accounting */
  if (accounting_parse_options(options, 0)<0) {
    // LCOV_EXCL_START
    log_warn(LD_BUG,"Error in previously validated accounting options");
    return -1;
    // LCOV_EXCL_STOP
  }
  if (accounting_is_enabled(options))
    configure_accounting(time(NULL));

  /* Change the cell EWMA settings */
  cmux_ewma_set_options(options, networkstatus_get_latest_consensus());

  /* Update the BridgePassword's hashed version as needed.  We store this as a
   * digest so that we can do side-channel-proof comparisons on it.
   */
  if (options->BridgePassword) {
    char *http_authenticator;
    http_authenticator = alloc_http_authenticator(options->BridgePassword);
    if (!http_authenticator) {
      // XXXX This should get validated in options_validate().
      log_warn(LD_BUG, "Unable to allocate HTTP authenticator. Not setting "
               "BridgePassword.");
      return -1;
    }
    options->BridgePassword_AuthDigest_ = tor_malloc(DIGEST256_LEN);
    crypto_digest256(options->BridgePassword_AuthDigest_,
                     http_authenticator, strlen(http_authenticator),
                     DIGEST_SHA256);
    tor_free(http_authenticator);
  }

  if (parse_outbound_addresses(options, 0, &msg) < 0) {
    // LCOV_EXCL_START
    log_warn(LD_BUG, "Failed parsing previously validated outbound "
             "bind addresses: %s", msg);
    tor_free(msg);
    return -1;
    // LCOV_EXCL_STOP
  }

  config_maybe_load_geoip_files_(options, old_options);

  if (geoip_is_loaded(AF_INET) && options->GeoIPExcludeUnknown) {
    /* ExcludeUnknown is true or "auto" */
    const int is_auto = options->GeoIPExcludeUnknown == -1;
    int changed;

    changed  = routerset_add_unknown_ccs(&options->ExcludeNodes, is_auto);
    changed += routerset_add_unknown_ccs(&options->ExcludeExitNodes, is_auto);

    if (changed)
      routerset_add_unknown_ccs(&options->ExcludeExitNodesUnion_, is_auto);
  }

  /* Check for transitions that need action. */
  if (old_options) {
    int revise_trackexithosts = 0;
    int revise_automap_entries = 0;
    int abandon_circuits = 0;
    if ((options->UseEntryGuards && !old_options->UseEntryGuards) ||
        options->UseBridges != old_options->UseBridges ||
        (options->UseBridges &&
         !config_lines_eq(options->Bridges, old_options->Bridges)) ||
        !routerset_equal(old_options->ExcludeNodes,options->ExcludeNodes) ||
        !routerset_equal(old_options->ExcludeExitNodes,
                         options->ExcludeExitNodes) ||
        !routerset_equal(old_options->EntryNodes, options->EntryNodes) ||
        !routerset_equal(old_options->ExitNodes, options->ExitNodes) ||
        !routerset_equal(old_options->HSLayer2Nodes,
                         options->HSLayer2Nodes) ||
        !routerset_equal(old_options->HSLayer3Nodes,
                         options->HSLayer3Nodes) ||
        !routerset_equal(old_options->MiddleNodes, options->MiddleNodes) ||
        options->StrictNodes != old_options->StrictNodes) {
      log_info(LD_CIRC,
               "Changed to using entry guards or bridges, or changed "
               "preferred or excluded node lists. "
               "Abandoning previous circuits.");
      abandon_circuits = 1;
    }

    if (transition_affects_guards) {
      if (guards_update_all()) {
        abandon_circuits = 1;
      }
    }

    if (abandon_circuits) {
      circuit_mark_all_unused_circs();
      circuit_mark_all_dirty_circs_as_unusable();
      revise_trackexithosts = 1;
    }

    if (!smartlist_strings_eq(old_options->TrackHostExits,
                              options->TrackHostExits))
      revise_trackexithosts = 1;

    if (revise_trackexithosts)
      addressmap_clear_excluded_trackexithosts(options);

    if (!options->AutomapHostsOnResolve &&
        old_options->AutomapHostsOnResolve) {
        revise_automap_entries = 1;
    } else {
      if (!smartlist_strings_eq(old_options->AutomapHostsSuffixes,
                                options->AutomapHostsSuffixes))
        revise_automap_entries = 1;
      else if (!opt_streq(old_options->VirtualAddrNetworkIPv4,
                          options->VirtualAddrNetworkIPv4) ||
               !opt_streq(old_options->VirtualAddrNetworkIPv6,
                          options->VirtualAddrNetworkIPv6))
        revise_automap_entries = 1;
    }

    if (revise_automap_entries)
      addressmap_clear_invalid_automaps(options);

/* How long should we delay counting bridge stats after becoming a bridge?
 * We use this so we don't count clients who used our bridge thinking it is
 * a relay. If you change this, don't forget to change the log message
 * below. It's 4 hours (the time it takes to stop being used by clients)
 * plus some extra time for clock skew. */
#define RELAY_BRIDGE_STATS_DELAY (6 * 60 * 60)

    if (! bool_eq(options->BridgeRelay, old_options->BridgeRelay)) {
      int was_relay = 0;
      if (options->BridgeRelay) {
        time_t int_start = time(NULL);
        if (config_lines_eq(old_options->ORPort_lines,options->ORPort_lines)) {
          int_start += RELAY_BRIDGE_STATS_DELAY;
          was_relay = 1;
        }
        geoip_bridge_stats_init(int_start);
        log_info(LD_CONFIG, "We are acting as a bridge now.  Starting new "
                 "GeoIP stats interval%s.", was_relay ? " in 6 "
                 "hours from now" : "");
      } else {
        geoip_bridge_stats_term();
        log_info(LD_GENERAL, "We are no longer acting as a bridge.  "
                 "Forgetting GeoIP stats.");
      }
    }

    if (transition_affects_workers) {
      log_info(LD_GENERAL,
               "Worker-related options changed. Rotating workers.");
      const int server_mode_turned_on =
        server_mode(options) && !server_mode(old_options);
      const int dir_server_mode_turned_on =
        dir_server_mode(options) && !dir_server_mode(old_options);

      if (server_mode_turned_on || dir_server_mode_turned_on) {
        cpu_init();
      }

      if (server_mode_turned_on) {
        ip_address_changed(0);
        if (have_completed_a_circuit() || !any_predicted_circuits(time(NULL)))
          inform_testing_reachability();
      }
      cpuworkers_rotate_keyinfo();
      if (dns_reset())
        return -1;
    } else {
      if (dns_reset())
        return -1;
    }

    if (options->PerConnBWRate != old_options->PerConnBWRate ||
        options->PerConnBWBurst != old_options->PerConnBWBurst)
      connection_or_update_token_buckets(get_connection_array(), options);

    if (options->BandwidthRate != old_options->BandwidthRate ||
        options->BandwidthBurst != old_options->BandwidthBurst ||
        options->RelayBandwidthRate != old_options->RelayBandwidthRate ||
        options->RelayBandwidthBurst != old_options->RelayBandwidthBurst)
      connection_bucket_adjust(options);

    if (options->MainloopStats != old_options->MainloopStats) {
      reset_main_loop_counters();
    }
  }

  /* Only collect directory-request statistics on relays and bridges. */
  options->DirReqStatistics = options->DirReqStatistics_option &&
    server_mode(options);
  options->HiddenServiceStatistics =
    options->HiddenServiceStatistics_option && server_mode(options);

  if (options->CellStatistics || options->DirReqStatistics ||
      options->EntryStatistics || options->ExitPortStatistics ||
      options->ConnDirectionStatistics ||
      options->HiddenServiceStatistics ||
      options->BridgeAuthoritativeDir) {
    time_t now = time(NULL);
    int print_notice = 0;

    /* Only collect other relay-only statistics on relays. */
    if (!public_server_mode(options)) {
      options->CellStatistics = 0;
      options->EntryStatistics = 0;
      options->ConnDirectionStatistics = 0;
      options->ExitPortStatistics = 0;
    }

    if ((!old_options || !old_options->CellStatistics) &&
        options->CellStatistics) {
      rep_hist_buffer_stats_init(now);
      print_notice = 1;
    }
    if ((!old_options || !old_options->DirReqStatistics) &&
        options->DirReqStatistics) {
      if (geoip_is_loaded(AF_INET)) {
        geoip_dirreq_stats_init(now);
        print_notice = 1;
      } else {
        /* disable statistics collection since we have no geoip file */
        options->DirReqStatistics = 0;
        if (options->ORPort_set)
          log_notice(LD_CONFIG, "Configured to measure directory request "
                                "statistics, but no GeoIP database found. "
                                "Please specify a GeoIP database using the "
                                "GeoIPFile option.");
      }
    }
    if ((!old_options || !old_options->EntryStatistics) &&
        options->EntryStatistics && !should_record_bridge_info(options)) {
      /* If we get here, we've started recording bridge info when we didn't
       * do so before.  Note that "should_record_bridge_info()" will
       * always be false at this point, because of the earlier block
       * that cleared EntryStatistics when public_server_mode() was false.
       * We're leaving it in as defensive programming. */
      if (geoip_is_loaded(AF_INET) || geoip_is_loaded(AF_INET6)) {
        geoip_entry_stats_init(now);
        print_notice = 1;
      } else {
        options->EntryStatistics = 0;
        log_notice(LD_CONFIG, "Configured to measure entry node "
                              "statistics, but no GeoIP database found. "
                              "Please specify a GeoIP database using the "
                              "GeoIPFile option.");
      }
    }
    if ((!old_options || !old_options->ExitPortStatistics) &&
        options->ExitPortStatistics) {
      rep_hist_exit_stats_init(now);
      print_notice = 1;
    }
    if ((!old_options || !old_options->ConnDirectionStatistics) &&
        options->ConnDirectionStatistics) {
      rep_hist_conn_stats_init(now);
    }
    if ((!old_options || !old_options->HiddenServiceStatistics) &&
        options->HiddenServiceStatistics) {
      log_info(LD_CONFIG, "Configured to measure hidden service statistics.");
      rep_hist_hs_stats_init(now);
    }
    if ((!old_options || !old_options->BridgeAuthoritativeDir) &&
        options->BridgeAuthoritativeDir) {
      rep_hist_desc_stats_init(now);
      print_notice = 1;
    }
    if (print_notice)
        log_notice(LD_CONFIG, "Configured to measure statistics. Look for "
                "the *-stats files that will first be written to the "
                 "data directory in 24 hours from now.");
  }

  /* If we used to have statistics enabled but we just disabled them,
     stop gathering them.  */
  if (old_options && old_options->CellStatistics &&
      !options->CellStatistics)
    rep_hist_buffer_stats_term();
  if (old_options && old_options->DirReqStatistics &&
      !options->DirReqStatistics)
    geoip_dirreq_stats_term();
  if (old_options && old_options->EntryStatistics &&
      !options->EntryStatistics)
    geoip_entry_stats_term();
  if (old_options && old_options->HiddenServiceStatistics &&
      !options->HiddenServiceStatistics)
    rep_hist_hs_stats_term();
  if (old_options && old_options->ExitPortStatistics &&
      !options->ExitPortStatistics)
    rep_hist_exit_stats_term();
  if (old_options && old_options->ConnDirectionStatistics &&
      !options->ConnDirectionStatistics)
    rep_hist_conn_stats_term();
  if (old_options && old_options->BridgeAuthoritativeDir &&
      !options->BridgeAuthoritativeDir)
    rep_hist_desc_stats_term();

  /* Since our options changed, we might need to regenerate and upload our
   * server descriptor.
   */
  if (!old_options ||
      options_transition_affects_descriptor(old_options, options))
    mark_my_descriptor_dirty("config change");

  /* We may need to reschedule some directory stuff if our status changed. */
  if (old_options) {
    if (options_transition_affects_dirauth_timing(old_options, options)) {
      voting_schedule_recalculate_timing(options, time(NULL));
      reschedule_dirvote(options);
    }
    if (!bool_eq(directory_fetches_dir_info_early(options),
                 directory_fetches_dir_info_early(old_options)) ||
        !bool_eq(directory_fetches_dir_info_later(options),
                 directory_fetches_dir_info_later(old_options)) ||
        !config_lines_eq(old_options->Bridges, options->Bridges)) {
      /* Make sure update_router_have_minimum_dir_info() gets called. */
      router_dir_info_changed();
      /* We might need to download a new consensus status later or sooner than
       * we had expected. */
      update_consensus_networkstatus_fetch_time(time(NULL));
    }
  }

  /* DoS mitigation subsystem only applies to public relay. */
  if (public_server_mode(options)) {
    /* If we are configured as a relay, initialize the subsystem. Even on HUP,
     * this is safe to call as it will load data from the current options
     * or/and the consensus. */
    dos_init();
  } else if (old_options && public_server_mode(old_options)) {
    /* Going from relay to non relay, clean it up. */
    dos_free_all();
  }

  /* Load the webpage we're going to serve every time someone asks for '/' on
     our DirPort. */
  tor_free(global_dirfrontpagecontents);
  if (options->DirPortFrontPage) {
    global_dirfrontpagecontents =
      read_file_to_str(options->DirPortFrontPage, 0, NULL);
    if (!global_dirfrontpagecontents) {
      log_warn(LD_CONFIG,
               "DirPortFrontPage file '%s' not found. Continuing anyway.",
               options->DirPortFrontPage);
    }
  }

  return 0;
}

/**
 * Enumeration to describe the syntax for a command-line option.
 **/
typedef enum {
  /** Describe an option that does not take an argument. */
  ARGUMENT_NONE = 0,
  /** Describes an option that takes a single argument. */
  ARGUMENT_NECESSARY = 1,
  /** Describes an option that takes a single optional argument. */
  ARGUMENT_OPTIONAL = 2
} takes_argument_t;

/** Table describing arguments that Tor accepts on the command line,
 * other than those that are the same as in torrc. */
static const struct {
  /** The string that the user has to provide. */
  const char *name;
  /** Does this option accept an argument? */
  takes_argument_t takes_argument;
  /** If not CMD_RUN_TOR, what should Tor do when it starts? */
  tor_cmdline_mode_t command;
  /** If nonzero, set the quiet level to this. 1 is "hush", 2 is "quiet" */
  int quiet;
} CMDLINE_ONLY_OPTIONS[] = {
  { .name="-f",
    .takes_argument=ARGUMENT_NECESSARY },
  { .name="--allow-missing-torrc" },
  { .name="--defaults-torrc",
    .takes_argument=ARGUMENT_NECESSARY },
  { .name="--hash-password",
    .takes_argument=ARGUMENT_NECESSARY,
    .command=CMD_HASH_PASSWORD,
    .quiet=QUIET_HUSH  },
  { .name="--dump-config",
    .takes_argument=ARGUMENT_OPTIONAL,
    .command=CMD_DUMP_CONFIG,
    .quiet=QUIET_SILENT },
  { .name="--list-fingerprint",
    .command=CMD_LIST_FINGERPRINT },
  { .name="--keygen",
    .command=CMD_KEYGEN },
  { .name="--key-expiration",
    .takes_argument=ARGUMENT_OPTIONAL,
    .command=CMD_KEY_EXPIRATION },
  { .name="--newpass" },
  { .name="--no-passphrase" },
  { .name="--passphrase-fd",
    .takes_argument=ARGUMENT_NECESSARY },
  { .name="--verify-config",
    .command=CMD_VERIFY_CONFIG },
  { .name="--ignore-missing-torrc" },
  { .name="--quiet",
    .quiet=QUIET_SILENT },
  { .name="--hush",
    .quiet=QUIET_HUSH },
  { .name="--version",
    .command=CMD_IMMEDIATE,
    .quiet=QUIET_HUSH },
  { .name="--list-modules",
    .command=CMD_IMMEDIATE,
    .quiet=QUIET_HUSH },
  { .name="--library-versions",
    .command=CMD_IMMEDIATE,
    .quiet=QUIET_HUSH },
  { .name="-h",
    .command=CMD_IMMEDIATE,
    .quiet=QUIET_HUSH },
  { .name="--help",
    .command=CMD_IMMEDIATE,
    .quiet=QUIET_HUSH  },
  { .name="--list-torrc-options",
    .command=CMD_IMMEDIATE,
    .quiet=QUIET_HUSH },
  { .name="--list-deprecated-options",
    .command=CMD_IMMEDIATE },
  { .name="--nt-service" },
  { .name="-nt-service" },
  { .name=NULL },
};

/** Helper: Read a list of configuration options from the command line.  If
 * successful, return a newly allocated parsed_cmdline_t; otherwise return
 * NULL.
 *
 * If <b>ignore_errors</b> is set, try to recover from all recoverable
 * errors and return the best command line we can.
 */
parsed_cmdline_t *
config_parse_commandline(int argc, char **argv, int ignore_errors)
{
  parsed_cmdline_t *result = tor_malloc_zero(sizeof(parsed_cmdline_t));
  result->command = CMD_RUN_TOR;
  config_line_t *param = NULL;

  config_line_t **new_cmdline = &result->cmdline_opts;
  config_line_t **new = &result->other_opts;

  char *s, *arg;
  int i = 1;

  while (i < argc) {
    unsigned command = CONFIG_LINE_NORMAL;
    takes_argument_t want_arg = ARGUMENT_NECESSARY;
    int is_cmdline = 0;
    int j;
    bool is_a_command = false;

    for (j = 0; CMDLINE_ONLY_OPTIONS[j].name != NULL; ++j) {
      if (!strcmp(argv[i], CMDLINE_ONLY_OPTIONS[j].name)) {
        is_cmdline = 1;
        want_arg = CMDLINE_ONLY_OPTIONS[j].takes_argument;
        if (CMDLINE_ONLY_OPTIONS[j].command != CMD_RUN_TOR) {
          is_a_command = true;
          result->command = CMDLINE_ONLY_OPTIONS[j].command;
        }
        quiet_level_t quiet = CMDLINE_ONLY_OPTIONS[j].quiet;
        if (quiet > result->quiet_level)
          result->quiet_level = quiet;
        break;
      }
    }

    s = argv[i];

    /* Each keyword may be prefixed with one or two dashes. */
    if (*s == '-')
      s++;
    if (*s == '-')
      s++;
    /* Figure out the command, if any. */
    if (*s == '+') {
      s++;
      command = CONFIG_LINE_APPEND;
    } else if (*s == '/') {
      s++;
      command = CONFIG_LINE_CLEAR;
      /* A 'clear' command has no argument. */
      want_arg = 0;
    }

    const int is_last = (i == argc-1);

    if (want_arg == ARGUMENT_NECESSARY && is_last) {
      if (ignore_errors) {
        arg = tor_strdup("");
      } else {
        log_warn(LD_CONFIG,"Command-line option '%s' with no value. Failing.",
            argv[i]);
        parsed_cmdline_free(result);
        return NULL;
      }
    } else if (want_arg == ARGUMENT_OPTIONAL && is_last) {
      arg = tor_strdup("");
    } else {
      arg = (want_arg != ARGUMENT_NONE) ? tor_strdup(argv[i+1]) :
                                              tor_strdup("");
    }

    param = tor_malloc_zero(sizeof(config_line_t));
    param->key = is_cmdline ? tor_strdup(argv[i]) :
                 tor_strdup(config_expand_abbrev(get_options_mgr(), s, 1, 1));
    param->value = arg;
    param->command = command;
    param->next = NULL;
    log_debug(LD_CONFIG, "command line: parsed keyword '%s', value '%s'",
        param->key, param->value);

    if (is_a_command) {
      result->command_arg = param->value;
    }

    if (is_cmdline) {
      *new_cmdline = param;
      new_cmdline = &((*new_cmdline)->next);
    } else {
      *new = param;
      new = &((*new)->next);
    }

    i += want_arg ? 2 : 1;
  }

  return result;
}

/** Release all storage held by <b>cmdline</b>. */
void
parsed_cmdline_free_(parsed_cmdline_t *cmdline)
{
  if (!cmdline)
    return;
  config_free_lines(cmdline->cmdline_opts);
  config_free_lines(cmdline->other_opts);
  tor_free(cmdline);
}

/** Return true iff key is a valid configuration option. */
int
option_is_recognized(const char *key)
{
  return config_find_option_name(get_options_mgr(), key) != NULL;
}

/** Return the canonical name of a configuration option, or NULL
 * if no such option exists. */
const char *
option_get_canonical_name(const char *key)
{
  return config_find_option_name(get_options_mgr(), key);
}

/** Return a canonical list of the options assigned for key.
 */
config_line_t *
option_get_assignment(const or_options_t *options, const char *key)
{
  return config_get_assigned_option(get_options_mgr(), options, key, 1);
}

/** Try assigning <b>list</b> to the global options. You do this by duping
 * options, assigning list to the new one, then validating it. If it's
 * ok, then throw out the old one and stick with the new one. Else,
 * revert to old and return failure.  Return SETOPT_OK on success, or
 * a setopt_err_t on failure.
 *
 * If not success, point *<b>msg</b> to a newly allocated string describing
 * what went wrong.
 */
setopt_err_t
options_trial_assign(config_line_t *list, unsigned flags, char **msg)
{
  int r;
  or_options_t *trial_options = config_dup(get_options_mgr(), get_options());

  if ((r=config_assign(get_options_mgr(), trial_options,
                       list, flags, msg)) < 0) {
    or_options_free(trial_options);
    return r;
  }
  const or_options_t *cur_options = get_options();

  return options_validate_and_set(cur_options, trial_options, msg);
}

/** Print a usage message for tor. */
static void
print_usage(void)
{
  printf(
"Copyright (c) 2001-2004, Roger Dingledine\n"
"Copyright (c) 2004-2006, Roger Dingledine, Nick Mathewson\n"
"Copyright (c) 2007-2019, The Tor Project, Inc.\n\n"
"tor -f <torrc> [args]\n"
"See man page for options, or https://www.torproject.org/ for "
"documentation.\n");
}

/** Print all non-obsolete torrc options. */
static void
list_torrc_options(void)
{
  smartlist_t *vars = config_mgr_list_vars(get_options_mgr());
  SMARTLIST_FOREACH_BEGIN(vars, const config_var_t *, var) {
    /* Possibly this should check listable, rather than (or in addition to)
     * settable. See ticket 31654.
     */
    if (! config_var_is_settable(var)) {
      /* This variable cannot be set, or cannot be set by this name. */
      continue;
    }
    printf("%s\n", var->member.name);
  } SMARTLIST_FOREACH_END(var);
  smartlist_free(vars);
}

/** Print all deprecated but non-obsolete torrc options. */
static void
list_deprecated_options(void)
{
  smartlist_t *deps = config_mgr_list_deprecated_vars(get_options_mgr());
  /* Possibly this should check whether the variables are listable,
   * but currently it does not.  See ticket 31654. */
  SMARTLIST_FOREACH(deps, const char *, name,
                    printf("%s\n", name));
  smartlist_free(deps);
}

/** Print all compile-time modules and their enabled/disabled status. */
static void
list_enabled_modules(void)
{
  printf("%s: %s\n", "relay", have_module_relay() ? "yes" : "no");
  printf("%s: %s\n", "dirauth", have_module_dirauth() ? "yes" : "no");
}

/** Last value actually set by resolve_my_address. */
static uint32_t last_resolved_addr = 0;

/** Accessor for last_resolved_addr from outside this file. */
uint32_t
get_last_resolved_addr(void)
{
  return last_resolved_addr;
}

/** Reset last_resolved_addr from outside this file. */
void
reset_last_resolved_addr(void)
{
  last_resolved_addr = 0;
}

/* Return true if <b>options</b> is using the default authorities, and false
 * if any authority-related option has been overridden. */
int
using_default_dir_authorities(const or_options_t *options)
{
  return (!options->DirAuthorities && !options->AlternateDirAuthority);
}

/**
 * Attempt getting our non-local (as judged by tor_addr_is_internal()
 * function) IP address using following techniques, listed in
 * order from best (most desirable, try first) to worst (least
 * desirable, try if everything else fails).
 *
 * First, attempt using <b>options-\>Address</b> to get our
 * non-local IP address.
 *
 * If <b>options-\>Address</b> represents a non-local IP address,
 * consider it ours.
 *
 * If <b>options-\>Address</b> is a DNS name that resolves to
 * a non-local IP address, consider this IP address ours.
 *
 * If <b>options-\>Address</b> is NULL, fall back to getting local
 * hostname and using it in above-described ways to try and
 * get our IP address.
 *
 * In case local hostname cannot be resolved to a non-local IP
 * address, try getting an IP address of network interface
 * in hopes it will be non-local one.
 *
 * Fail if one or more of the following is true:
 *   - DNS name in <b>options-\>Address</b> cannot be resolved.
 *   - <b>options-\>Address</b> is a local host address.
 *   - Attempt at getting local hostname fails.
 *   - Attempt at getting network interface address fails.
 *
 * Return 0 if all is well, or -1 if we can't find a suitable
 * public IP address.
 *
 * If we are returning 0:
 *   - Put our public IP address (in host order) into *<b>addr_out</b>.
 *   - If <b>method_out</b> is non-NULL, set *<b>method_out</b> to a static
 *     string describing how we arrived at our answer.
 *      - "CONFIGURED" - parsed from IP address string in
 *        <b>options-\>Address</b>
 *      - "RESOLVED" - resolved from DNS name in <b>options-\>Address</b>
 *      - "GETHOSTNAME" - resolved from a local hostname.
 *      - "INTERFACE" - retrieved from a network interface.
 *   - If <b>hostname_out</b> is non-NULL, and we resolved a hostname to
 *     get our address, set *<b>hostname_out</b> to a newly allocated string
 *     holding that hostname. (If we didn't get our address by resolving a
 *     hostname, set *<b>hostname_out</b> to NULL.)
 *
 * XXXX ipv6
 */
int
resolve_my_address(int warn_severity, const or_options_t *options,
                   uint32_t *addr_out,
                   const char **method_out, char **hostname_out)
{
  struct in_addr in;
  uint32_t addr; /* host order */
  char hostname[256];
  const char *method_used;
  const char *hostname_used;
  int explicit_ip=1;
  int explicit_hostname=1;
  int from_interface=0;
  char *addr_string = NULL;
  const char *address = options->Address;
  int notice_severity = warn_severity <= LOG_NOTICE ?
                          LOG_NOTICE : warn_severity;

  tor_addr_t myaddr;
  tor_assert(addr_out);

  /*
   * Step one: Fill in 'hostname' to be our best guess.
   */

  if (address && *address) {
    strlcpy(hostname, address, sizeof(hostname));
  } else { /* then we need to guess our address */
    explicit_ip = 0; /* it's implicit */
    explicit_hostname = 0; /* it's implicit */

    if (tor_gethostname(hostname, sizeof(hostname)) < 0) {
      log_fn(warn_severity, LD_NET,"Error obtaining local hostname");
      return -1;
    }
    log_debug(LD_CONFIG, "Guessed local host name as '%s'", hostname);
  }

  /*
   * Step two: Now that we know 'hostname', parse it or resolve it. If
   * it doesn't parse or resolve, look at the interface address. Set 'addr'
   * to be our (host-order) 32-bit answer.
   */

  if (tor_inet_aton(hostname, &in) == 0) {
    /* then we have to resolve it */
    explicit_ip = 0;
    if (tor_lookup_hostname(hostname, &addr)) { /* failed to resolve */
      uint32_t interface_ip; /* host order */

      if (explicit_hostname) {
        log_fn(warn_severity, LD_CONFIG,
               "Could not resolve local Address '%s'. Failing.", hostname);
        return -1;
      }
      log_fn(notice_severity, LD_CONFIG,
             "Could not resolve guessed local hostname '%s'. "
             "Trying something else.", hostname);
      if (get_interface_address(warn_severity, &interface_ip)) {
        log_fn(warn_severity, LD_CONFIG,
               "Could not get local interface IP address. Failing.");
        return -1;
      }
      from_interface = 1;
      addr = interface_ip;
      log_fn(notice_severity, LD_CONFIG, "Learned IP address '%s' for "
             "local interface. Using that.", fmt_addr32(addr));
      strlcpy(hostname, "<guessed from interfaces>", sizeof(hostname));
    } else { /* resolved hostname into addr */
      tor_addr_from_ipv4h(&myaddr, addr);

      if (!explicit_hostname &&
          tor_addr_is_internal(&myaddr, 0)) {
        tor_addr_t interface_ip;

        log_fn(notice_severity, LD_CONFIG, "Guessed local hostname '%s' "
               "resolves to a private IP address (%s). Trying something "
               "else.", hostname, fmt_addr32(addr));

        if (get_interface_address6(warn_severity, AF_INET, &interface_ip)<0) {
          log_fn(warn_severity, LD_CONFIG,
                 "Could not get local interface IP address. Too bad.");
        } else if (tor_addr_is_internal(&interface_ip, 0)) {
          log_fn(notice_severity, LD_CONFIG,
                 "Interface IP address '%s' is a private address too. "
                 "Ignoring.", fmt_addr(&interface_ip));
        } else {
          from_interface = 1;
          addr = tor_addr_to_ipv4h(&interface_ip);
          log_fn(notice_severity, LD_CONFIG,
                 "Learned IP address '%s' for local interface."
                 " Using that.", fmt_addr32(addr));
          strlcpy(hostname, "<guessed from interfaces>", sizeof(hostname));
        }
      }
    }
  } else {
    addr = ntohl(in.s_addr); /* set addr so that addr_string is not
                              * illformed */
  }

  /*
   * Step three: Check whether 'addr' is an internal IP address, and error
   * out if it is and we don't want that.
   */

  tor_addr_from_ipv4h(&myaddr,addr);

  addr_string = tor_dup_ip(addr);
  if (tor_addr_is_internal(&myaddr, 0)) {
    /* make sure we're ok with publishing an internal IP */
    if (using_default_dir_authorities(options)) {
      /* if they are using the default authorities, disallow internal IPs
       * always. */
      log_fn(warn_severity, LD_CONFIG,
             "Address '%s' resolves to private IP address '%s'. "
             "Tor servers that use the default DirAuthorities must have "
             "public IP addresses.", hostname, addr_string);
      tor_free(addr_string);
      return -1;
    }
    if (!explicit_ip) {
      /* even if they've set their own authorities, require an explicit IP if
       * they're using an internal address. */
      log_fn(warn_severity, LD_CONFIG, "Address '%s' resolves to private "
             "IP address '%s'. Please set the Address config option to be "
             "the IP address you want to use.", hostname, addr_string);
      tor_free(addr_string);
      return -1;
    }
  }

  /*
   * Step four: We have a winner! 'addr' is our answer for sure, and
   * 'addr_string' is its string form. Fill out the various fields to
   * say how we decided it.
   */

  log_debug(LD_CONFIG, "Resolved Address to '%s'.", addr_string);

  if (explicit_ip) {
    method_used = "CONFIGURED";
    hostname_used = NULL;
  } else if (explicit_hostname) {
    method_used = "RESOLVED";
    hostname_used = hostname;
  } else if (from_interface) {
    method_used = "INTERFACE";
    hostname_used = NULL;
  } else {
    method_used = "GETHOSTNAME";
    hostname_used = hostname;
  }

  *addr_out = addr;
  if (method_out)
    *method_out = method_used;
  if (hostname_out)
    *hostname_out = hostname_used ? tor_strdup(hostname_used) : NULL;

  /*
   * Step five: Check if the answer has changed since last time (or if
   * there was no last time), and if so call various functions to keep
   * us up-to-date.
   */

  if (last_resolved_addr && last_resolved_addr != *addr_out) {
    /* Leave this as a notice, regardless of the requested severity,
     * at least until dynamic IP address support becomes bulletproof. */
    log_notice(LD_NET,
               "Your IP address seems to have changed to %s "
               "(METHOD=%s%s%s). Updating.",
               addr_string, method_used,
               hostname_used ? " HOSTNAME=" : "",
               hostname_used ? hostname_used : "");
    ip_address_changed(0);
  }

  if (last_resolved_addr != *addr_out) {
    control_event_server_status(LOG_NOTICE,
                                "EXTERNAL_ADDRESS ADDRESS=%s METHOD=%s%s%s",
                                addr_string, method_used,
                                hostname_used ? " HOSTNAME=" : "",
                                hostname_used ? hostname_used : "");
  }
  last_resolved_addr = *addr_out;

  /*
   * And finally, clean up and return success.
   */

  tor_free(addr_string);
  return 0;
}

/** Return true iff <b>addr</b> is judged to be on the same network as us, or
 * on a private network.
 */
MOCK_IMPL(int,
is_local_addr, (const tor_addr_t *addr))
{
  if (tor_addr_is_internal(addr, 0))
    return 1;
  /* Check whether ip is on the same /24 as we are. */
  if (get_options()->EnforceDistinctSubnets == 0)
    return 0;
  if (tor_addr_family(addr) == AF_INET) {
    uint32_t ip = tor_addr_to_ipv4h(addr);

    /* It's possible that this next check will hit before the first time
     * resolve_my_address actually succeeds.  (For clients, it is likely that
     * resolve_my_address will never be called at all).  In those cases,
     * last_resolved_addr will be 0, and so checking to see whether ip is on
     * the same /24 as last_resolved_addr will be the same as checking whether
     * it was on net 0, which is already done by tor_addr_is_internal.
     */
    if ((last_resolved_addr & (uint32_t)0xffffff00ul)
        == (ip & (uint32_t)0xffffff00ul))
      return 1;
  }
  return 0;
}

/** Return a new empty or_options_t.  Used for testing. */
or_options_t *
options_new(void)
{
  or_options_t *options = config_new(get_options_mgr());
  options->command = CMD_RUN_TOR;
  return options;
}

/** Set <b>options</b> to hold reasonable defaults for most options.
 * Each option defaults to zero. */
void
options_init(or_options_t *options)
{
  config_init(get_options_mgr(), options);
  config_line_t *dflts = get_options_defaults();
  char *msg=NULL;
  if (config_assign(get_options_mgr(), options, dflts,
                    CAL_WARN_DEPRECATIONS, &msg)<0) {
    log_err(LD_BUG, "Unable to set default options: %s", msg);
    tor_free(msg);
    tor_assert_unreached();
  }
  config_free_lines(dflts);
  tor_free(msg);
}

/** Return a string containing a possible configuration file that would give
 * the configuration in <b>options</b>.  If <b>minimal</b> is true, do not
 * include options that are the same as Tor's defaults.
 */
char *
options_dump(const or_options_t *options, int how_to_dump)
{
  const or_options_t *use_defaults;
  int minimal;
  switch (how_to_dump) {
    case OPTIONS_DUMP_MINIMAL:
      use_defaults = global_default_options;
      minimal = 1;
      break;
    case OPTIONS_DUMP_DEFAULTS:
      use_defaults = NULL;
      minimal = 1;
      break;
    case OPTIONS_DUMP_ALL:
      use_defaults = NULL;
      minimal = 0;
      break;
    default:
      log_warn(LD_BUG, "Bogus value for how_to_dump==%d", how_to_dump);
      return NULL;
  }

  return config_dump(get_options_mgr(), use_defaults, options, minimal, 0);
}

/** Return 0 if every element of sl is a string holding a decimal
 * representation of a port number, or if sl is NULL.
 * Otherwise set *msg and return -1. */
static int
validate_ports_csv(smartlist_t *sl, const char *name, char **msg)
{
  int i;
  tor_assert(name);

  if (!sl)
    return 0;

  SMARTLIST_FOREACH(sl, const char *, cp,
  {
    i = atoi(cp);
    if (i < 1 || i > 65535) {
      tor_asprintf(msg, "Port '%s' out of range in %s", cp, name);
      return -1;
    }
  });
  return 0;
}

/** If <b>value</b> exceeds ROUTER_MAX_DECLARED_BANDWIDTH, write
 * a complaint into *<b>msg</b> using string <b>desc</b>, and return -1.
 * Else return 0.
 */
static int
ensure_bandwidth_cap(uint64_t *value, const char *desc, char **msg)
{
  if (*value > ROUTER_MAX_DECLARED_BANDWIDTH) {
    /* This handles an understandable special case where somebody says "2gb"
     * whereas our actual maximum is 2gb-1 (INT_MAX) */
    --*value;
  }
  if (*value > ROUTER_MAX_DECLARED_BANDWIDTH) {
    tor_asprintf(msg, "%s (%"PRIu64") must be at most %d",
                 desc, (*value),
                 ROUTER_MAX_DECLARED_BANDWIDTH);
    return -1;
  }
  return 0;
}

/** Parse an authority type from <b>options</b>-\>PublishServerDescriptor
 * and write it to <b>options</b>-\>PublishServerDescriptor_. Treat "1"
 * as "v3" unless BridgeRelay is 1, in which case treat it as "bridge".
 * Treat "0" as "".
 * Return 0 on success or -1 if not a recognized authority type (in which
 * case the value of PublishServerDescriptor_ is undefined). */
static int
compute_publishserverdescriptor(or_options_t *options)
{
  smartlist_t *list = options->PublishServerDescriptor;
  dirinfo_type_t *auth = &options->PublishServerDescriptor_;
  *auth = NO_DIRINFO;
  if (!list) /* empty list, answer is none */
    return 0;
  SMARTLIST_FOREACH_BEGIN(list, const char *, string) {
    if (!strcasecmp(string, "v1"))
      log_warn(LD_CONFIG, "PublishServerDescriptor v1 has no effect, because "
                          "there are no v1 directory authorities anymore.");
    else if (!strcmp(string, "1"))
      if (options->BridgeRelay)
        *auth |= BRIDGE_DIRINFO;
      else
        *auth |= V3_DIRINFO;
    else if (!strcasecmp(string, "v2"))
      log_warn(LD_CONFIG, "PublishServerDescriptor v2 has no effect, because "
                          "there are no v2 directory authorities anymore.");
    else if (!strcasecmp(string, "v3"))
      *auth |= V3_DIRINFO;
    else if (!strcasecmp(string, "bridge"))
      *auth |= BRIDGE_DIRINFO;
    else if (!strcasecmp(string, "hidserv"))
      log_warn(LD_CONFIG,
               "PublishServerDescriptor hidserv is invalid. See "
               "PublishHidServDescriptors.");
    else if (!strcasecmp(string, "") || !strcmp(string, "0"))
      /* no authority */;
    else
      return -1;
  } SMARTLIST_FOREACH_END(string);
  return 0;
}

/** Lowest allowable value for RendPostPeriod; if this is too low, hidden
 * services can overload the directory system. */
#define MIN_REND_POST_PERIOD (10*60)
#define MIN_REND_POST_PERIOD_TESTING (5)

/** Highest allowable value for CircuitsAvailableTimeout.
 * If this is too large, client connections will stay open for too long,
 * incurring extra padding overhead. */
#define MAX_CIRCS_AVAILABLE_TIME (24*60*60)

/** Highest allowable value for RendPostPeriod. */
#define MAX_DIR_PERIOD ((7*24*60*60)/2)

/** Lowest allowable value for MaxCircuitDirtiness; if this is too low, Tor
 * will generate too many circuits and potentially overload the network. */
#define MIN_MAX_CIRCUIT_DIRTINESS 10

/** Highest allowable value for MaxCircuitDirtiness: prevents time_t
 * overflows. */
#define MAX_MAX_CIRCUIT_DIRTINESS (30*24*60*60)

/** Lowest allowable value for CircuitStreamTimeout; if this is too low, Tor
 * will generate too many circuits and potentially overload the network. */
#define MIN_CIRCUIT_STREAM_TIMEOUT 10

/** Lowest recommended value for CircuitBuildTimeout; if it is set too low
 * and LearnCircuitBuildTimeout is off, the failure rate for circuit
 * construction may be very high.  In that case, if it is set below this
 * threshold emit a warning.
 * */
#define RECOMMENDED_MIN_CIRCUIT_BUILD_TIMEOUT (10)

/**
 * Validate <b>new_options</b>.  If it is valid, and it is a reasonable
 * replacement for <b>old_options</b>, replace the previous value of the
 * global options, and return return SETOPT_OK.
 *
 * If it is not valid, then free <b>new_options</b>, set *<b>msg_out</b> to a
 * newly allocated error message, and return an error code.
 */
static setopt_err_t
options_validate_and_set(const or_options_t *old_options,
                         or_options_t *new_options,
                         char **msg_out)
{
  setopt_err_t rv;
  validation_status_t vs;

  in_option_validation = 1;
  vs = config_validate(get_options_mgr(), old_options, new_options, msg_out);

  if (vs == VSTAT_TRANSITION_ERR) {
    rv = SETOPT_ERR_TRANSITION;
    goto err;
  } else if (vs < 0) {
    rv = SETOPT_ERR_PARSE;
    goto err;
  }
  in_option_validation = 0;

  if (set_options(new_options, msg_out)) {
    rv = SETOPT_ERR_SETTING;
    goto err;
  }

  rv = SETOPT_OK;
  new_options = NULL; /* prevent free */
 err:
  in_option_validation = 0;
  tor_assert(new_options == NULL || rv != SETOPT_OK);
  or_options_free(new_options);
  return rv;
}

#ifdef TOR_UNIT_TESTS
/**
 * Return 0 if every setting in <b>options</b> is reasonable, is a
 * permissible transition from <b>old_options</b>, and none of the
 * testing-only settings differ from <b>default_options</b> unless in
 * testing mode.  Else return -1.  Should have no side effects, except for
 * normalizing the contents of <b>options</b>.
 *
 * On error, tor_strdup an error explanation into *<b>msg</b>.
 */
int
options_validate(const or_options_t *old_options, or_options_t *options,
                 char **msg)
{
  validation_status_t vs;
  vs = config_validate(get_options_mgr(), old_options, options, msg);
  return vs < 0 ? -1 : 0;
}
#endif

#define REJECT(arg) \
  STMT_BEGIN *msg = tor_strdup(arg); return -1; STMT_END
#if defined(__GNUC__) && __GNUC__ <= 3
#define COMPLAIN(args...) \
  STMT_BEGIN log_warn(LD_CONFIG, args); STMT_END
#else
#define COMPLAIN(args, ...)                                     \
  STMT_BEGIN log_warn(LD_CONFIG, args, ##__VA_ARGS__); STMT_END
#endif /* defined(__GNUC__) && __GNUC__ <= 3 */

/** Log a warning message iff <b>filepath</b> is not absolute.
 * Warning message must contain option name <b>option</b> and
 * an absolute path that <b>filepath</b> will resolve to.
 *
 * In case <b>filepath</b> is absolute, do nothing.
 *
 * Return 1 if there were relative paths; 0 otherwise.
 */
static int
warn_if_option_path_is_relative(const char *option,
                                const char *filepath)
{
  if (filepath && path_is_relative(filepath)) {
    char *abs_path = make_path_absolute(filepath);
    COMPLAIN("Path for %s (%s) is relative and will resolve to %s."
             " Is this what you wanted?", option, filepath, abs_path);
    tor_free(abs_path);
    return 1;
  }
  return 0;
}

/** Scan <b>options</b> for occurrences of relative file/directory
 * paths and log a warning whenever one is found.
 *
 * Return 1 if there were relative paths; 0 otherwise.
 */
static int
warn_about_relative_paths(const or_options_t *options)
{
  tor_assert(options);
  int n = 0;
  const config_mgr_t *mgr = get_options_mgr();

  smartlist_t *vars = config_mgr_list_vars(mgr);
  SMARTLIST_FOREACH_BEGIN(vars, const config_var_t *, cv) {
    config_line_t *line;
    if (cv->member.type != CONFIG_TYPE_FILENAME)
      continue;
    const char *name = cv->member.name;
    line = config_get_assigned_option(mgr, options, name, 0);
    if (line)
      n += warn_if_option_path_is_relative(name, line->value);
    config_free_lines(line);
  } SMARTLIST_FOREACH_END(cv);
  smartlist_free(vars);

  for (config_line_t *hs_line = options->RendConfigLines; hs_line;
       hs_line = hs_line->next) {
    if (!strcasecmp(hs_line->key, "HiddenServiceDir"))
      n += warn_if_option_path_is_relative("HiddenServiceDir",hs_line->value);
  }
  return n != 0;
}

/* Validate options related to the scheduler. From the Schedulers list, the
 * SchedulerTypes_ list is created with int values so once we select the
 * scheduler, which can happen anytime at runtime, we don't have to parse
 * strings and thus be quick.
 *
 * Return 0 on success else -1 and msg is set with an error message. */
static int
options_validate_scheduler(or_options_t *options, char **msg)
{
  tor_assert(options);
  tor_assert(msg);

  if (!options->Schedulers || smartlist_len(options->Schedulers) == 0) {
    REJECT("Empty Schedulers list. Either remove the option so the defaults "
           "can be used or set at least one value.");
  }
  /* Ok, we do have scheduler types, validate them. */
  if (options->SchedulerTypes_) {
    SMARTLIST_FOREACH(options->SchedulerTypes_, int *, iptr, tor_free(iptr));
    smartlist_free(options->SchedulerTypes_);
  }
  options->SchedulerTypes_ = smartlist_new();
  SMARTLIST_FOREACH_BEGIN(options->Schedulers, const char *, type) {
    int *sched_type;
    if (!strcasecmp("KISTLite", type)) {
      sched_type = tor_malloc_zero(sizeof(int));
      *sched_type = SCHEDULER_KIST_LITE;
      smartlist_add(options->SchedulerTypes_, sched_type);
    } else if (!strcasecmp("KIST", type)) {
      sched_type = tor_malloc_zero(sizeof(int));
      *sched_type = SCHEDULER_KIST;
      smartlist_add(options->SchedulerTypes_, sched_type);
    } else if (!strcasecmp("Vanilla", type)) {
      sched_type = tor_malloc_zero(sizeof(int));
      *sched_type = SCHEDULER_VANILLA;
      smartlist_add(options->SchedulerTypes_, sched_type);
    } else {
      tor_asprintf(msg, "Unknown type %s in option Schedulers. "
                        "Possible values are KIST, KISTLite and Vanilla.",
                   escaped(type));
      return -1;
    }
  } SMARTLIST_FOREACH_END(type);

  if (options->KISTSockBufSizeFactor < 0) {
    REJECT("KISTSockBufSizeFactor must be at least 0");
  }

  /* Don't need to validate that the Interval is less than anything because
   * zero is valid and all negative values are valid. */
  if (options->KISTSchedRunInterval > KIST_SCHED_RUN_INTERVAL_MAX) {
    tor_asprintf(msg, "KISTSchedRunInterval must not be more than %d (ms)",
                 KIST_SCHED_RUN_INTERVAL_MAX);
    return -1;
  }

  return 0;
}

/* Validate options related to single onion services.
 * Modifies some options that are incompatible with single onion services.
 * On failure returns -1, and sets *msg to an error string.
 * Returns 0 on success. */
STATIC int
options_validate_single_onion(or_options_t *options, char **msg)
{
  /* The two single onion service options must have matching values. */
  if (options->HiddenServiceSingleHopMode &&
      !options->HiddenServiceNonAnonymousMode) {
    REJECT("HiddenServiceSingleHopMode does not provide any server anonymity. "
           "It must be used with HiddenServiceNonAnonymousMode set to 1.");
  }
  if (options->HiddenServiceNonAnonymousMode &&
      !options->HiddenServiceSingleHopMode) {
    REJECT("HiddenServiceNonAnonymousMode does not provide any server "
           "anonymity. It must be used with HiddenServiceSingleHopMode set to "
           "1.");
  }

  /* Now that we've checked that the two options are consistent, we can safely
   * call the rend_service_* functions that abstract these options. */

  /* If you run an anonymous client with an active Single Onion service, the
   * client loses anonymity. */
  const int client_port_set = (options->SocksPort_set ||
                               options->TransPort_set ||
                               options->NATDPort_set ||
                               options->DNSPort_set ||
                               options->HTTPTunnelPort_set);
  if (rend_service_non_anonymous_mode_enabled(options) && client_port_set) {
    REJECT("HiddenServiceNonAnonymousMode is incompatible with using Tor as "
           "an anonymous client. Please set Socks/Trans/NATD/DNSPort to 0, or "
           "revert HiddenServiceNonAnonymousMode to 0.");
  }

  if (rend_service_allow_non_anonymous_connection(options)
      && options->UseEntryGuards) {
    /* Single Onion services only use entry guards when uploading descriptors;
     * all other connections are one-hop. Further, Single Onions causes the
     * hidden service code to do things which break the path bias
     * detector, and it's far easier to turn off entry guards (and
     * thus the path bias detector with it) than to figure out how to
     * make path bias compatible with single onions.
     */
    log_notice(LD_CONFIG,
               "HiddenServiceSingleHopMode is enabled; disabling "
               "UseEntryGuards.");
    options->UseEntryGuards = 0;
  }

  return 0;
}

/**
 * Legacy validation/normalization callback for or_options_t.  See
 * legacy_validate_fn_t for more information.
 */
static int
options_validate_cb(const void *old_options_, void *options_, char **msg)
{
  if (old_options_)
    CHECK_OPTIONS_MAGIC(old_options_);
  CHECK_OPTIONS_MAGIC(options_);
  const or_options_t *old_options = old_options_;
  or_options_t *options = options_;

  config_line_t *cl;
  const char *uname = get_uname();
  int n_ports=0;
  int world_writable_control_socket=0;

  tor_assert(msg);
  *msg = NULL;

  if (parse_ports(options, 1, msg, &n_ports,
                  &world_writable_control_socket) < 0)
    return -1;

  /* Set UseEntryGuards from the configured value, before we check it below.
   * We change UseEntryGuards when it's incompatible with other options,
   * but leave UseEntryGuards_option with the original value.
   * Always use the value of UseEntryGuards, not UseEntryGuards_option. */
  options->UseEntryGuards = options->UseEntryGuards_option;

  if (server_mode(options) &&
      (!strcmpstart(uname, "Windows 95") ||
       !strcmpstart(uname, "Windows 98") ||
       !strcmpstart(uname, "Windows Me"))) {
    log_warn(LD_CONFIG, "Tor is running as a server, but you are "
        "running %s; this probably won't work. See "
        "https://www.torproject.org/docs/faq.html#BestOSForRelay "
        "for details.", uname);
  }

  if (parse_outbound_addresses(options, 1, msg) < 0)
    return -1;

  if (validate_data_directories(options)<0)
    REJECT("Invalid DataDirectory");

  /* need to check for relative paths after we populate
   * options->DataDirectory (just above). */
  if (warn_about_relative_paths(options) && options->RunAsDaemon) {
    REJECT("You have specified at least one relative path (see above) "
           "with the RunAsDaemon option. RunAsDaemon is not compatible "
           "with relative paths.");
  }

  if (options->Nickname == NULL) {
    if (server_mode(options)) {
      options->Nickname = tor_strdup(UNNAMED_ROUTER_NICKNAME);
    }
  } else {
    if (!is_legal_nickname(options->Nickname)) {
      tor_asprintf(msg,
          "Nickname '%s', nicknames must be between 1 and 19 characters "
          "inclusive, and must contain only the characters [a-zA-Z0-9].",
          options->Nickname);
      return -1;
    }
  }

  if (server_mode(options) && !options->ContactInfo)
    log_notice(LD_CONFIG, "Your ContactInfo config option is not set. "
        "Please consider setting it, so we can contact you if your server is "
        "misconfigured or something else goes wrong.");
  const char *ContactInfo = options->ContactInfo;
  if (ContactInfo && !string_is_utf8(ContactInfo, strlen(ContactInfo)))
    REJECT("ContactInfo config option must be UTF-8.");

  check_network_configuration(server_mode(options));

  /* Validate the tor_log(s) */
  if (options_init_logs(old_options, options, 1)<0)
    REJECT("Failed to validate Log options. See logs for details.");

  if (authdir_mode(options)) {
    /* confirm that our address isn't broken, so we can complain now */
    uint32_t tmp;
    if (resolve_my_address(LOG_WARN, options, &tmp, NULL, NULL) < 0)
      REJECT("Failed to resolve/guess local address. See logs for details.");
  }

  if (server_mode(options) && options->RendConfigLines)
    log_warn(LD_CONFIG,
        "Tor is currently configured as a relay and a hidden service. "
        "That's not very secure: you should probably run your hidden service "
        "in a separate Tor process, at least -- see "
        "https://trac.torproject.org/8742");

  /* XXXX require that the only port not be DirPort? */
  /* XXXX require that at least one port be listened-upon. */
  if (n_ports == 0 && !options->RendConfigLines)
    log_warn(LD_CONFIG,
        "SocksPort, TransPort, NATDPort, DNSPort, and ORPort are all "
        "undefined, and there aren't any hidden services configured.  "
        "Tor will still run, but probably won't do anything.");

  options->TransProxyType_parsed = TPT_DEFAULT;
#ifdef USE_TRANSPARENT
  if (options->TransProxyType) {
    if (!strcasecmp(options->TransProxyType, "default")) {
      options->TransProxyType_parsed = TPT_DEFAULT;
    } else if (!strcasecmp(options->TransProxyType, "pf-divert")) {
#if !defined(OpenBSD) && !defined( DARWIN )
      /* Later versions of OS X have pf */
      REJECT("pf-divert is a OpenBSD-specific "
             "and OS X/Darwin-specific feature.");
#else
      options->TransProxyType_parsed = TPT_PF_DIVERT;
#endif /* !defined(OpenBSD) && !defined( DARWIN ) */
    } else if (!strcasecmp(options->TransProxyType, "tproxy")) {
#if !defined(__linux__)
      REJECT("TPROXY is a Linux-specific feature.");
#else
      options->TransProxyType_parsed = TPT_TPROXY;
#endif
    } else if (!strcasecmp(options->TransProxyType, "ipfw")) {
#ifndef KERNEL_MAY_SUPPORT_IPFW
      /* Earlier versions of OS X have ipfw */
      REJECT("ipfw is a FreeBSD-specific "
             "and OS X/Darwin-specific feature.");
#else
      options->TransProxyType_parsed = TPT_IPFW;
#endif /* !defined(KERNEL_MAY_SUPPORT_IPFW) */
    } else {
      REJECT("Unrecognized value for TransProxyType");
    }

    if (strcasecmp(options->TransProxyType, "default") &&
        !options->TransPort_set) {
      REJECT("Cannot use TransProxyType without any valid TransPort.");
    }
  }
#else /* !defined(USE_TRANSPARENT) */
  if (options->TransPort_set)
    REJECT("TransPort is disabled in this build.");
#endif /* defined(USE_TRANSPARENT) */

  if (options->TokenBucketRefillInterval <= 0
      || options->TokenBucketRefillInterval > 1000) {
    REJECT("TokenBucketRefillInterval must be between 1 and 1000 inclusive.");
  }

  if (options->ExcludeExitNodes || options->ExcludeNodes) {
    options->ExcludeExitNodesUnion_ = routerset_new();
    routerset_union(options->ExcludeExitNodesUnion_,options->ExcludeExitNodes);
    routerset_union(options->ExcludeExitNodesUnion_,options->ExcludeNodes);
  }

  if (options->NodeFamilies) {
    options->NodeFamilySets = smartlist_new();
    for (cl = options->NodeFamilies; cl; cl = cl->next) {
      routerset_t *rs = routerset_new();
      if (routerset_parse(rs, cl->value, cl->key) == 0) {
        smartlist_add(options->NodeFamilySets, rs);
      } else {
        routerset_free(rs);
      }
    }
  }

  if (options->ExcludeNodes && options->StrictNodes) {
    COMPLAIN("You have asked to exclude certain relays from all positions "
             "in your circuits. Expect hidden services and other Tor "
             "features to be broken in unpredictable ways.");
  }

  if (options->AuthoritativeDir) {
    if (!options->ContactInfo && !options->TestingTorNetwork)
      REJECT("Authoritative directory servers must set ContactInfo");
    if (!options->RecommendedClientVersions)
      options->RecommendedClientVersions =
        config_lines_dup(options->RecommendedVersions);
    if (!options->RecommendedServerVersions)
      options->RecommendedServerVersions =
        config_lines_dup(options->RecommendedVersions);
    if (options->VersioningAuthoritativeDir &&
        (!options->RecommendedClientVersions ||
         !options->RecommendedServerVersions))
      REJECT("Versioning authoritative dir servers must set "
             "Recommended*Versions.");

#ifdef HAVE_MODULE_DIRAUTH
    char *t;
    /* Call these functions to produce warnings only. */
    t = format_recommended_version_list(options->RecommendedClientVersions, 1);
    tor_free(t);
    t = format_recommended_version_list(options->RecommendedServerVersions, 1);
    tor_free(t);
#endif /* defined(HAVE_MODULE_DIRAUTH) */

    if (options->UseEntryGuards) {
      log_info(LD_CONFIG, "Authoritative directory servers can't set "
               "UseEntryGuards. Disabling.");
      options->UseEntryGuards = 0;
    }
    if (!options->DownloadExtraInfo && authdir_mode_v3(options)) {
      log_info(LD_CONFIG, "Authoritative directories always try to download "
               "extra-info documents. Setting DownloadExtraInfo.");
      options->DownloadExtraInfo = 1;
    }
    if (!(options->BridgeAuthoritativeDir ||
          options->V3AuthoritativeDir))
      REJECT("AuthoritativeDir is set, but none of "
             "(Bridge/V3)AuthoritativeDir is set.");
#ifdef HAVE_MODULE_DIRAUTH
    /* If we have a v3bandwidthsfile and it's broken, complain on startup */
    if (options->V3BandwidthsFile && !old_options) {
      dirserv_read_measured_bandwidths(options->V3BandwidthsFile, NULL, NULL,
                                       NULL);
    }
    /* same for guardfraction file */
    if (options->GuardfractionFile && !old_options) {
      dirserv_read_guardfraction_file(options->GuardfractionFile, NULL);
    }
#endif /* defined(HAVE_MODULE_DIRAUTH) */
  }

  if (options->AuthoritativeDir && !options->DirPort_set)
    REJECT("Running as authoritative directory, but no DirPort set.");

  if (options->AuthoritativeDir && !options->ORPort_set)
    REJECT("Running as authoritative directory, but no ORPort set.");

  if (options->AuthoritativeDir && options->ClientOnly)
    REJECT("Running as authoritative directory, but ClientOnly also set.");

  if (options->FetchDirInfoExtraEarly && !options->FetchDirInfoEarly)
    REJECT("FetchDirInfoExtraEarly requires that you also set "
           "FetchDirInfoEarly");

  if (options->ConnLimit <= 0) {
    tor_asprintf(msg,
        "ConnLimit must be greater than 0, but was set to %d",
        options->ConnLimit);
    return -1;
  }

  if (options->PathsNeededToBuildCircuits >= 0.0) {
    if (options->PathsNeededToBuildCircuits < 0.25) {
      log_warn(LD_CONFIG, "PathsNeededToBuildCircuits is too low. Increasing "
               "to 0.25");
      options->PathsNeededToBuildCircuits = 0.25;
    } else if (options->PathsNeededToBuildCircuits > 0.95) {
      log_warn(LD_CONFIG, "PathsNeededToBuildCircuits is too high. Decreasing "
               "to 0.95");
      options->PathsNeededToBuildCircuits = 0.95;
    }
  }

  if (options->MaxClientCircuitsPending <= 0 ||
      options->MaxClientCircuitsPending > MAX_MAX_CLIENT_CIRCUITS_PENDING) {
    tor_asprintf(msg,
                 "MaxClientCircuitsPending must be between 1 and %d, but "
                 "was set to %d", MAX_MAX_CLIENT_CIRCUITS_PENDING,
                 options->MaxClientCircuitsPending);
    return -1;
  }

  if (validate_ports_csv(options->FirewallPorts, "FirewallPorts", msg) < 0)
    return -1;

  if (validate_ports_csv(options->LongLivedPorts, "LongLivedPorts", msg) < 0)
    return -1;

  if (validate_ports_csv(options->RejectPlaintextPorts,
                         "RejectPlaintextPorts", msg) < 0)
    return -1;

  if (validate_ports_csv(options->WarnPlaintextPorts,
                         "WarnPlaintextPorts", msg) < 0)
    return -1;

  if (options->FascistFirewall && !options->ReachableAddresses) {
    if (options->FirewallPorts && smartlist_len(options->FirewallPorts)) {
      /* We already have firewall ports set, so migrate them to
       * ReachableAddresses, which will set ReachableORAddresses and
       * ReachableDirAddresses if they aren't set explicitly. */
      smartlist_t *instead = smartlist_new();
      config_line_t *new_line = tor_malloc_zero(sizeof(config_line_t));
      new_line->key = tor_strdup("ReachableAddresses");
      /* If we're configured with the old format, we need to prepend some
       * open ports. */
      SMARTLIST_FOREACH(options->FirewallPorts, const char *, portno,
      {
        int p = atoi(portno);
        if (p<0) continue;
        smartlist_add_asprintf(instead, "*:%d", p);
      });
      new_line->value = smartlist_join_strings(instead,",",0,NULL);
      /* These have been deprecated since 0.1.1.5-alpha-cvs */
      log_notice(LD_CONFIG,
          "Converting FascistFirewall and FirewallPorts "
          "config options to new format: \"ReachableAddresses %s\"",
          new_line->value);
      options->ReachableAddresses = new_line;
      SMARTLIST_FOREACH(instead, char *, cp, tor_free(cp));
      smartlist_free(instead);
    } else {
      /* We do not have FirewallPorts set, so add 80 to
       * ReachableDirAddresses, and 443 to ReachableORAddresses. */
      if (!options->ReachableDirAddresses) {
        config_line_t *new_line = tor_malloc_zero(sizeof(config_line_t));
        new_line->key = tor_strdup("ReachableDirAddresses");
        new_line->value = tor_strdup("*:80");
        options->ReachableDirAddresses = new_line;
        log_notice(LD_CONFIG, "Converting FascistFirewall config option "
            "to new format: \"ReachableDirAddresses *:80\"");
      }
      if (!options->ReachableORAddresses) {
        config_line_t *new_line = tor_malloc_zero(sizeof(config_line_t));
        new_line->key = tor_strdup("ReachableORAddresses");
        new_line->value = tor_strdup("*:443");
        options->ReachableORAddresses = new_line;
        log_notice(LD_CONFIG, "Converting FascistFirewall config option "
            "to new format: \"ReachableORAddresses *:443\"");
      }
    }
  }

  if ((options->ReachableAddresses ||
       options->ReachableORAddresses ||
       options->ReachableDirAddresses ||
       options->ClientUseIPv4 == 0) &&
      server_mode(options))
    REJECT("Servers must be able to freely connect to the rest "
           "of the Internet, so they must not set Reachable*Addresses "
           "or FascistFirewall or FirewallPorts or ClientUseIPv4 0.");

  if (options->UseBridges &&
      server_mode(options))
    REJECT("Servers must be able to freely connect to the rest "
           "of the Internet, so they must not set UseBridges.");

  /* If both of these are set, we'll end up with funny behavior where we
   * demand enough entrynodes be up and running else we won't build
   * circuits, yet we never actually use them. */
  if (options->UseBridges && options->EntryNodes)
    REJECT("You cannot set both UseBridges and EntryNodes.");

  /* If we have UseBridges as 1 and UseEntryGuards as 0, we end up bypassing
   * the use of bridges */
  if (options->UseBridges && !options->UseEntryGuards)
    REJECT("Setting UseBridges requires also setting UseEntryGuards.");

  options->MaxMemInQueues =
    compute_real_max_mem_in_queues(options->MaxMemInQueues_raw,
                                   server_mode(options));
  options->MaxMemInQueues_low_threshold = (options->MaxMemInQueues / 4) * 3;

  if (!options->SafeLogging ||
      !strcasecmp(options->SafeLogging, "0")) {
    options->SafeLogging_ = SAFELOG_SCRUB_NONE;
  } else if (!strcasecmp(options->SafeLogging, "relay")) {
    options->SafeLogging_ = SAFELOG_SCRUB_RELAY;
  } else if (!strcasecmp(options->SafeLogging, "1")) {
    options->SafeLogging_ = SAFELOG_SCRUB_ALL;
  } else {
    tor_asprintf(msg,
                     "Unrecognized value '%s' in SafeLogging",
                     escaped(options->SafeLogging));
    return -1;
  }

  if (compute_publishserverdescriptor(options) < 0) {
    tor_asprintf(msg, "Unrecognized value in PublishServerDescriptor");
    return -1;
  }

  if ((options->BridgeRelay
        || options->PublishServerDescriptor_ & BRIDGE_DIRINFO)
      && (options->PublishServerDescriptor_ & V3_DIRINFO)) {
    REJECT("Bridges are not supposed to publish router descriptors to the "
           "directory authorities. Please correct your "
           "PublishServerDescriptor line.");
  }

  if (options->BridgeRelay && options->DirPort_set) {
    log_warn(LD_CONFIG, "Can't set a DirPort on a bridge relay; disabling "
             "DirPort");
    config_free_lines(options->DirPort_lines);
    options->DirPort_lines = NULL;
    options->DirPort_set = 0;
  }

  if (server_mode(options) && options->ConnectionPadding != -1) {
    REJECT("Relays must use 'auto' for the ConnectionPadding setting.");
  }

  if (server_mode(options) && options->ReducedConnectionPadding != 0) {
    REJECT("Relays cannot set ReducedConnectionPadding. ");
  }

  if (server_mode(options) && options->CircuitPadding == 0) {
    REJECT("Relays cannot set CircuitPadding to 0. ");
  }

  if (server_mode(options) && options->ReducedCircuitPadding == 1) {
    REJECT("Relays cannot set ReducedCircuitPadding. ");
  }

  if (options->BridgeDistribution) {
    if (!options->BridgeRelay) {
      REJECT("You set BridgeDistribution, but you didn't set BridgeRelay!");
    }
    if (check_bridge_distribution_setting(options->BridgeDistribution) < 0) {
      REJECT("Invalid BridgeDistribution value.");
    }
  }

  if (options->MinUptimeHidServDirectoryV2 < 0) {
    log_warn(LD_CONFIG, "MinUptimeHidServDirectoryV2 option must be at "
                        "least 0 seconds. Changing to 0.");
    options->MinUptimeHidServDirectoryV2 = 0;
  }

  const int min_rendpostperiod =
    options->TestingTorNetwork ?
    MIN_REND_POST_PERIOD_TESTING : MIN_REND_POST_PERIOD;
  if (options->RendPostPeriod < min_rendpostperiod) {
    log_warn(LD_CONFIG, "RendPostPeriod option is too short; "
             "raising to %d seconds.", min_rendpostperiod);
    options->RendPostPeriod = min_rendpostperiod;
  }

  if (options->RendPostPeriod > MAX_DIR_PERIOD) {
    log_warn(LD_CONFIG, "RendPostPeriod is too large; clipping to %ds.",
             MAX_DIR_PERIOD);
    options->RendPostPeriod = MAX_DIR_PERIOD;
  }

  /* Check the Single Onion Service options */
  if (options_validate_single_onion(options, msg) < 0)
    return -1;

  if (options->CircuitsAvailableTimeout > MAX_CIRCS_AVAILABLE_TIME) {
    // options_t is immutable for new code (the above code is older),
    // so just make the user fix the value themselves rather than
    // silently keep a shadow value lower than what they asked for.
    REJECT("CircuitsAvailableTimeout is too large. Max is 24 hours.");
  }

  if (options->EntryNodes && !options->UseEntryGuards) {
    REJECT("If EntryNodes is set, UseEntryGuards must be enabled.");
  }

  if (!(options->UseEntryGuards) &&
      (options->RendConfigLines != NULL) &&
      !rend_service_allow_non_anonymous_connection(options)) {
    log_warn(LD_CONFIG,
             "UseEntryGuards is disabled, but you have configured one or more "
             "hidden services on this Tor instance.  Your hidden services "
             "will be very easy to locate using a well-known attack -- see "
             "http://freehaven.net/anonbib/#hs-attack06 for details.");
  }

  if (options->NumPrimaryGuards && options->NumEntryGuards &&
      options->NumEntryGuards > options->NumPrimaryGuards) {
    REJECT("NumEntryGuards must not be greater than NumPrimaryGuards.");
  }

  if (options->EntryNodes &&
      routerset_is_list(options->EntryNodes) &&
      (routerset_len(options->EntryNodes) == 1) &&
      (options->RendConfigLines != NULL)) {
    tor_asprintf(msg,
             "You have one single EntryNodes and at least one hidden service "
             "configured. This is bad because it's very easy to locate your "
             "entry guard which can then lead to the deanonymization of your "
             "hidden service -- for more details, see "
             "https://trac.torproject.org/projects/tor/ticket/14917. "
             "For this reason, the use of one EntryNodes with an hidden "
             "service is prohibited until a better solution is found.");
    return -1;
  }

  /* Inform the hidden service operator that pinning EntryNodes can possibly
   * be harmful for the service anonymity. */
  if (options->EntryNodes &&
      routerset_is_list(options->EntryNodes) &&
      (options->RendConfigLines != NULL)) {
    log_warn(LD_CONFIG,
             "EntryNodes is set with multiple entries and at least one "
             "hidden service is configured. Pinning entry nodes can possibly "
             "be harmful to the service anonymity. Because of this, we "
             "recommend you either don't do that or make sure you know what "
             "you are doing. For more details, please look at "
             "https://trac.torproject.org/projects/tor/ticket/21155.");
  }

  /* Single Onion Services: non-anonymous hidden services */
  if (rend_service_non_anonymous_mode_enabled(options)) {
    log_warn(LD_CONFIG,
             "HiddenServiceNonAnonymousMode is set. Every hidden service on "
             "this tor instance is NON-ANONYMOUS. If "
             "the HiddenServiceNonAnonymousMode option is changed, Tor will "
             "refuse to launch hidden services from the same directories, to "
             "protect your anonymity against config errors. This setting is "
             "for experimental use only.");
  }

  if (!options->LearnCircuitBuildTimeout && options->CircuitBuildTimeout &&
      options->CircuitBuildTimeout < RECOMMENDED_MIN_CIRCUIT_BUILD_TIMEOUT) {
    log_warn(LD_CONFIG,
        "CircuitBuildTimeout is shorter (%d seconds) than the recommended "
        "minimum (%d seconds), and LearnCircuitBuildTimeout is disabled.  "
        "If tor isn't working, raise this value or enable "
        "LearnCircuitBuildTimeout.",
        options->CircuitBuildTimeout,
        RECOMMENDED_MIN_CIRCUIT_BUILD_TIMEOUT );
  } else if (!options->LearnCircuitBuildTimeout &&
             !options->CircuitBuildTimeout) {
    int severity = LOG_NOTICE;
    /* Be a little quieter if we've deliberately disabled
     * LearnCircuitBuildTimeout. */
    if (circuit_build_times_disabled_(options, 1)) {
      severity = LOG_INFO;
    }
    log_fn(severity, LD_CONFIG, "You disabled LearnCircuitBuildTimeout, but "
           "didn't specify a CircuitBuildTimeout. I'll pick a plausible "
           "default.");
  }

  if (options->DormantClientTimeout < 10*60 && !options->TestingTorNetwork) {
    REJECT("DormantClientTimeout is too low. It must be at least 10 minutes.");
  }

  if (options->PathBiasNoticeRate > 1.0) {
    tor_asprintf(msg,
              "PathBiasNoticeRate is too high. "
              "It must be between 0 and 1.0");
    return -1;
  }
  if (options->PathBiasWarnRate > 1.0) {
    tor_asprintf(msg,
              "PathBiasWarnRate is too high. "
              "It must be between 0 and 1.0");
    return -1;
  }
  if (options->PathBiasExtremeRate > 1.0) {
    tor_asprintf(msg,
              "PathBiasExtremeRate is too high. "
              "It must be between 0 and 1.0");
    return -1;
  }
  if (options->PathBiasNoticeUseRate > 1.0) {
    tor_asprintf(msg,
              "PathBiasNoticeUseRate is too high. "
              "It must be between 0 and 1.0");
    return -1;
  }
  if (options->PathBiasExtremeUseRate > 1.0) {
    tor_asprintf(msg,
              "PathBiasExtremeUseRate is too high. "
              "It must be between 0 and 1.0");
    return -1;
  }

  if (options->MaxCircuitDirtiness < MIN_MAX_CIRCUIT_DIRTINESS) {
    log_warn(LD_CONFIG, "MaxCircuitDirtiness option is too short; "
             "raising to %d seconds.", MIN_MAX_CIRCUIT_DIRTINESS);
    options->MaxCircuitDirtiness = MIN_MAX_CIRCUIT_DIRTINESS;
  }

  if (options->MaxCircuitDirtiness > MAX_MAX_CIRCUIT_DIRTINESS) {
    log_warn(LD_CONFIG, "MaxCircuitDirtiness option is too high; "
             "setting to %d days.", MAX_MAX_CIRCUIT_DIRTINESS/86400);
    options->MaxCircuitDirtiness = MAX_MAX_CIRCUIT_DIRTINESS;
  }

  if (options->CircuitStreamTimeout &&
      options->CircuitStreamTimeout < MIN_CIRCUIT_STREAM_TIMEOUT) {
    log_warn(LD_CONFIG, "CircuitStreamTimeout option is too short; "
             "raising to %d seconds.", MIN_CIRCUIT_STREAM_TIMEOUT);
    options->CircuitStreamTimeout = MIN_CIRCUIT_STREAM_TIMEOUT;
  }

  if (options->HeartbeatPeriod &&
      options->HeartbeatPeriod < MIN_HEARTBEAT_PERIOD &&
      !options->TestingTorNetwork) {
    log_warn(LD_CONFIG, "HeartbeatPeriod option is too short; "
             "raising to %d seconds.", MIN_HEARTBEAT_PERIOD);
    options->HeartbeatPeriod = MIN_HEARTBEAT_PERIOD;
  }

  if (options->KeepalivePeriod < 1)
    REJECT("KeepalivePeriod option must be positive.");

  if (ensure_bandwidth_cap(&options->BandwidthRate,
                           "BandwidthRate", msg) < 0)
    return -1;
  if (ensure_bandwidth_cap(&options->BandwidthBurst,
                           "BandwidthBurst", msg) < 0)
    return -1;
  if (ensure_bandwidth_cap(&options->MaxAdvertisedBandwidth,
                           "MaxAdvertisedBandwidth", msg) < 0)
    return -1;
  if (ensure_bandwidth_cap(&options->RelayBandwidthRate,
                           "RelayBandwidthRate", msg) < 0)
    return -1;
  if (ensure_bandwidth_cap(&options->RelayBandwidthBurst,
                           "RelayBandwidthBurst", msg) < 0)
    return -1;
  if (ensure_bandwidth_cap(&options->PerConnBWRate,
                           "PerConnBWRate", msg) < 0)
    return -1;
  if (ensure_bandwidth_cap(&options->PerConnBWBurst,
                           "PerConnBWBurst", msg) < 0)
    return -1;
  if (ensure_bandwidth_cap(&options->AuthDirFastGuarantee,
                           "AuthDirFastGuarantee", msg) < 0)
    return -1;
  if (ensure_bandwidth_cap(&options->AuthDirGuardBWGuarantee,
                           "AuthDirGuardBWGuarantee", msg) < 0)
    return -1;

  if (options->RelayBandwidthRate && !options->RelayBandwidthBurst)
    options->RelayBandwidthBurst = options->RelayBandwidthRate;
  if (options->RelayBandwidthBurst && !options->RelayBandwidthRate)
    options->RelayBandwidthRate = options->RelayBandwidthBurst;

  if (server_mode(options)) {
    const unsigned required_min_bw =
      public_server_mode(options) ?
       RELAY_REQUIRED_MIN_BANDWIDTH : BRIDGE_REQUIRED_MIN_BANDWIDTH;
    const char * const optbridge =
      public_server_mode(options) ? "" : "bridge ";
    if (options->BandwidthRate < required_min_bw) {
      tor_asprintf(msg,
                       "BandwidthRate is set to %d bytes/second. "
                       "For %sservers, it must be at least %u.",
                       (int)options->BandwidthRate, optbridge,
                       required_min_bw);
      return -1;
    } else if (options->MaxAdvertisedBandwidth <
               required_min_bw/2) {
      tor_asprintf(msg,
                       "MaxAdvertisedBandwidth is set to %d bytes/second. "
                       "For %sservers, it must be at least %u.",
                       (int)options->MaxAdvertisedBandwidth, optbridge,
                       required_min_bw/2);
      return -1;
    }
    if (options->RelayBandwidthRate &&
      options->RelayBandwidthRate < required_min_bw) {
      tor_asprintf(msg,
                       "RelayBandwidthRate is set to %d bytes/second. "
                       "For %sservers, it must be at least %u.",
                       (int)options->RelayBandwidthRate, optbridge,
                       required_min_bw);
      return -1;
    }
  }

  if (options->RelayBandwidthRate > options->RelayBandwidthBurst)
    REJECT("RelayBandwidthBurst must be at least equal "
           "to RelayBandwidthRate.");

  if (options->BandwidthRate > options->BandwidthBurst)
    REJECT("BandwidthBurst must be at least equal to BandwidthRate.");

  /* if they set relaybandwidth* really high but left bandwidth*
   * at the default, raise the defaults. */
  if (options->RelayBandwidthRate > options->BandwidthRate)
    options->BandwidthRate = options->RelayBandwidthRate;
  if (options->RelayBandwidthBurst > options->BandwidthBurst)
    options->BandwidthBurst = options->RelayBandwidthBurst;

  if (accounting_parse_options(options, 1)<0)
    REJECT("Failed to parse accounting options. See logs for details.");

  if (options->AccountingMax) {
    if (options->RendConfigLines && server_mode(options)) {
      log_warn(LD_CONFIG, "Using accounting with a hidden service and an "
               "ORPort is risky: your hidden service(s) and your public "
               "address will all turn off at the same time, which may alert "
               "observers that they are being run by the same party.");
    } else if (config_count_key(options->RendConfigLines,
                                "HiddenServiceDir") > 1) {
      log_warn(LD_CONFIG, "Using accounting with multiple hidden services is "
               "risky: they will all turn off at the same time, which may "
               "alert observers that they are being run by the same party.");
    }
  }

  options->AccountingRule = ACCT_MAX;
  if (options->AccountingRule_option) {
    if (!strcmp(options->AccountingRule_option, "sum"))
      options->AccountingRule = ACCT_SUM;
    else if (!strcmp(options->AccountingRule_option, "max"))
      options->AccountingRule = ACCT_MAX;
    else if (!strcmp(options->AccountingRule_option, "in"))
      options->AccountingRule = ACCT_IN;
    else if (!strcmp(options->AccountingRule_option, "out"))
      options->AccountingRule = ACCT_OUT;
    else
      REJECT("AccountingRule must be 'sum', 'max', 'in', or 'out'");
  }

  if (options->DirPort_set && !options->DirCache) {
    REJECT("DirPort configured but DirCache disabled. DirPort requires "
           "DirCache.");
  }

  if (options->BridgeRelay && !options->DirCache) {
    REJECT("We're a bridge but DirCache is disabled. BridgeRelay requires "
           "DirCache.");
  }

  if (server_mode(options)) {
    char *dircache_msg = NULL;
    if (have_enough_mem_for_dircache(options, 0, &dircache_msg)) {
      log_warn(LD_CONFIG, "%s", dircache_msg);
      tor_free(dircache_msg);
    }
  }

  if (options->HTTPProxy) { /* parse it now */
    if (tor_addr_port_lookup(options->HTTPProxy,
                        &options->HTTPProxyAddr, &options->HTTPProxyPort) < 0)
      REJECT("HTTPProxy failed to parse or resolve. Please fix.");
    if (options->HTTPProxyPort == 0) { /* give it a default */
      options->HTTPProxyPort = 80;
    }
  }

  if (options->HTTPProxyAuthenticator) {
    if (strlen(options->HTTPProxyAuthenticator) >= 512)
      REJECT("HTTPProxyAuthenticator is too long (>= 512 chars).");
  }

  if (options->HTTPSProxy) { /* parse it now */
    if (tor_addr_port_lookup(options->HTTPSProxy,
                        &options->HTTPSProxyAddr, &options->HTTPSProxyPort) <0)
      REJECT("HTTPSProxy failed to parse or resolve. Please fix.");
    if (options->HTTPSProxyPort == 0) { /* give it a default */
      options->HTTPSProxyPort = 443;
    }
  }

  if (options->HTTPSProxyAuthenticator) {
    if (strlen(options->HTTPSProxyAuthenticator) >= 512)
      REJECT("HTTPSProxyAuthenticator is too long (>= 512 chars).");
  }

  if (options->Socks4Proxy) { /* parse it now */
    if (tor_addr_port_lookup(options->Socks4Proxy,
                        &options->Socks4ProxyAddr,
                        &options->Socks4ProxyPort) <0)
      REJECT("Socks4Proxy failed to parse or resolve. Please fix.");
    if (options->Socks4ProxyPort == 0) { /* give it a default */
      options->Socks4ProxyPort = 1080;
    }
  }

  if (options->Socks5Proxy) { /* parse it now */
    if (tor_addr_port_lookup(options->Socks5Proxy,
                            &options->Socks5ProxyAddr,
                            &options->Socks5ProxyPort) <0)
      REJECT("Socks5Proxy failed to parse or resolve. Please fix.");
    if (options->Socks5ProxyPort == 0) { /* give it a default */
      options->Socks5ProxyPort = 1080;
    }
  }

  /* Check if more than one exclusive proxy type has been enabled. */
  if (!!options->Socks4Proxy + !!options->Socks5Proxy +
      !!options->HTTPSProxy > 1)
    REJECT("You have configured more than one proxy type. "
           "(Socks4Proxy|Socks5Proxy|HTTPSProxy)");

  /* Check if the proxies will give surprising behavior. */
  if (options->HTTPProxy && !(options->Socks4Proxy ||
                              options->Socks5Proxy ||
                              options->HTTPSProxy)) {
    log_warn(LD_CONFIG, "HTTPProxy configured, but no SOCKS proxy or "
             "HTTPS proxy configured. Watch out: this configuration will "
             "proxy unencrypted directory connections only.");
  }

  if (options->Socks5ProxyUsername) {
    size_t len;

    len = strlen(options->Socks5ProxyUsername);
    if (len < 1 || len > MAX_SOCKS5_AUTH_FIELD_SIZE)
      REJECT("Socks5ProxyUsername must be between 1 and 255 characters.");

    if (!options->Socks5ProxyPassword)
      REJECT("Socks5ProxyPassword must be included with Socks5ProxyUsername.");

    len = strlen(options->Socks5ProxyPassword);
    if (len < 1 || len > MAX_SOCKS5_AUTH_FIELD_SIZE)
      REJECT("Socks5ProxyPassword must be between 1 and 255 characters.");
  } else if (options->Socks5ProxyPassword)
    REJECT("Socks5ProxyPassword must be included with Socks5ProxyUsername.");

  if (options->HashedControlPassword) {
    smartlist_t *sl = decode_hashed_passwords(options->HashedControlPassword);
    if (!sl) {
      REJECT("Bad HashedControlPassword: wrong length or bad encoding");
    } else {
      SMARTLIST_FOREACH(sl, char*, cp, tor_free(cp));
      smartlist_free(sl);
    }
  }

  if (options->HashedControlSessionPassword) {
    smartlist_t *sl = decode_hashed_passwords(
                                  options->HashedControlSessionPassword);
    if (!sl) {
      REJECT("Bad HashedControlSessionPassword: wrong length or bad encoding");
    } else {
      SMARTLIST_FOREACH(sl, char*, cp, tor_free(cp));
      smartlist_free(sl);
    }
  }

  if (options->OwningControllerProcess) {
    const char *validate_pspec_msg = NULL;
    if (tor_validate_process_specifier(options->OwningControllerProcess,
                                       &validate_pspec_msg)) {
      tor_asprintf(msg, "Bad OwningControllerProcess: %s",
                   validate_pspec_msg);
      return -1;
    }
  }

  if ((options->ControlPort_set || world_writable_control_socket) &&
      !options->HashedControlPassword &&
      !options->HashedControlSessionPassword &&
      !options->CookieAuthentication) {
    log_warn(LD_CONFIG, "Control%s is %s, but no authentication method "
             "has been configured.  This means that any program on your "
             "computer can reconfigure your Tor.  That's bad!  You should "
             "upgrade your Tor controller as soon as possible.",
             options->ControlPort_set ? "Port" : "Socket",
             options->ControlPort_set ? "open" : "world writable");
  }

  if (options->CookieAuthFileGroupReadable && !options->CookieAuthFile) {
    log_warn(LD_CONFIG, "CookieAuthFileGroupReadable is set, but will have "
             "no effect: you must specify an explicit CookieAuthFile to "
             "have it group-readable.");
  }

  if (options->MyFamily_lines && options->BridgeRelay) {
    log_warn(LD_CONFIG, "Listing a family for a bridge relay is not "
             "supported: it can reveal bridge fingerprints to censors. "
             "You should also make sure you aren't listing this bridge's "
             "fingerprint in any other MyFamily.");
  }
  if (options->MyFamily_lines && !options->ContactInfo) {
    log_warn(LD_CONFIG, "MyFamily is set but ContactInfo is not configured. "
             "ContactInfo should always be set when MyFamily option is too.");
  }
  if (normalize_nickname_list(&options->MyFamily,
                              options->MyFamily_lines, "MyFamily", msg))
    return -1;
  for (cl = options->NodeFamilies; cl; cl = cl->next) {
    routerset_t *rs = routerset_new();
    if (routerset_parse(rs, cl->value, cl->key)) {
      routerset_free(rs);
      return -1;
    }
    routerset_free(rs);
  }

  if (validate_addr_policies(options, msg) < 0)
    return -1;

  /* If FallbackDir is set, we don't UseDefaultFallbackDirs */
  if (options->UseDefaultFallbackDirs && options->FallbackDir) {
    log_info(LD_CONFIG, "You have set UseDefaultFallbackDirs 1 and "
             "FallbackDir(s). Ignoring UseDefaultFallbackDirs, and "
             "using the FallbackDir(s) you have set.");
  }

  if (validate_dir_servers(options, old_options) < 0)
    REJECT("Directory authority/fallback line did not parse. See logs "
           "for details.");

  if (options->UseBridges && !options->Bridges)
    REJECT("If you set UseBridges, you must specify at least one bridge.");

  for (cl = options->Bridges; cl; cl = cl->next) {
      bridge_line_t *bridge_line = parse_bridge_line(cl->value);
      if (!bridge_line)
        REJECT("Bridge line did not parse. See logs for details.");
      bridge_line_free(bridge_line);
  }

  for (cl = options->ClientTransportPlugin; cl; cl = cl->next) {
    if (parse_transport_line(options, cl->value, 1, 0) < 0)
      REJECT("Invalid client transport line. See logs for details.");
  }

  for (cl = options->ServerTransportPlugin; cl; cl = cl->next) {
    if (parse_transport_line(options, cl->value, 1, 1) < 0)
      REJECT("Invalid server transport line. See logs for details.");
  }

  if (options->ServerTransportPlugin && !server_mode(options)) {
    log_notice(LD_GENERAL, "Tor is not configured as a relay but you specified"
               " a ServerTransportPlugin line (%s). The ServerTransportPlugin "
               "line will be ignored.",
               escaped(options->ServerTransportPlugin->value));
  }

  for (cl = options->ServerTransportListenAddr; cl; cl = cl->next) {
    /** If get_bindaddr_from_transport_listen_line() fails with
        'transport' being NULL, it means that something went wrong
        while parsing the ServerTransportListenAddr line. */
    char *bindaddr = get_bindaddr_from_transport_listen_line(cl->value, NULL);
    if (!bindaddr)
      REJECT("ServerTransportListenAddr did not parse. See logs for details.");
    tor_free(bindaddr);
  }

  if (options->ServerTransportListenAddr && !options->ServerTransportPlugin) {
    log_notice(LD_GENERAL, "You need at least a single managed-proxy to "
               "specify a transport listen address. The "
               "ServerTransportListenAddr line will be ignored.");
  }

  for (cl = options->ServerTransportOptions; cl; cl = cl->next) {
    /** If get_options_from_transport_options_line() fails with
        'transport' being NULL, it means that something went wrong
        while parsing the ServerTransportOptions line. */
    smartlist_t *options_sl =
      get_options_from_transport_options_line(cl->value, NULL);
    if (!options_sl)
      REJECT("ServerTransportOptions did not parse. See logs for details.");

    SMARTLIST_FOREACH(options_sl, char *, cp, tor_free(cp));
    smartlist_free(options_sl);
  }

  if (options->ConstrainedSockets) {
    /* If the user wants to constrain socket buffer use, make sure the desired
     * limit is between MIN|MAX_TCPSOCK_BUFFER in k increments. */
    if (options->ConstrainedSockSize < MIN_CONSTRAINED_TCP_BUFFER ||
        options->ConstrainedSockSize > MAX_CONSTRAINED_TCP_BUFFER ||
        options->ConstrainedSockSize % 1024) {
      tor_asprintf(msg,
          "ConstrainedSockSize is invalid.  Must be a value between %d and %d "
          "in 1024 byte increments.",
          MIN_CONSTRAINED_TCP_BUFFER, MAX_CONSTRAINED_TCP_BUFFER);
      return -1;
    }
    if (options->DirPort_set) {
      /* Providing cached directory entries while system TCP buffers are scarce
       * will exacerbate the socket errors.  Suggest that this be disabled. */
      COMPLAIN("You have requested constrained socket buffers while also "
               "serving directory entries via DirPort.  It is strongly "
               "suggested that you disable serving directory requests when "
               "system TCP buffer resources are scarce.");
    }
  }

  if (options->V3AuthVoteDelay + options->V3AuthDistDelay >=
      options->V3AuthVotingInterval/2) {
    /*
    This doesn't work, but it seems like it should:
     what code is preventing the interval being less than twice the lead-up?
    if (options->TestingTorNetwork) {
      if (options->V3AuthVoteDelay + options->V3AuthDistDelay >=
          options->V3AuthVotingInterval) {
        REJECT("V3AuthVoteDelay plus V3AuthDistDelay must be less than "
               "V3AuthVotingInterval");
      } else {
        COMPLAIN("V3AuthVoteDelay plus V3AuthDistDelay is more than half "
                 "V3AuthVotingInterval. This may lead to "
                 "consensus instability, particularly if clocks drift.");
      }
    } else {
     */
      REJECT("V3AuthVoteDelay plus V3AuthDistDelay must be less than half "
             "V3AuthVotingInterval");
    /*
    }
     */
  }

  if (options->V3AuthVoteDelay < MIN_VOTE_SECONDS) {
    if (options->TestingTorNetwork) {
      if (options->V3AuthVoteDelay < MIN_VOTE_SECONDS_TESTING) {
        REJECT("V3AuthVoteDelay is way too low.");
      } else {
        COMPLAIN("V3AuthVoteDelay is very low. "
                 "This may lead to failure to vote for a consensus.");
      }
    } else {
      REJECT("V3AuthVoteDelay is way too low.");
    }
  }

  if (options->V3AuthDistDelay < MIN_DIST_SECONDS) {
    if (options->TestingTorNetwork) {
      if (options->V3AuthDistDelay < MIN_DIST_SECONDS_TESTING) {
        REJECT("V3AuthDistDelay is way too low.");
      } else {
        COMPLAIN("V3AuthDistDelay is very low. "
                 "This may lead to missing votes in a consensus.");
      }
    } else {
      REJECT("V3AuthDistDelay is way too low.");
    }
  }

  if (options->V3AuthNIntervalsValid < 2)
    REJECT("V3AuthNIntervalsValid must be at least 2.");

  if (options->V3AuthVotingInterval < MIN_VOTE_INTERVAL) {
    if (options->TestingTorNetwork) {
      if (options->V3AuthVotingInterval < MIN_VOTE_INTERVAL_TESTING) {
        REJECT("V3AuthVotingInterval is insanely low.");
      } else {
        COMPLAIN("V3AuthVotingInterval is very low. "
                 "This may lead to failure to synchronise for a consensus.");
      }
    } else {
      REJECT("V3AuthVotingInterval is insanely low.");
    }
  } else if (options->V3AuthVotingInterval > 24*60*60) {
    REJECT("V3AuthVotingInterval is insanely high.");
  } else if (((24*60*60) % options->V3AuthVotingInterval) != 0) {
    COMPLAIN("V3AuthVotingInterval does not divide evenly into 24 hours.");
  }

  if (hs_config_service_all(options, 1) < 0)
    REJECT("Failed to configure rendezvous options. See logs for details.");

  /* Parse client-side authorization for hidden services. */
  if (hs_config_client_auth_all(options, 1) < 0)
    REJECT("Failed to configure client authorization for hidden services. "
           "See logs for details.");

  if (parse_virtual_addr_network(options->VirtualAddrNetworkIPv4,
                                 AF_INET, 1, msg)<0)
    return -1;
  if (parse_virtual_addr_network(options->VirtualAddrNetworkIPv6,
                                 AF_INET6, 1, msg)<0)
    return -1;

  if (options->TestingTorNetwork &&
      !(options->DirAuthorities ||
        (options->AlternateDirAuthority &&
         options->AlternateBridgeAuthority))) {
    REJECT("TestingTorNetwork may only be configured in combination with "
           "a non-default set of DirAuthority or both of "
           "AlternateDirAuthority and AlternateBridgeAuthority configured.");
  }

#define CHECK_DEFAULT(arg)                                              \
  STMT_BEGIN                                                            \
    if (!config_is_same(get_options_mgr(),options,                      \
                        dflt_options,#arg)) {                           \
      or_options_free(dflt_options);                                    \
      REJECT(#arg " may only be changed in testing Tor "                \
             "networks!");                                              \
    }                                                                   \
  STMT_END

  /* Check for options that can only be changed from the defaults in testing
     networks.  */
  if (! options->TestingTorNetwork && !options->UsingTestNetworkDefaults_) {
    or_options_t *dflt_options = options_new();
    options_init(dflt_options);
    CHECK_DEFAULT(TestingV3AuthInitialVotingInterval);
    CHECK_DEFAULT(TestingV3AuthInitialVoteDelay);
    CHECK_DEFAULT(TestingV3AuthInitialDistDelay);
    CHECK_DEFAULT(TestingV3AuthVotingStartOffset);
    CHECK_DEFAULT(TestingAuthDirTimeToLearnReachability);
    CHECK_DEFAULT(TestingEstimatedDescriptorPropagationTime);
    CHECK_DEFAULT(TestingServerDownloadInitialDelay);
    CHECK_DEFAULT(TestingClientDownloadInitialDelay);
    CHECK_DEFAULT(TestingServerConsensusDownloadInitialDelay);
    CHECK_DEFAULT(TestingClientConsensusDownloadInitialDelay);
    CHECK_DEFAULT(TestingBridgeDownloadInitialDelay);
    CHECK_DEFAULT(TestingBridgeBootstrapDownloadInitialDelay);
    CHECK_DEFAULT(TestingClientMaxIntervalWithoutRequest);
    CHECK_DEFAULT(TestingDirConnectionMaxStall);
    CHECK_DEFAULT(TestingAuthKeyLifetime);
    CHECK_DEFAULT(TestingLinkCertLifetime);
    CHECK_DEFAULT(TestingSigningKeySlop);
    CHECK_DEFAULT(TestingAuthKeySlop);
    CHECK_DEFAULT(TestingLinkKeySlop);
    or_options_free(dflt_options);
  }
#undef CHECK_DEFAULT

  if (!options->ClientDNSRejectInternalAddresses &&
      !(options->DirAuthorities ||
        (options->AlternateDirAuthority && options->AlternateBridgeAuthority)))
    REJECT("ClientDNSRejectInternalAddresses used for default network.");
  if (options->SigningKeyLifetime < options->TestingSigningKeySlop*2)
    REJECT("SigningKeyLifetime is too short.");
  if (options->TestingLinkCertLifetime < options->TestingAuthKeySlop*2)
    REJECT("LinkCertLifetime is too short.");
  if (options->TestingAuthKeyLifetime < options->TestingLinkKeySlop*2)
    REJECT("TestingAuthKeyLifetime is too short.");

  if (options->TestingV3AuthInitialVotingInterval
      < MIN_VOTE_INTERVAL_TESTING_INITIAL) {
    REJECT("TestingV3AuthInitialVotingInterval is insanely low.");
  } else if (((30*60) % options->TestingV3AuthInitialVotingInterval) != 0) {
    REJECT("TestingV3AuthInitialVotingInterval does not divide evenly into "
           "30 minutes.");
  }

  if (options->TestingV3AuthInitialVoteDelay < MIN_VOTE_SECONDS_TESTING) {
    REJECT("TestingV3AuthInitialVoteDelay is way too low.");
  }

  if (options->TestingV3AuthInitialDistDelay < MIN_DIST_SECONDS_TESTING) {
    REJECT("TestingV3AuthInitialDistDelay is way too low.");
  }

  if (options->TestingV3AuthInitialVoteDelay +
      options->TestingV3AuthInitialDistDelay >=
      options->TestingV3AuthInitialVotingInterval) {
    REJECT("TestingV3AuthInitialVoteDelay plus TestingV3AuthInitialDistDelay "
           "must be less than TestingV3AuthInitialVotingInterval");
  }

  if (options->TestingV3AuthVotingStartOffset >
      MIN(options->TestingV3AuthInitialVotingInterval,
          options->V3AuthVotingInterval)) {
    REJECT("TestingV3AuthVotingStartOffset is higher than the voting "
           "interval.");
  } else if (options->TestingV3AuthVotingStartOffset < 0) {
    REJECT("TestingV3AuthVotingStartOffset must be non-negative.");
  }

  if (options->TestingAuthDirTimeToLearnReachability < 0) {
    REJECT("TestingAuthDirTimeToLearnReachability must be non-negative.");
  } else if (options->TestingAuthDirTimeToLearnReachability > 2*60*60) {
    COMPLAIN("TestingAuthDirTimeToLearnReachability is insanely high.");
  }

  if (options->TestingEstimatedDescriptorPropagationTime < 0) {
    REJECT("TestingEstimatedDescriptorPropagationTime must be non-negative.");
  } else if (options->TestingEstimatedDescriptorPropagationTime > 60*60) {
    COMPLAIN("TestingEstimatedDescriptorPropagationTime is insanely high.");
  }

  if (options->TestingClientMaxIntervalWithoutRequest < 1) {
    REJECT("TestingClientMaxIntervalWithoutRequest is way too low.");
  } else if (options->TestingClientMaxIntervalWithoutRequest > 3600) {
    COMPLAIN("TestingClientMaxIntervalWithoutRequest is insanely high.");
  }

  if (options->TestingDirConnectionMaxStall < 5) {
    REJECT("TestingDirConnectionMaxStall is way too low.");
  } else if (options->TestingDirConnectionMaxStall > 3600) {
    COMPLAIN("TestingDirConnectionMaxStall is insanely high.");
  }

  if (options->ClientBootstrapConsensusMaxInProgressTries < 1) {
    REJECT("ClientBootstrapConsensusMaxInProgressTries must be greater "
           "than 0.");
  } else if (options->ClientBootstrapConsensusMaxInProgressTries
             > 100) {
    COMPLAIN("ClientBootstrapConsensusMaxInProgressTries is insanely "
             "high.");
  }

  if (options->TestingEnableConnBwEvent &&
      !options->TestingTorNetwork && !options->UsingTestNetworkDefaults_) {
    REJECT("TestingEnableConnBwEvent may only be changed in testing "
           "Tor networks!");
  }

  if (options->TestingEnableCellStatsEvent &&
      !options->TestingTorNetwork && !options->UsingTestNetworkDefaults_) {
    REJECT("TestingEnableCellStatsEvent may only be changed in testing "
           "Tor networks!");
  }

  if (options->TestingTorNetwork) {
    log_warn(LD_CONFIG, "TestingTorNetwork is set. This will make your node "
                        "almost unusable in the public Tor network, and is "
                        "therefore only advised if you are building a "
                        "testing Tor network!");
  }

  if (options->AccelName && !options->HardwareAccel)
    options->HardwareAccel = 1;
  if (options->AccelDir && !options->AccelName)
    REJECT("Can't use hardware crypto accelerator dir without engine name.");

  if (options->PublishServerDescriptor)
    SMARTLIST_FOREACH(options->PublishServerDescriptor, const char *, pubdes, {
      if (!strcmp(pubdes, "1") || !strcmp(pubdes, "0"))
        if (smartlist_len(options->PublishServerDescriptor) > 1) {
          COMPLAIN("You have passed a list of multiple arguments to the "
                   "PublishServerDescriptor option that includes 0 or 1. "
                   "0 or 1 should only be used as the sole argument. "
                   "This configuration will be rejected in a future release.");
          break;
        }
    });

  if (options->BridgeRelay == 1 && ! options->ORPort_set)
      REJECT("BridgeRelay is 1, ORPort is not set. This is an invalid "
             "combination.");

  if (options_validate_scheduler(options, msg) < 0) {
    return -1;
  }

  return 0;
}

#undef REJECT
#undef COMPLAIN

/* Given the value that the user has set for MaxMemInQueues, compute the
 * actual maximum value.  We clip this value if it's too low, and autodetect
 * it if it's set to 0. */
STATIC uint64_t
compute_real_max_mem_in_queues(const uint64_t val, int log_guess)
{
  uint64_t result;

  if (val == 0) {
#define ONE_GIGABYTE (UINT64_C(1) << 30)
#define ONE_MEGABYTE (UINT64_C(1) << 20)
    /* The user didn't pick a memory limit.  Choose a very large one
     * that is still smaller than the system memory */
    static int notice_sent = 0;
    size_t ram = 0;
    if (get_total_system_memory(&ram) < 0) {
      /* We couldn't determine our total system memory!  */
#if SIZEOF_VOID_P >= 8
      /* 64-bit system.  Let's hope for 8 GB. */
      result = 8 * ONE_GIGABYTE;
#else
      /* (presumably) 32-bit system. Let's hope for 1 GB. */
      result = ONE_GIGABYTE;
#endif /* SIZEOF_VOID_P >= 8 */
    } else {
      /* We detected the amount of memory available. */
      uint64_t avail = 0;

#if SIZEOF_SIZE_T > 4
/* On a 64-bit platform, we consider 8GB "very large". */
#define RAM_IS_VERY_LARGE(x) ((x) >= (8 * ONE_GIGABYTE))
#else
/* On a 32-bit platform, we can't have 8GB of ram. */
#define RAM_IS_VERY_LARGE(x) (0)
#endif /* SIZEOF_SIZE_T > 4 */

      if (RAM_IS_VERY_LARGE(ram)) {
        /* If we have 8 GB, or more, RAM available, we set the MaxMemInQueues
         * to 0.4 * RAM. The idea behind this value is that the amount of RAM
         * is more than enough for a single relay and should allow the relay
         * operator to run two relays if they have additional bandwidth
         * available.
         */
        avail = (ram / 5) * 2;
      } else {
        /* If we have less than 8 GB of RAM available, we use the "old" default
         * for MaxMemInQueues of 0.75 * RAM.
         */
        avail = (ram / 4) * 3;
      }

      /* Make sure it's in range from 0.25 GB to 8 GB for 64-bit and 0.25 to 2
       * GB for 32-bit. */
      if (avail > MAX_DEFAULT_MEMORY_QUEUE_SIZE) {
        /* If you want to use more than this much RAM, you need to configure
           it yourself */
        result = MAX_DEFAULT_MEMORY_QUEUE_SIZE;
      } else if (avail < ONE_GIGABYTE / 4) {
        result = ONE_GIGABYTE / 4;
      } else {
        result = avail;
      }
    }
    if (log_guess && ! notice_sent) {
      log_notice(LD_CONFIG, "%sMaxMemInQueues is set to %"PRIu64" MB. "
                 "You can override this by setting MaxMemInQueues by hand.",
                 ram ? "Based on detected system memory, " : "",
                 (result / ONE_MEGABYTE));
      notice_sent = 1;
    }
    return result;
  } else if (val < ONE_GIGABYTE / 4) {
    log_warn(LD_CONFIG, "MaxMemInQueues must be at least 256 MB for now. "
             "Ideally, have it as large as you can afford.");
    return ONE_GIGABYTE / 4;
  } else {
    /* The value was fine all along */
    return val;
  }
}

/* If we have less than 300 MB suggest disabling dircache */
#define DIRCACHE_MIN_MEM_MB 300
#define DIRCACHE_MIN_MEM_BYTES (DIRCACHE_MIN_MEM_MB*ONE_MEGABYTE)
#define STRINGIFY(val) #val

/** Create a warning message for emitting if we are a dircache but may not have
 * enough system memory, or if we are not a dircache but probably should be.
 * Return -1 when a message is returned in *msg*, else return 0. */
STATIC int
have_enough_mem_for_dircache(const or_options_t *options, size_t total_mem,
                             char **msg)
{
  *msg = NULL;
  /* XXX We should possibly be looking at MaxMemInQueues here
   * unconditionally.  Or we should believe total_mem unconditionally. */
  if (total_mem == 0) {
    if (get_total_system_memory(&total_mem) < 0) {
      total_mem = options->MaxMemInQueues >= SIZE_MAX ?
        SIZE_MAX : (size_t)options->MaxMemInQueues;
    }
  }
  if (options->DirCache) {
    if (total_mem < DIRCACHE_MIN_MEM_BYTES) {
      if (options->BridgeRelay) {
        tor_asprintf(msg, "Running a Bridge with less than %d MB of memory "
                       "is not recommended.", DIRCACHE_MIN_MEM_MB);
      } else {
        tor_asprintf(msg, "Being a directory cache (default) with less than "
                       "%d MB of memory is not recommended and may consume "
                       "most of the available resources. Consider disabling "
                       "this functionality by setting the DirCache option "
                       "to 0.", DIRCACHE_MIN_MEM_MB);
      }
    }
  } else {
    if (total_mem >= DIRCACHE_MIN_MEM_BYTES) {
      *msg = tor_strdup("DirCache is disabled and we are configured as a "
               "relay. We will not become a Guard.");
    }
  }
  return *msg == NULL ? 0 : -1;
}
#undef STRINGIFY

/** Helper: return true iff s1 and s2 are both NULL, or both non-NULL
 * equal strings. */
static int
opt_streq(const char *s1, const char *s2)
{
  return 0 == strcmp_opt(s1, s2);
}

/** Check if any config options have changed but aren't allowed to. */
static int
options_check_transition_cb(const void *old_,
                            const void *new_val_,
                            char **msg)
{
  CHECK_OPTIONS_MAGIC(old_);
  CHECK_OPTIONS_MAGIC(new_val_);

  const or_options_t *old = old_;
  const or_options_t *new_val = new_val_;

  if (BUG(!old))
    return 0;

#define BAD_CHANGE_TO(opt, how) do {                                    \
    *msg = tor_strdup("While Tor is running"how", changing " #opt       \
                      " is not allowed");                               \
    return -1;                                                          \
  } while (0)

  if (sandbox_is_active()) {
#define SB_NOCHANGE_STR(opt)                      \
    if (! CFG_EQ_STRING(old, new_val, opt))       \
      BAD_CHANGE_TO(opt," with Sandbox active")
#define SB_NOCHANGE_LINELIST(opt)                  \
    if (! CFG_EQ_LINELIST(old, new_val, opt))      \
      BAD_CHANGE_TO(opt," with Sandbox active")
#define SB_NOCHANGE_INT(opt)                       \
    if (! CFG_EQ_INT(old, new_val, opt))           \
      BAD_CHANGE_TO(opt," with Sandbox active")

    SB_NOCHANGE_STR(Address);
    SB_NOCHANGE_STR(ServerDNSResolvConfFile);
    SB_NOCHANGE_STR(DirPortFrontPage);
    SB_NOCHANGE_STR(CookieAuthFile);
    SB_NOCHANGE_STR(ExtORPortCookieAuthFile);
    SB_NOCHANGE_LINELIST(Logs);
    SB_NOCHANGE_INT(ConnLimit);

    if (server_mode(old) != server_mode(new_val)) {
      *msg = tor_strdup("Can't start/stop being a server while "
                        "Sandbox is active");
      return -1;
    }
  }

#undef SB_NOCHANGE_LINELIST
#undef SB_NOCHANGE_STR
#undef SB_NOCHANGE_INT
#undef BAD_CHANGE_TO
#undef NO_CHANGE_BOOL
#undef NO_CHANGE_INT
#undef NO_CHANGE_STRING
  return 0;
}

/** Return 1 if any change from <b>old_options</b> to <b>new_options</b>
 * will require us to rotate the CPU and DNS workers; else return 0. */
static int
options_transition_affects_workers(const or_options_t *old_options,
                                   const or_options_t *new_options)
{
  YES_IF_CHANGED_STRING(DataDirectory);
  YES_IF_CHANGED_INT(NumCPUs);
  YES_IF_CHANGED_LINELIST(ORPort_lines);
  YES_IF_CHANGED_BOOL(ServerDNSSearchDomains);
  YES_IF_CHANGED_BOOL(SafeLogging_);
  YES_IF_CHANGED_BOOL(ClientOnly);
  YES_IF_CHANGED_BOOL(LogMessageDomains);
  YES_IF_CHANGED_LINELIST(Logs);

  if (server_mode(old_options) != server_mode(new_options) ||
      public_server_mode(old_options) != public_server_mode(new_options) ||
      dir_server_mode(old_options) != dir_server_mode(new_options))
    return 1;

  /* Nothing that changed matters. */
  return 0;
}

/** Return 1 if any change from <b>old_options</b> to <b>new_options</b>
 * will require us to generate a new descriptor; else return 0. */
static int
options_transition_affects_descriptor(const or_options_t *old_options,
                                      const or_options_t *new_options)
{
  /* XXX We can be smarter here. If your DirPort isn't being
   * published and you just turned it off, no need to republish. Etc. */

  YES_IF_CHANGED_STRING(DataDirectory);
  YES_IF_CHANGED_STRING(Nickname);
  YES_IF_CHANGED_STRING(Address);
  YES_IF_CHANGED_LINELIST(ExitPolicy);
  YES_IF_CHANGED_BOOL(ExitRelay);
  YES_IF_CHANGED_BOOL(ExitPolicyRejectPrivate);
  YES_IF_CHANGED_BOOL(ExitPolicyRejectLocalInterfaces);
  YES_IF_CHANGED_BOOL(IPv6Exit);
  YES_IF_CHANGED_LINELIST(ORPort_lines);
  YES_IF_CHANGED_LINELIST(DirPort_lines);
  YES_IF_CHANGED_LINELIST(DirPort_lines);
  YES_IF_CHANGED_BOOL(ClientOnly);
  YES_IF_CHANGED_BOOL(DisableNetwork);
  YES_IF_CHANGED_BOOL(PublishServerDescriptor_);
  YES_IF_CHANGED_STRING(ContactInfo);
  YES_IF_CHANGED_STRING(BridgeDistribution);
  YES_IF_CHANGED_LINELIST(MyFamily);
  YES_IF_CHANGED_STRING(AccountingStart);
  YES_IF_CHANGED_INT(AccountingMax);
  YES_IF_CHANGED_INT(AccountingRule);
  YES_IF_CHANGED_BOOL(DirCache);
  YES_IF_CHANGED_BOOL(AssumeReachable);

  if (get_effective_bwrate(old_options) != get_effective_bwrate(new_options) ||
      get_effective_bwburst(old_options) !=
        get_effective_bwburst(new_options) ||
      public_server_mode(old_options) != public_server_mode(new_options))
    return 1;

  return 0;
}

#ifdef _WIN32
/** Return the directory on windows where we expect to find our application
 * data. */
static char *
get_windows_conf_root(void)
{
  static int is_set = 0;
  static char path[MAX_PATH*2+1];
  TCHAR tpath[MAX_PATH] = {0};

  LPITEMIDLIST idl;
  IMalloc *m;
  HRESULT result;

  if (is_set)
    return path;

  /* Find X:\documents and settings\username\application data\ .
   * We would use SHGetSpecialFolder path, but that wasn't added until IE4.
   */
#ifdef ENABLE_LOCAL_APPDATA
#define APPDATA_PATH CSIDL_LOCAL_APPDATA
#else
#define APPDATA_PATH CSIDL_APPDATA
#endif
  if (!SUCCEEDED(SHGetSpecialFolderLocation(NULL, APPDATA_PATH, &idl))) {
    getcwd(path,MAX_PATH);
    is_set = 1;
    log_warn(LD_CONFIG,
             "I couldn't find your application data folder: are you "
             "running an ancient version of Windows 95? Defaulting to \"%s\"",
             path);
    return path;
  }
  /* Convert the path from an "ID List" (whatever that is!) to a path. */
  result = SHGetPathFromIDList(idl, tpath);
#ifdef UNICODE
  wcstombs(path,tpath,sizeof(path));
  path[sizeof(path)-1] = '\0';
#else
  strlcpy(path,tpath,sizeof(path));
#endif /* defined(UNICODE) */

  /* Now we need to free the memory that the path-idl was stored in.  In
   * typical Windows fashion, we can't just call 'free()' on it. */
  SHGetMalloc(&m);
  if (m) {
    m->lpVtbl->Free(m, idl);
    m->lpVtbl->Release(m);
  }
  if (!SUCCEEDED(result)) {
    return NULL;
  }
  strlcat(path,"\\tor",MAX_PATH);
  is_set = 1;
  return path;
}
#endif /* defined(_WIN32) */

/** Return the default location for our torrc file (if <b>defaults_file</b> is
 * false), or for the torrc-defaults file (if <b>defaults_file</b> is true). */
static const char *
get_default_conf_file(int defaults_file)
{
#ifdef DISABLE_SYSTEM_TORRC
  (void) defaults_file;
  return NULL;
#elif defined(_WIN32)
  if (defaults_file) {
    static char defaults_path[MAX_PATH+1];
    tor_snprintf(defaults_path, MAX_PATH, "%s\\torrc-defaults",
                 get_windows_conf_root());
    return defaults_path;
  } else {
    static char path[MAX_PATH+1];
    tor_snprintf(path, MAX_PATH, "%s\\torrc",
                 get_windows_conf_root());
    return path;
  }
#else
  return defaults_file ? CONFDIR "/torrc-defaults" : CONFDIR "/torrc";
#endif /* defined(DISABLE_SYSTEM_TORRC) || ... */
}

/** Verify whether lst is a list of strings containing valid-looking
 * comma-separated nicknames, or NULL. Will normalise <b>lst</b> to prefix '$'
 * to any nickname or fingerprint that needs it. Also splits comma-separated
 * list elements into multiple elements. Return 0 on success.
 * Warn and return -1 on failure.
 */
static int
normalize_nickname_list(config_line_t **normalized_out,
                        const config_line_t *lst, const char *name,
                        char **msg)
{
  if (!lst)
    return 0;

  config_line_t *new_nicknames = NULL;
  config_line_t **new_nicknames_next = &new_nicknames;

  const config_line_t *cl;
  for (cl = lst; cl; cl = cl->next) {
    const char *line = cl->value;
    if (!line)
      continue;

    int valid_line = 1;
    smartlist_t *sl = smartlist_new();
    smartlist_split_string(sl, line, ",",
      SPLIT_SKIP_SPACE|SPLIT_IGNORE_BLANK|SPLIT_STRIP_SPACE, 0);
    SMARTLIST_FOREACH_BEGIN(sl, char *, s)
    {
      char *normalized = NULL;
      if (!is_legal_nickname_or_hexdigest(s)) {
        // check if first char is dollar
        if (s[0] != '$') {
          // Try again but with a dollar symbol prepended
          char *prepended;
          tor_asprintf(&prepended, "$%s", s);

          if (is_legal_nickname_or_hexdigest(prepended)) {
            // The nickname is valid when it's prepended, set it as the
            // normalized version
            normalized = prepended;
          } else {
            // Still not valid, free and fallback to error message
            tor_free(prepended);
          }
        }

        if (!normalized) {
          tor_asprintf(msg, "Invalid nickname '%s' in %s line", s, name);
          valid_line = 0;
          break;
        }
      } else {
        normalized = tor_strdup(s);
      }

      config_line_t *next = tor_malloc_zero(sizeof(*next));
      next->key = tor_strdup(cl->key);
      next->value = normalized;
      next->next = NULL;

      *new_nicknames_next = next;
      new_nicknames_next = &next->next;
    } SMARTLIST_FOREACH_END(s);

    SMARTLIST_FOREACH(sl, char *, s, tor_free(s));
    smartlist_free(sl);

    if (!valid_line) {
      config_free_lines(new_nicknames);
      return -1;
    }
  }

  *normalized_out = new_nicknames;

  return 0;
}

/** Learn config file name from command line arguments, or use the default.
 *
 * If <b>defaults_file</b> is true, we're looking for torrc-defaults;
 * otherwise, we're looking for the regular torrc_file.
 *
 * Set *<b>using_default_fname</b> to true if we're using the default
 * configuration file name; or false if we've set it from the command line.
 *
 * Set *<b>ignore_missing_torrc</b> to true if we should ignore the resulting
 * filename if it doesn't exist.
 */
static char *
find_torrc_filename(const config_line_t *cmd_arg,
                    int defaults_file,
                    int *using_default_fname, int *ignore_missing_torrc)
{
  char *fname=NULL;
  const config_line_t *p_index;
  const char *fname_opt = defaults_file ? "--defaults-torrc" : "-f";
  const char *ignore_opt = defaults_file ? NULL : "--ignore-missing-torrc";

  if (defaults_file)
    *ignore_missing_torrc = 1;

  for (p_index = cmd_arg; p_index; p_index = p_index->next) {
    if (!strcmp(p_index->key, fname_opt)) {
      if (fname) {
        log_warn(LD_CONFIG, "Duplicate %s options on command line.",
            fname_opt);
        tor_free(fname);
      }
      fname = expand_filename(p_index->value);

      {
        char *absfname;
        absfname = make_path_absolute(fname);
        tor_free(fname);
        fname = absfname;
      }

      *using_default_fname = 0;
    } else if (ignore_opt && !strcmp(p_index->key,ignore_opt)) {
      *ignore_missing_torrc = 1;
    }
  }

  if (*using_default_fname) {
    /* didn't find one, try CONFDIR */
    const char *dflt = get_default_conf_file(defaults_file);
    file_status_t st = file_status(dflt);
    if (dflt && (st == FN_FILE || st == FN_EMPTY)) {
      fname = tor_strdup(dflt);
    } else {
#ifndef _WIN32
      char *fn = NULL;
      if (!defaults_file) {
        fn = expand_filename("~/.torrc");
      }
      if (fn) {
        file_status_t hmst = file_status(fn);
        if (hmst == FN_FILE || hmst == FN_EMPTY || dflt == NULL) {
          fname = fn;
        } else {
          tor_free(fn);
          fname = tor_strdup(dflt);
        }
      } else {
        fname = dflt ? tor_strdup(dflt) : NULL;
      }
#else /* defined(_WIN32) */
      fname = dflt ? tor_strdup(dflt) : NULL;
#endif /* !defined(_WIN32) */
    }
  }
  return fname;
}

/** Read the torrc from standard input and return it as a string.
 * Upon failure, return NULL.
 */
static char *
load_torrc_from_stdin(void)
{
   size_t sz_out;

   return read_file_to_str_until_eof(STDIN_FILENO,SIZE_MAX,&sz_out);
}

/** Load a configuration file from disk, setting torrc_fname or
 * torrc_defaults_fname if successful.
 *
 * If <b>defaults_file</b> is true, load torrc-defaults; otherwise load torrc.
 *
 * Return the contents of the file on success, and NULL on failure.
 */
static char *
load_torrc_from_disk(const config_line_t *cmd_arg, int defaults_file)
{
  char *fname=NULL;
  char *cf = NULL;
  int using_default_torrc = 1;
  int ignore_missing_torrc = 0;
  char **fname_var = defaults_file ? &torrc_defaults_fname : &torrc_fname;

  if (*fname_var == NULL) {
    fname = find_torrc_filename(cmd_arg, defaults_file,
                                &using_default_torrc, &ignore_missing_torrc);
    tor_free(*fname_var);
    *fname_var = fname;
  } else {
    fname = *fname_var;
  }
  log_debug(LD_CONFIG, "Opening config file \"%s\"", fname?fname:"<NULL>");

  /* Open config file */
  file_status_t st = fname ? file_status(fname) : FN_EMPTY;
  if (fname == NULL ||
      !(st == FN_FILE || st == FN_EMPTY) ||
      !(cf = read_file_to_str(fname,0,NULL))) {
    if (using_default_torrc == 1 || ignore_missing_torrc) {
      if (!defaults_file)
        log_notice(LD_CONFIG, "Configuration file \"%s\" not present, "
            "using reasonable defaults.", fname);
      tor_free(fname); /* sets fname to NULL */
      *fname_var = NULL;
      cf = tor_strdup("");
    } else {
      log_warn(LD_CONFIG,
          "Unable to open configuration file \"%s\".", fname);
      goto err;
    }
  } else {
    log_notice(LD_CONFIG, "Read configuration file \"%s\".", fname);
  }

  return cf;
 err:
  tor_free(fname);
  *fname_var = NULL;
  return NULL;
}

/** Read a configuration file into <b>options</b>, finding the configuration
 * file location based on the command line.  After loading the file
 * call options_init_from_string() to load the config.
 * Return 0 if success, -1 if failure, and 1 if we succeeded but should exit
 * anyway. */
int
options_init_from_torrc(int argc, char **argv)
{
  char *cf=NULL, *cf_defaults=NULL;
  int retval = -1;
  char *errmsg=NULL;
  const config_line_t *cmdline_only_options;

  /* Go through command-line variables */
  if (global_cmdline == NULL) {
    /* Or we could redo the list every time we pass this place.
     * It does not really matter */
    global_cmdline = config_parse_commandline(argc, argv, 0);
    if (global_cmdline == NULL) {
      goto err;
    }
  }
  cmdline_only_options = global_cmdline->cmdline_opts;

  if (config_line_find(cmdline_only_options, "-h") ||
      config_line_find(cmdline_only_options, "--help")) {
    print_usage();
    return 1;
  }
  if (config_line_find(cmdline_only_options, "--list-torrc-options")) {
    /* For validating whether we've documented everything. */
    list_torrc_options();
    return 1;
  }
  if (config_line_find(cmdline_only_options, "--list-deprecated-options")) {
    /* For validating whether what we have deprecated really exists. */
    list_deprecated_options();
    return 1;
  }

  if (config_line_find(cmdline_only_options, "--version")) {
    printf("Tor version %s.\n",get_version());
    return 1;
  }

  if (config_line_find(cmdline_only_options, "--list-modules")) {
    list_enabled_modules();
    return 1;
  }

  if (config_line_find(cmdline_only_options, "--library-versions")) {
    printf("Tor version %s. \n", get_version());
    printf("Library versions\tCompiled\t\tRuntime\n");
    printf("Libevent\t\t%-15s\t\t%s\n",
                      tor_libevent_get_header_version_str(),
                      tor_libevent_get_version_str());
#ifdef ENABLE_OPENSSL
    printf("OpenSSL \t\t%-15s\t\t%s\n",
                      crypto_openssl_get_header_version_str(),
                      crypto_openssl_get_version_str());
#endif
#ifdef ENABLE_NSS
    printf("NSS \t\t%-15s\t\t%s\n",
           crypto_nss_get_header_version_str(),
           crypto_nss_get_version_str());
#endif
    if (tor_compress_supports_method(ZLIB_METHOD)) {
      printf("Zlib    \t\t%-15s\t\t%s\n",
                        tor_compress_version_str(ZLIB_METHOD),
                        tor_compress_header_version_str(ZLIB_METHOD));
    }
    if (tor_compress_supports_method(LZMA_METHOD)) {
      printf("Liblzma \t\t%-15s\t\t%s\n",
                        tor_compress_version_str(LZMA_METHOD),
                        tor_compress_header_version_str(LZMA_METHOD));
    }
    if (tor_compress_supports_method(ZSTD_METHOD)) {
      printf("Libzstd \t\t%-15s\t\t%s\n",
                        tor_compress_version_str(ZSTD_METHOD),
                        tor_compress_header_version_str(ZSTD_METHOD));
    }
    //TODO: Hex versions?
    return 1;
  }

  int command = global_cmdline->command;
  const char *command_arg = global_cmdline->command_arg;
  /* "immediate" has already been handled by this point. */
  tor_assert(command != CMD_IMMEDIATE);

  if (command == CMD_HASH_PASSWORD) {
    cf_defaults = tor_strdup("");
    cf = tor_strdup("");
  } else {
    cf_defaults = load_torrc_from_disk(cmdline_only_options, 1);

    const config_line_t *f_line = config_line_find(cmdline_only_options,
                                                   "-f");

    const int read_torrc_from_stdin =
    (f_line != NULL && strcmp(f_line->value, "-") == 0);

    if (read_torrc_from_stdin) {
      cf = load_torrc_from_stdin();
    } else {
      cf = load_torrc_from_disk(cmdline_only_options, 0);
    }

    if (!cf) {
      if (config_line_find(cmdline_only_options, "--allow-missing-torrc")) {
        cf = tor_strdup("");
      } else {
        goto err;
      }
    }
  }

  retval = options_init_from_string(cf_defaults, cf, command, command_arg,
                                    &errmsg);

  if (retval < 0)
    goto err;

  if (config_line_find(cmdline_only_options, "--no-passphrase")) {
    if (command == CMD_KEYGEN) {
      get_options_mutable()->keygen_force_passphrase = FORCE_PASSPHRASE_OFF;
    } else {
      log_err(LD_CONFIG, "--no-passphrase specified without --keygen!");
      retval = -1;
      goto err;
    }
  }

  if (config_line_find(cmdline_only_options, "--newpass")) {
    if (command == CMD_KEYGEN) {
      get_options_mutable()->change_key_passphrase = 1;
    } else {
      log_err(LD_CONFIG, "--newpass specified without --keygen!");
      retval = -1;
      goto err;
    }
  }

  {
    const config_line_t *fd_line = config_line_find(cmdline_only_options,
                                                    "--passphrase-fd");
    if (fd_line) {
      if (get_options()->keygen_force_passphrase == FORCE_PASSPHRASE_OFF) {
        log_err(LD_CONFIG, "--no-passphrase specified with --passphrase-fd!");
        retval = -1;
        goto err;
      } else if (command != CMD_KEYGEN) {
        log_err(LD_CONFIG, "--passphrase-fd specified without --keygen!");
        retval = -1;
        goto err;
      } else {
        const char *v = fd_line->value;
        int ok = 1;
        long fd = tor_parse_long(v, 10, 0, INT_MAX, &ok, NULL);
        if (fd < 0 || ok == 0) {
          log_err(LD_CONFIG, "Invalid --passphrase-fd value %s", escaped(v));
          retval = -1;
          goto err;
        }
        get_options_mutable()->keygen_passphrase_fd = (int)fd;
        get_options_mutable()->use_keygen_passphrase_fd = 1;
        get_options_mutable()->keygen_force_passphrase = FORCE_PASSPHRASE_ON;
      }
    }
  }

  {
    const config_line_t *key_line = config_line_find(cmdline_only_options,
                                                     "--master-key");
    if (key_line) {
      if (command != CMD_KEYGEN) {
        log_err(LD_CONFIG, "--master-key without --keygen!");
        retval = -1;
        goto err;
      } else {
        get_options_mutable()->master_key_fname = tor_strdup(key_line->value);
      }
    }
  }

 err:

  tor_free(cf);
  tor_free(cf_defaults);
  if (errmsg) {
    log_warn(LD_CONFIG,"%s", errmsg);
    tor_free(errmsg);
  }
  return retval < 0 ? -1 : 0;
}

/** Load the options from the configuration in <b>cf</b>, validate
 * them for consistency and take actions based on them.
 *
 * Return 0 if success, negative on error:
 *  * -1 for general errors.
 *  * -2 for failure to parse/validate,
 *  * -3 for transition not allowed
 *  * -4 for error while setting the new options
 */
setopt_err_t
options_init_from_string(const char *cf_defaults, const char *cf,
                         int command, const char *command_arg,
                         char **msg)
{
  bool retry = false;
  or_options_t *oldoptions, *newoptions, *newdefaultoptions=NULL;
  config_line_t *cl;
  int retval;
  setopt_err_t err = SETOPT_ERR_MISC;
  int cf_has_include = 0;
  tor_assert(msg);

  oldoptions = global_options; /* get_options unfortunately asserts if
                                  this is the first time we run*/

  newoptions = options_new();
  options_init(newoptions);
  newoptions->command = command;
  newoptions->command_arg = command_arg ? tor_strdup(command_arg) : NULL;

  smartlist_t *opened_files = smartlist_new();
  for (int i = 0; i < 2; ++i) {
    const char *body = i==0 ? cf_defaults : cf;
    if (!body)
      continue;

    /* get config lines, assign them */
    retval = config_get_lines_include(body, &cl, 1,
                                      body == cf ? &cf_has_include : NULL,
                                      opened_files);
    if (retval < 0) {
      err = SETOPT_ERR_PARSE;
      goto err;
    }
    retval = config_assign(get_options_mgr(), newoptions, cl,
                           CAL_WARN_DEPRECATIONS, msg);
    config_free_lines(cl);
    if (retval < 0) {
      err = SETOPT_ERR_PARSE;
      goto err;
    }
    if (i==0)
      newdefaultoptions = config_dup(get_options_mgr(), newoptions);
  }

  if (newdefaultoptions == NULL) {
    newdefaultoptions = config_dup(get_options_mgr(), global_default_options);
  }

  /* Go through command-line variables too */
  {
    config_line_t *other_opts = NULL;
    if (global_cmdline) {
      other_opts = global_cmdline->other_opts;
    }
    retval = config_assign(get_options_mgr(), newoptions,
                           other_opts,
                           CAL_WARN_DEPRECATIONS, msg);
  }
  if (retval < 0) {
    err = SETOPT_ERR_PARSE;
    goto err;
  }

  newoptions->IncludeUsed = cf_has_include;
  newoptions->FilesOpenedByIncludes = opened_files;

  /* If this is a testing network configuration, change defaults
   * for a list of dependent config options, and try this function again. */
  if (newoptions->TestingTorNetwork && ! testing_network_configured) {
    // retry with the testing defaults.
    testing_network_configured = true;
    retry = true;
    goto err;
  }

  newoptions->IncludeUsed = cf_has_include;
  newoptions->FilesOpenedByIncludes = opened_files;
  opened_files = NULL; // prevent double-free.

  err = options_validate_and_set(oldoptions, newoptions, msg);
  if (err < 0)
    goto err;

  or_options_free(global_default_options);
  global_default_options = newdefaultoptions;

  return SETOPT_OK;

 err:
  in_option_validation = 0;
  if (opened_files) {
    SMARTLIST_FOREACH(opened_files, char *, f, tor_free(f));
    smartlist_free(opened_files);
  }
  or_options_free(newdefaultoptions);
  if (*msg) {
    char *old_msg = *msg;
    tor_asprintf(msg, "Failed to parse/validate config: %s", old_msg);
    tor_free(old_msg);
  }
  if (retry)
    return options_init_from_string(cf_defaults, cf, command, command_arg,
                                    msg);
  return err;
}

/** Return the location for our configuration file.  May return NULL.
 */
const char *
get_torrc_fname(int defaults_fname)
{
  const char *fname = defaults_fname ? torrc_defaults_fname : torrc_fname;

  if (fname)
    return fname;
  else
    return get_default_conf_file(defaults_fname);
}

/** Adjust the address map based on the MapAddress elements in the
 * configuration <b>options</b>
 */
void
config_register_addressmaps(const or_options_t *options)
{
  smartlist_t *elts;
  config_line_t *opt;
  const char *from, *to, *msg;

  addressmap_clear_configured();
  elts = smartlist_new();
  for (opt = options->AddressMap; opt; opt = opt->next) {
    smartlist_split_string(elts, opt->value, NULL,
                           SPLIT_SKIP_SPACE|SPLIT_IGNORE_BLANK, 2);
    if (smartlist_len(elts) < 2) {
      log_warn(LD_CONFIG,"MapAddress '%s' has too few arguments. Ignoring.",
               opt->value);
      goto cleanup;
    }

    from = smartlist_get(elts,0);
    to = smartlist_get(elts,1);

    if (to[0] == '.' || from[0] == '.') {
      log_warn(LD_CONFIG,"MapAddress '%s' is ambiguous - address starts with a"
              "'.'. Ignoring.",opt->value);
      goto cleanup;
    }

    if (addressmap_register_auto(from, to, 0, ADDRMAPSRC_TORRC, &msg) < 0) {
      log_warn(LD_CONFIG,"MapAddress '%s' failed: %s. Ignoring.", opt->value,
               msg);
      goto cleanup;
    }

    if (smartlist_len(elts) > 2)
      log_warn(LD_CONFIG,"Ignoring extra arguments to MapAddress.");

  cleanup:
    SMARTLIST_FOREACH(elts, char*, cp, tor_free(cp));
    smartlist_clear(elts);
  }
  smartlist_free(elts);
}

/** As addressmap_register(), but detect the wildcarded status of "from" and
 * "to", and do not steal a reference to <b>to</b>. */
/* XXXX move to connection_edge.c */
int
addressmap_register_auto(const char *from, const char *to,
                         time_t expires,
                         addressmap_entry_source_t addrmap_source,
                         const char **msg)
{
  int from_wildcard = 0, to_wildcard = 0;

  *msg = "whoops, forgot the error message";

  if (!strcmp(to, "*") || !strcmp(from, "*")) {
    *msg = "can't remap from or to *";
    return -1;
  }
  /* Detect asterisks in expressions of type: '*.example.com' */
  if (!strncmp(from,"*.",2)) {
    from += 2;
    from_wildcard = 1;
  }
  if (!strncmp(to,"*.",2)) {
    to += 2;
    to_wildcard = 1;
  }

  if (to_wildcard && !from_wildcard) {
    *msg =  "can only use wildcard (i.e. '*.') if 'from' address "
      "uses wildcard also";
    return -1;
  }

  if (address_is_invalid_destination(to, 1)) {
    *msg = "destination is invalid";
    return -1;
  }

  addressmap_register(from, tor_strdup(to), expires, addrmap_source,
                      from_wildcard, to_wildcard);

  return 0;
}

/**
 * As add_file_log, but open the file as appropriate.
 */
STATIC int
open_and_add_file_log(const log_severity_list_t *severity,
                      const char *filename, int truncate_log)
{
  int open_flags = O_WRONLY|O_CREAT;
  open_flags |= truncate_log ? O_TRUNC : O_APPEND;

  int fd = tor_open_cloexec(filename, open_flags, 0640);
  if (fd < 0)
    return -1;

  return add_file_log(severity, filename, fd);
}

/**
 * Try to set our global log granularity from `options->LogGranularity`,
 * adjusting it as needed so that we are an even divisor of a second, or an
 * even multiple of seconds. Return 0 on success, -1 on failure.
 **/
static int
options_init_log_granularity(const or_options_t *options,
                             int validate_only)
{
  if (options->LogTimeGranularity <= 0) {
    log_warn(LD_CONFIG, "Log time granularity '%d' has to be positive.",
             options->LogTimeGranularity);
    return -1;
  } else if (1000 % options->LogTimeGranularity != 0 &&
             options->LogTimeGranularity % 1000 != 0) {
    int granularity = options->LogTimeGranularity;
    if (granularity < 40) {
      do granularity++;
      while (1000 % granularity != 0);
    } else if (granularity < 1000) {
      granularity = 1000 / granularity;
      while (1000 % granularity != 0)
        granularity--;
      granularity = 1000 / granularity;
    } else {
      granularity = 1000 * ((granularity / 1000) + 1);
    }
    log_warn(LD_CONFIG, "Log time granularity '%d' has to be either a "
                        "divisor or a multiple of 1 second. Changing to "
                        "'%d'.",
             options->LogTimeGranularity, granularity);
    if (!validate_only)
      set_log_time_granularity(granularity);
  } else {
    if (!validate_only)
      set_log_time_granularity(options->LogTimeGranularity);
  }

  return 0;
}

/**
 * Initialize the logs based on the configuration file.
 */
STATIC int
options_init_logs(const or_options_t *old_options, or_options_t *options,
                  int validate_only)
{
  config_line_t *opt;
  int ok;
  smartlist_t *elts;
  int run_as_daemon =
#ifdef _WIN32
               0;
#else
               options->RunAsDaemon;
#endif

  if (options_init_log_granularity(options, validate_only) < 0)
    return -1;

  ok = 1;
  elts = smartlist_new();

  if (options->Logs == NULL && !run_as_daemon && !validate_only) {
    /* When no logs are given, the default behavior is to log nothing (if
       RunAsDaemon is set) or to log based on the quiet level otherwise. */
    add_default_log_for_quiet_level(quiet_level);
  }

  for (opt = options->Logs; opt; opt = opt->next) {
    log_severity_list_t *severity;
    const char *cfg = opt->value;
    severity = tor_malloc_zero(sizeof(log_severity_list_t));
    if (parse_log_severity_config(&cfg, severity) < 0) {
      log_warn(LD_CONFIG, "Couldn't parse log levels in Log option 'Log %s'",
               opt->value);
      ok = 0; goto cleanup;
    }

    smartlist_split_string(elts, cfg, NULL,
                           SPLIT_SKIP_SPACE|SPLIT_IGNORE_BLANK, 2);

    if (smartlist_len(elts) == 0)
      smartlist_add_strdup(elts, "stdout");

    if (smartlist_len(elts) == 1 &&
        (!strcasecmp(smartlist_get(elts,0), "stdout") ||
         !strcasecmp(smartlist_get(elts,0), "stderr"))) {
      int err = smartlist_len(elts) &&
        !strcasecmp(smartlist_get(elts,0), "stderr");
      if (!validate_only) {
        if (run_as_daemon) {
          log_warn(LD_CONFIG,
                   "Can't log to %s with RunAsDaemon set; skipping stdout",
                   err?"stderr":"stdout");
        } else {
          add_stream_log(severity, err?"<stderr>":"<stdout>",
                         fileno(err?stderr:stdout));
        }
      }
      goto cleanup;
    }
    if (smartlist_len(elts) == 1) {
      if (!strcasecmp(smartlist_get(elts,0), "syslog")) {
#ifdef HAVE_SYSLOG_H
        if (!validate_only) {
          add_syslog_log(severity, options->SyslogIdentityTag);
        }
#else
        log_warn(LD_CONFIG, "Syslog is not supported on this system. Sorry.");
#endif /* defined(HAVE_SYSLOG_H) */
        goto cleanup;
      }

      if (!strcasecmp(smartlist_get(elts, 0), "android")) {
#ifdef HAVE_ANDROID_LOG_H
        if (!validate_only) {
          add_android_log(severity, options->AndroidIdentityTag);
        }
#else
        log_warn(LD_CONFIG, "Android logging is not supported"
                            " on this system. Sorry.");
#endif /* defined(HAVE_ANDROID_LOG_H) */
        goto cleanup;
      }
    }

    if (smartlist_len(elts) == 2 &&
        !strcasecmp(smartlist_get(elts,0), "file")) {
      if (!validate_only) {
        char *fname = expand_filename(smartlist_get(elts, 1));
        /* Truncate if TruncateLogFile is set and we haven't seen this option
           line before. */
        int truncate_log = 0;
        if (options->TruncateLogFile) {
          truncate_log = 1;
          if (old_options) {
            config_line_t *opt2;
            for (opt2 = old_options->Logs; opt2; opt2 = opt2->next)
              if (!strcmp(opt->value, opt2->value)) {
                truncate_log = 0;
                break;
              }
          }
        }
        if (open_and_add_file_log(severity, fname, truncate_log) < 0) {
          log_warn(LD_CONFIG, "Couldn't open file for 'Log %s': %s",
                   opt->value, strerror(errno));
          ok = 0;
        }
        tor_free(fname);
      }
      goto cleanup;
    }

    log_warn(LD_CONFIG, "Bad syntax on file Log option 'Log %s'",
             opt->value);
    ok = 0; goto cleanup;

  cleanup:
    SMARTLIST_FOREACH(elts, char*, cp, tor_free(cp));
    smartlist_clear(elts);
    tor_free(severity);
  }
  smartlist_free(elts);

  if (ok && !validate_only)
    logs_set_domain_logging(options->LogMessageDomains);

  return ok?0:-1;
}

/** Given a smartlist of SOCKS arguments to be passed to a transport
 *  proxy in <b>args</b>, validate them and return -1 if they are
 *  corrupted. Return 0 if they seem OK. */
static int
validate_transport_socks_arguments(const smartlist_t *args)
{
  char *socks_string = NULL;
  size_t socks_string_len;

  tor_assert(args);
  tor_assert(smartlist_len(args) > 0);

  SMARTLIST_FOREACH_BEGIN(args, const char *, s) {
    if (!string_is_key_value(LOG_WARN, s)) { /* items should be k=v items */
      log_warn(LD_CONFIG, "'%s' is not a k=v item.", s);
      return -1;
    }
  } SMARTLIST_FOREACH_END(s);

  socks_string = pt_stringify_socks_args(args);
  if (!socks_string)
    return -1;

  socks_string_len = strlen(socks_string);
  tor_free(socks_string);

  if (socks_string_len > MAX_SOCKS5_AUTH_SIZE_TOTAL) {
    log_warn(LD_CONFIG, "SOCKS arguments can't be more than %u bytes (%lu).",
             MAX_SOCKS5_AUTH_SIZE_TOTAL,
             (unsigned long) socks_string_len);
    return -1;
  }

  return 0;
}

/** Deallocate a bridge_line_t structure. */
/* private */ void
bridge_line_free_(bridge_line_t *bridge_line)
{
  if (!bridge_line)
    return;

  if (bridge_line->socks_args) {
    SMARTLIST_FOREACH(bridge_line->socks_args, char*, s, tor_free(s));
    smartlist_free(bridge_line->socks_args);
  }
  tor_free(bridge_line->transport_name);
  tor_free(bridge_line);
}

/** Parse the contents of a string, <b>line</b>, containing a Bridge line,
 * into a bridge_line_t.
 *
 * Validates that the IP:PORT, fingerprint, and SOCKS arguments (given to the
 * Pluggable Transport, if a one was specified) are well-formed.
 *
 * Returns NULL If the Bridge line could not be validated, and returns a
 * bridge_line_t containing the parsed information otherwise.
 *
 * Bridge line format:
 * Bridge [transport] IP:PORT [id-fingerprint] [k=v] [k=v] ...
 */
/* private */ bridge_line_t *
parse_bridge_line(const char *line)
{
  smartlist_t *items = NULL;
  char *addrport=NULL, *fingerprint=NULL;
  char *field=NULL;
  bridge_line_t *bridge_line = tor_malloc_zero(sizeof(bridge_line_t));

  items = smartlist_new();
  smartlist_split_string(items, line, NULL,
                         SPLIT_SKIP_SPACE|SPLIT_IGNORE_BLANK, -1);
  if (smartlist_len(items) < 1) {
    log_warn(LD_CONFIG, "Too few arguments to Bridge line.");
    goto err;
  }

  /* first field is either a transport name or addrport */
  field = smartlist_get(items, 0);
  smartlist_del_keeporder(items, 0);

  if (string_is_C_identifier(field)) {
    /* It's a transport name. */
    bridge_line->transport_name = field;
    if (smartlist_len(items) < 1) {
      log_warn(LD_CONFIG, "Too few items to Bridge line.");
      goto err;
    }
    addrport = smartlist_get(items, 0); /* Next field is addrport then. */
    smartlist_del_keeporder(items, 0);
  } else {
    addrport = field;
  }

  if (tor_addr_port_parse(LOG_INFO, addrport,
                          &bridge_line->addr, &bridge_line->port, 443)<0) {
    log_warn(LD_CONFIG, "Error parsing Bridge address '%s'", addrport);
    goto err;
  }

  /* If transports are enabled, next field could be a fingerprint or a
     socks argument. If transports are disabled, next field must be
     a fingerprint. */
  if (smartlist_len(items)) {
    if (bridge_line->transport_name) { /* transports enabled: */
      field = smartlist_get(items, 0);
      smartlist_del_keeporder(items, 0);

      /* If it's a key=value pair, then it's a SOCKS argument for the
         transport proxy... */
      if (string_is_key_value(LOG_DEBUG, field)) {
        bridge_line->socks_args = smartlist_new();
        smartlist_add(bridge_line->socks_args, field);
      } else { /* ...otherwise, it's the bridge fingerprint. */
        fingerprint = field;
      }

    } else { /* transports disabled: */
      fingerprint = smartlist_join_strings(items, "", 0, NULL);
    }
  }

  /* Handle fingerprint, if it was provided. */
  if (fingerprint) {
    if (strlen(fingerprint) != HEX_DIGEST_LEN) {
      log_warn(LD_CONFIG, "Key digest for Bridge is wrong length.");
      goto err;
    }
    if (base16_decode(bridge_line->digest, DIGEST_LEN,
                      fingerprint, HEX_DIGEST_LEN) != DIGEST_LEN) {
      log_warn(LD_CONFIG, "Unable to decode Bridge key digest.");
      goto err;
    }
  }

  /* If we are using transports, any remaining items in the smartlist
     should be k=v values. */
  if (bridge_line->transport_name && smartlist_len(items)) {
    if (!bridge_line->socks_args)
      bridge_line->socks_args = smartlist_new();

    /* append remaining items of 'items' to 'socks_args' */
    smartlist_add_all(bridge_line->socks_args, items);
    smartlist_clear(items);

    tor_assert(smartlist_len(bridge_line->socks_args) > 0);
  }

  if (bridge_line->socks_args) {
    if (validate_transport_socks_arguments(bridge_line->socks_args) < 0)
      goto err;
  }

  goto done;

 err:
  bridge_line_free(bridge_line);
  bridge_line = NULL;

 done:
  SMARTLIST_FOREACH(items, char*, s, tor_free(s));
  smartlist_free(items);
  tor_free(addrport);
  tor_free(fingerprint);

  return bridge_line;
}

/** Read the contents of a ClientTransportPlugin or ServerTransportPlugin
 * line from <b>line</b>, depending on the value of <b>server</b>. Return 0
 * if the line is well-formed, and -1 if it isn't.
 *
 * If <b>validate_only</b> is 0, the line is well-formed, and the transport is
 * needed by some bridge:
 * - If it's an external proxy line, add the transport described in the line to
 * our internal transport list.
 * - If it's a managed proxy line, launch the managed proxy.
 */

STATIC int
parse_transport_line(const or_options_t *options,
                     const char *line, int validate_only,
                     int server)
{

  smartlist_t *items = NULL;
  int r;
  const char *transports = NULL;
  smartlist_t *transport_list = NULL;
  char *type = NULL;
  char *addrport = NULL;
  tor_addr_t addr;
  uint16_t port = 0;
  int socks_ver = PROXY_NONE;

  /* managed proxy options */
  int is_managed = 0;
  char **proxy_argv = NULL;
  char **tmp = NULL;
  int proxy_argc, i;
  int is_useless_proxy = 1;

  int line_length;

  /* Split the line into space-separated tokens */
  items = smartlist_new();
  smartlist_split_string(items, line, NULL,
                         SPLIT_SKIP_SPACE|SPLIT_IGNORE_BLANK, -1);
  line_length = smartlist_len(items);

  if (line_length < 3) {
    log_warn(LD_CONFIG,
             "Too few arguments on %sTransportPlugin line.",
             server ? "Server" : "Client");
    goto err;
  }

  /* Get the first line element, split it to commas into
     transport_list (in case it's multiple transports) and validate
     the transport names. */
  transports = smartlist_get(items, 0);
  transport_list = smartlist_new();
  smartlist_split_string(transport_list, transports, ",",
                         SPLIT_SKIP_SPACE|SPLIT_IGNORE_BLANK, 0);
  SMARTLIST_FOREACH_BEGIN(transport_list, const char *, transport_name) {
    /* validate transport names */
    if (!string_is_C_identifier(transport_name)) {
      log_warn(LD_CONFIG, "Transport name is not a C identifier (%s).",
               transport_name);
      goto err;
    }

    /* see if we actually need the transports provided by this proxy */
    if (!validate_only && transport_is_needed(transport_name))
      is_useless_proxy = 0;
  } SMARTLIST_FOREACH_END(transport_name);

  type = smartlist_get(items, 1);
  if (!strcmp(type, "exec")) {
    is_managed = 1;
  } else if (server && !strcmp(type, "proxy")) {
    /* 'proxy' syntax only with ServerTransportPlugin */
    is_managed = 0;
  } else if (!server && !strcmp(type, "socks4")) {
    /* 'socks4' syntax only with ClientTransportPlugin */
    is_managed = 0;
    socks_ver = PROXY_SOCKS4;
  } else if (!server && !strcmp(type, "socks5")) {
    /* 'socks5' syntax only with ClientTransportPlugin */
    is_managed = 0;
    socks_ver = PROXY_SOCKS5;
  } else {
    log_warn(LD_CONFIG,
             "Strange %sTransportPlugin type '%s'",
             server ? "Server" : "Client", type);
    goto err;
  }

  if (is_managed && options->Sandbox) {
    log_warn(LD_CONFIG,
             "Managed proxies are not compatible with Sandbox mode."
             "(%sTransportPlugin line was %s)",
             server ? "Server" : "Client", escaped(line));
    goto err;
  }

  if (is_managed && options->NoExec) {
    log_warn(LD_CONFIG,
             "Managed proxies are not compatible with NoExec mode; ignoring."
             "(%sTransportPlugin line was %s)",
             server ? "Server" : "Client", escaped(line));
    r = 0;
    goto done;
  }

  if (is_managed) {
    /* managed */

    if (!server && !validate_only && is_useless_proxy) {
      log_info(LD_GENERAL,
               "Pluggable transport proxy (%s) does not provide "
               "any needed transports and will not be launched.",
               line);
    }

    /*
     * If we are not just validating, use the rest of the line as the
     * argv of the proxy to be launched. Also, make sure that we are
     * only launching proxies that contribute useful transports.
     */

    if (!validate_only && (server || !is_useless_proxy)) {
      proxy_argc = line_length - 2;
      tor_assert(proxy_argc > 0);
      proxy_argv = tor_calloc((proxy_argc + 1), sizeof(char *));
      tmp = proxy_argv;

      for (i = 0; i < proxy_argc; i++) {
        /* store arguments */
        *tmp++ = smartlist_get(items, 2);
        smartlist_del_keeporder(items, 2);
      }
      *tmp = NULL; /* terminated with NULL, just like execve() likes it */

      /* kickstart the thing */
      if (server) {
        pt_kickstart_server_proxy(transport_list, proxy_argv);
      } else {
        pt_kickstart_client_proxy(transport_list, proxy_argv);
      }
    }
  } else {
    /* external */

    /* ClientTransportPlugins connecting through a proxy is managed only. */
    if (!server && (options->Socks4Proxy || options->Socks5Proxy ||
                    options->HTTPSProxy)) {
      log_warn(LD_CONFIG, "You have configured an external proxy with another "
                          "proxy type. (Socks4Proxy|Socks5Proxy|HTTPSProxy)");
      goto err;
    }

    if (smartlist_len(transport_list) != 1) {
      log_warn(LD_CONFIG,
               "You can't have an external proxy with more than "
               "one transport.");
      goto err;
    }

    addrport = smartlist_get(items, 2);

    if (tor_addr_port_lookup(addrport, &addr, &port) < 0) {
      log_warn(LD_CONFIG,
               "Error parsing transport address '%s'", addrport);
      goto err;
    }

    if (!port) {
      log_warn(LD_CONFIG,
               "Transport address '%s' has no port.", addrport);
      goto err;
    }

    if (!validate_only) {
      log_info(LD_DIR, "%s '%s' at %s.",
               server ? "Server transport" : "Transport",
               transports, fmt_addrport(&addr, port));

      if (!server) {
        transport_add_from_config(&addr, port,
                                  smartlist_get(transport_list, 0),
                                  socks_ver);
      }
    }
  }

  r = 0;
  goto done;

 err:
  r = -1;

 done:
  SMARTLIST_FOREACH(items, char*, s, tor_free(s));
  smartlist_free(items);
  if (transport_list) {
    SMARTLIST_FOREACH(transport_list, char*, s, tor_free(s));
    smartlist_free(transport_list);
  }

  return r;
}

/** Given a ServerTransportListenAddr <b>line</b>, return its
 *  <address:port> string. Return NULL if the line was not
 *  well-formed.
 *
 *  If <b>transport</b> is set, return NULL if the line is not
 *  referring to <b>transport</b>.
 *
 *  The returned string is allocated on the heap and it's the
 *  responsibility of the caller to free it. */
static char *
get_bindaddr_from_transport_listen_line(const char *line,const char *transport)
{
  smartlist_t *items = NULL;
  const char *parsed_transport = NULL;
  char *addrport = NULL;
  tor_addr_t addr;
  uint16_t port = 0;

  items = smartlist_new();
  smartlist_split_string(items, line, NULL,
                         SPLIT_SKIP_SPACE|SPLIT_IGNORE_BLANK, -1);

  if (smartlist_len(items) < 2) {
    log_warn(LD_CONFIG,"Too few arguments on ServerTransportListenAddr line.");
    goto err;
  }

  parsed_transport = smartlist_get(items, 0);
  addrport = tor_strdup(smartlist_get(items, 1));

  /* If 'transport' is given, check if it matches the one on the line */
  if (transport && strcmp(transport, parsed_transport))
    goto err;

  /* Validate addrport */
  if (tor_addr_port_parse(LOG_WARN, addrport, &addr, &port, -1)<0) {
    log_warn(LD_CONFIG, "Error parsing ServerTransportListenAddr "
             "address '%s'", addrport);
    goto err;
  }

  goto done;

 err:
  tor_free(addrport);
  addrport = NULL;

 done:
  SMARTLIST_FOREACH(items, char*, s, tor_free(s));
  smartlist_free(items);

  return addrport;
}

/** Given a ServerTransportOptions <b>line</b>, return a smartlist
 *  with the options. Return NULL if the line was not well-formed.
 *
 *  If <b>transport</b> is set, return NULL if the line is not
 *  referring to <b>transport</b>.
 *
 *  The returned smartlist and its strings are allocated on the heap
 *  and it's the responsibility of the caller to free it. */
smartlist_t *
get_options_from_transport_options_line(const char *line,const char *transport)
{
  smartlist_t *items = smartlist_new();
  smartlist_t *options = smartlist_new();
  const char *parsed_transport = NULL;

  smartlist_split_string(items, line, NULL,
                         SPLIT_SKIP_SPACE|SPLIT_IGNORE_BLANK, -1);

  if (smartlist_len(items) < 2) {
    log_warn(LD_CONFIG,"Too few arguments on ServerTransportOptions line.");
    goto err;
  }

  parsed_transport = smartlist_get(items, 0);
  /* If 'transport' is given, check if it matches the one on the line */
  if (transport && strcmp(transport, parsed_transport))
    goto err;

  SMARTLIST_FOREACH_BEGIN(items, const char *, option) {
    if (option_sl_idx == 0) /* skip the transport field (first field)*/
      continue;

    /* validate that it's a k=v value */
    if (!string_is_key_value(LOG_WARN, option)) {
      log_warn(LD_CONFIG, "%s is not a k=v value.", escaped(option));
      goto err;
    }

    /* add it to the options smartlist */
    smartlist_add_strdup(options, option);
    log_debug(LD_CONFIG, "Added %s to the list of options", escaped(option));
  } SMARTLIST_FOREACH_END(option);

  goto done;

 err:
  SMARTLIST_FOREACH(options, char*, s, tor_free(s));
  smartlist_free(options);
  options = NULL;

 done:
  SMARTLIST_FOREACH(items, char*, s, tor_free(s));
  smartlist_free(items);

  return options;
}

/** Given the name of a pluggable transport in <b>transport</b>, check
 *  the configuration file to see if the user has explicitly asked for
 *  it to listen on a specific port. Return a <address:port> string if
 *  so, otherwise NULL. */
char *
get_transport_bindaddr_from_config(const char *transport)
{
  config_line_t *cl;
  const or_options_t *options = get_options();

  for (cl = options->ServerTransportListenAddr; cl; cl = cl->next) {
    char *bindaddr =
      get_bindaddr_from_transport_listen_line(cl->value, transport);
    if (bindaddr)
      return bindaddr;
  }

  return NULL;
}

/** Given the name of a pluggable transport in <b>transport</b>, check
 *  the configuration file to see if the user has asked us to pass any
 *  parameters to the pluggable transport. Return a smartlist
 *  containing the parameters, otherwise NULL. */
smartlist_t *
get_options_for_server_transport(const char *transport)
{
  config_line_t *cl;
  const or_options_t *options = get_options();

  for (cl = options->ServerTransportOptions; cl; cl = cl->next) {
    smartlist_t *options_sl =
      get_options_from_transport_options_line(cl->value, transport);
    if (options_sl)
      return options_sl;
  }

  return NULL;
}

/** Read the contents of a DirAuthority line from <b>line</b>. If
 * <b>validate_only</b> is 0, and the line is well-formed, and it
 * shares any bits with <b>required_type</b> or <b>required_type</b>
 * is NO_DIRINFO (zero), then add the dirserver described in the line
 * (minus whatever bits it's missing) as a valid authority.
 * Return 0 on success or filtering out by type,
 * or -1 if the line isn't well-formed or if we can't add it. */
STATIC int
parse_dir_authority_line(const char *line, dirinfo_type_t required_type,
                         int validate_only)
{
  smartlist_t *items = NULL;
  int r;
  char *addrport=NULL, *address=NULL, *nickname=NULL, *fingerprint=NULL;
  tor_addr_port_t ipv6_addrport, *ipv6_addrport_ptr = NULL;
  uint16_t dir_port = 0, or_port = 0;
  char digest[DIGEST_LEN];
  char v3_digest[DIGEST_LEN];
  dirinfo_type_t type = 0;
  double weight = 1.0;

  memset(v3_digest, 0, sizeof(v3_digest));

  items = smartlist_new();
  smartlist_split_string(items, line, NULL,
                         SPLIT_SKIP_SPACE|SPLIT_IGNORE_BLANK, -1);
  if (smartlist_len(items) < 1) {
    log_warn(LD_CONFIG, "No arguments on DirAuthority line.");
    goto err;
  }

  if (is_legal_nickname(smartlist_get(items, 0))) {
    nickname = smartlist_get(items, 0);
    smartlist_del_keeporder(items, 0);
  }

  while (smartlist_len(items)) {
    char *flag = smartlist_get(items, 0);
    if (TOR_ISDIGIT(flag[0]))
      break;
    if (!strcasecmp(flag, "hs") ||
               !strcasecmp(flag, "no-hs")) {
      log_warn(LD_CONFIG, "The DirAuthority options 'hs' and 'no-hs' are "
               "obsolete; you don't need them any more.");
    } else if (!strcasecmp(flag, "bridge")) {
      type |= BRIDGE_DIRINFO;
    } else if (!strcasecmp(flag, "no-v2")) {
      /* obsolete, but may still be contained in DirAuthority lines generated
         by various tools */;
    } else if (!strcasecmpstart(flag, "orport=")) {
      int ok;
      char *portstring = flag + strlen("orport=");
      or_port = (uint16_t) tor_parse_long(portstring, 10, 1, 65535, &ok, NULL);
      if (!ok)
        log_warn(LD_CONFIG, "Invalid orport '%s' on DirAuthority line.",
                 portstring);
    } else if (!strcmpstart(flag, "weight=")) {
      int ok;
      const char *wstring = flag + strlen("weight=");
      weight = tor_parse_double(wstring, 0, (double)UINT64_MAX, &ok, NULL);
      if (!ok) {
        log_warn(LD_CONFIG, "Invalid weight '%s' on DirAuthority line.",flag);
        weight=1.0;
      }
    } else if (!strcasecmpstart(flag, "v3ident=")) {
      char *idstr = flag + strlen("v3ident=");
      if (strlen(idstr) != HEX_DIGEST_LEN ||
          base16_decode(v3_digest, DIGEST_LEN,
                        idstr, HEX_DIGEST_LEN) != DIGEST_LEN) {
        log_warn(LD_CONFIG, "Bad v3 identity digest '%s' on DirAuthority line",
                 flag);
      } else {
        type |= V3_DIRINFO|EXTRAINFO_DIRINFO|MICRODESC_DIRINFO;
      }
    } else if (!strcasecmpstart(flag, "ipv6=")) {
      if (ipv6_addrport_ptr) {
        log_warn(LD_CONFIG, "Redundant ipv6 addr/port on DirAuthority line");
      } else {
        if (tor_addr_port_parse(LOG_WARN, flag+strlen("ipv6="),
                                &ipv6_addrport.addr, &ipv6_addrport.port,
                                -1) < 0
            || tor_addr_family(&ipv6_addrport.addr) != AF_INET6) {
          log_warn(LD_CONFIG, "Bad ipv6 addr/port %s on DirAuthority line",
                   escaped(flag));
          goto err;
        }
        ipv6_addrport_ptr = &ipv6_addrport;
      }
    } else {
      log_warn(LD_CONFIG, "Unrecognized flag '%s' on DirAuthority line",
               flag);
    }
    tor_free(flag);
    smartlist_del_keeporder(items, 0);
  }

  if (smartlist_len(items) < 2) {
    log_warn(LD_CONFIG, "Too few arguments to DirAuthority line.");
    goto err;
  }
  addrport = smartlist_get(items, 0);
  smartlist_del_keeporder(items, 0);

  if (tor_addr_port_split(LOG_WARN, addrport, &address, &dir_port) < 0) {
    log_warn(LD_CONFIG, "Error parsing DirAuthority address '%s'.", addrport);
    goto err;
  }

  if (!string_is_valid_ipv4_address(address)) {
    log_warn(LD_CONFIG, "Error parsing DirAuthority address '%s' "
                        "(invalid IPv4 address)", address);
    goto err;
  }

  if (!dir_port) {
    log_warn(LD_CONFIG, "Missing port in DirAuthority address '%s'",addrport);
    goto err;
  }

  fingerprint = smartlist_join_strings(items, "", 0, NULL);
  if (strlen(fingerprint) != HEX_DIGEST_LEN) {
    log_warn(LD_CONFIG, "Key digest '%s' for DirAuthority is wrong length %d.",
             fingerprint, (int)strlen(fingerprint));
    goto err;
  }
  if (base16_decode(digest, DIGEST_LEN,
                    fingerprint, HEX_DIGEST_LEN) != DIGEST_LEN) {
    log_warn(LD_CONFIG, "Unable to decode DirAuthority key digest.");
    goto err;
  }

  if (!validate_only && (!required_type || required_type & type)) {
    dir_server_t *ds;
    if (required_type)
      type &= required_type; /* pare down what we think of them as an
                              * authority for. */
    log_debug(LD_DIR, "Trusted %d dirserver at %s:%d (%s)", (int)type,
              address, (int)dir_port, (char*)smartlist_get(items,0));
    if (!(ds = trusted_dir_server_new(nickname, address, dir_port, or_port,
                                      ipv6_addrport_ptr,
                                      digest, v3_digest, type, weight)))
      goto err;
    dir_server_add(ds);
  }

  r = 0;
  goto done;

  err:
  r = -1;

  done:
  SMARTLIST_FOREACH(items, char*, s, tor_free(s));
  smartlist_free(items);
  tor_free(addrport);
  tor_free(address);
  tor_free(nickname);
  tor_free(fingerprint);
  return r;
}

/** Read the contents of a FallbackDir line from <b>line</b>. If
 * <b>validate_only</b> is 0, and the line is well-formed, then add the
 * dirserver described in the line as a fallback directory. Return 0 on
 * success, or -1 if the line isn't well-formed or if we can't add it. */
int
parse_dir_fallback_line(const char *line,
                        int validate_only)
{
  int r = -1;
  smartlist_t *items = smartlist_new(), *positional = smartlist_new();
  int orport = -1;
  uint16_t dirport;
  tor_addr_t addr;
  int ok;
  char id[DIGEST_LEN];
  char *address=NULL;
  tor_addr_port_t ipv6_addrport, *ipv6_addrport_ptr = NULL;
  double weight=1.0;

  memset(id, 0, sizeof(id));
  smartlist_split_string(items, line, NULL,
                         SPLIT_SKIP_SPACE|SPLIT_IGNORE_BLANK, -1);
  SMARTLIST_FOREACH_BEGIN(items, const char *, cp) {
    const char *eq = strchr(cp, '=');
    ok = 1;
    if (! eq) {
      smartlist_add(positional, (char*)cp);
      continue;
    }
    if (!strcmpstart(cp, "orport=")) {
      orport = (int)tor_parse_long(cp+strlen("orport="), 10,
                                   1, 65535, &ok, NULL);
    } else if (!strcmpstart(cp, "id=")) {
      ok = base16_decode(id, DIGEST_LEN, cp+strlen("id="),
                         strlen(cp)-strlen("id=")) == DIGEST_LEN;
    } else if (!strcasecmpstart(cp, "ipv6=")) {
      if (ipv6_addrport_ptr) {
        log_warn(LD_CONFIG, "Redundant ipv6 addr/port on FallbackDir line");
      } else {
        if (tor_addr_port_parse(LOG_WARN, cp+strlen("ipv6="),
                                &ipv6_addrport.addr, &ipv6_addrport.port,
                                -1) < 0
            || tor_addr_family(&ipv6_addrport.addr) != AF_INET6) {
          log_warn(LD_CONFIG, "Bad ipv6 addr/port %s on FallbackDir line",
                   escaped(cp));
          goto end;
        }
        ipv6_addrport_ptr = &ipv6_addrport;
      }
    } else if (!strcmpstart(cp, "weight=")) {
      int num_ok;
      const char *wstring = cp + strlen("weight=");
      weight = tor_parse_double(wstring, 0, (double)UINT64_MAX, &num_ok, NULL);
      if (!num_ok) {
        log_warn(LD_CONFIG, "Invalid weight '%s' on FallbackDir line.", cp);
        weight=1.0;
      }
    }

    if (!ok) {
      log_warn(LD_CONFIG, "Bad FallbackDir option %s", escaped(cp));
      goto end;
    }
  } SMARTLIST_FOREACH_END(cp);

  if (smartlist_len(positional) != 1) {
    log_warn(LD_CONFIG, "Couldn't parse FallbackDir line %s", escaped(line));
    goto end;
  }

  if (tor_digest_is_zero(id)) {
    log_warn(LD_CONFIG, "Missing identity on FallbackDir line");
    goto end;
  }

  if (orport <= 0) {
    log_warn(LD_CONFIG, "Missing orport on FallbackDir line");
    goto end;
  }

  if (tor_addr_port_split(LOG_INFO, smartlist_get(positional, 0),
                          &address, &dirport) < 0 ||
      tor_addr_parse(&addr, address)<0) {
    log_warn(LD_CONFIG, "Couldn't parse address:port %s on FallbackDir line",
             (const char*)smartlist_get(positional, 0));
    goto end;
  }

  if (!validate_only) {
    dir_server_t *ds;
    ds = fallback_dir_server_new(&addr, dirport, orport, ipv6_addrport_ptr,
                                 id, weight);
    if (!ds) {
      log_warn(LD_CONFIG, "Couldn't create FallbackDir %s", escaped(line));
      goto end;
    }
    dir_server_add(ds);
  }

  r = 0;

 end:
  SMARTLIST_FOREACH(items, char *, cp, tor_free(cp));
  smartlist_free(items);
  smartlist_free(positional);
  tor_free(address);
  return r;
}

/** Allocate and return a new port_cfg_t with reasonable defaults. */
STATIC port_cfg_t *
port_cfg_new(size_t namelen)
{
  tor_assert(namelen <= SIZE_T_CEILING - sizeof(port_cfg_t) - 1);
  port_cfg_t *cfg = tor_malloc_zero(sizeof(port_cfg_t) + namelen + 1);
  cfg->entry_cfg.ipv4_traffic = 1;
  cfg->entry_cfg.ipv6_traffic = 1;
  cfg->entry_cfg.dns_request = 1;
  cfg->entry_cfg.onion_traffic = 1;
  cfg->entry_cfg.prefer_ipv6_virtaddr = 1;
  return cfg;
}

/** Free all storage held in <b>port</b> */
STATIC void
port_cfg_free_(port_cfg_t *port)
{
  tor_free(port);
}

/** Warn for every port in <b>ports</b> of type <b>listener_type</b> that is
 * on a publicly routable address. */
static void
warn_nonlocal_client_ports(const smartlist_t *ports,
                           const char *portname,
                           const int listener_type)
{
  SMARTLIST_FOREACH_BEGIN(ports, const port_cfg_t *, port) {
    if (port->type != listener_type)
      continue;
    if (port->is_unix_addr) {
      /* Unix sockets aren't accessible over a network. */
    } else if (!tor_addr_is_internal(&port->addr, 1)) {
      log_warn(LD_CONFIG, "You specified a public address '%s' for %sPort. "
               "Other people on the Internet might find your computer and "
               "use it as an open proxy. Please don't allow this unless you "
               "have a good reason.",
               fmt_addrport(&port->addr, port->port), portname);
    } else if (!tor_addr_is_loopback(&port->addr)) {
      log_notice(LD_CONFIG, "You configured a non-loopback address '%s' "
                 "for %sPort. This allows everybody on your local network to "
                 "use your machine as a proxy. Make sure this is what you "
                 "wanted.",
                 fmt_addrport(&port->addr, port->port), portname);
    }
  } SMARTLIST_FOREACH_END(port);
}

/** Warn for every Extended ORPort port in <b>ports</b> that is on a
 *  publicly routable address. */
static void
warn_nonlocal_ext_orports(const smartlist_t *ports, const char *portname)
{
  SMARTLIST_FOREACH_BEGIN(ports, const port_cfg_t *, port) {
    if (port->type != CONN_TYPE_EXT_OR_LISTENER)
      continue;
    if (port->is_unix_addr)
      continue;
    /* XXX maybe warn even if address is RFC1918? */
    if (!tor_addr_is_internal(&port->addr, 1)) {
      log_warn(LD_CONFIG, "You specified a public address '%s' for %sPort. "
               "This is not advised; this address is supposed to only be "
               "exposed on localhost so that your pluggable transport "
               "proxies can connect to it.",
               fmt_addrport(&port->addr, port->port), portname);
    }
  } SMARTLIST_FOREACH_END(port);
}

/** Given a list of port_cfg_t in <b>ports</b>, warn if any controller port
 * there is listening on any non-loopback address.  If <b>forbid_nonlocal</b>
 * is true, then emit a stronger warning and remove the port from the list.
 */
static void
warn_nonlocal_controller_ports(smartlist_t *ports, unsigned forbid_nonlocal)
{
  int warned = 0;
  SMARTLIST_FOREACH_BEGIN(ports, port_cfg_t *, port) {
    if (port->type != CONN_TYPE_CONTROL_LISTENER)
      continue;
    if (port->is_unix_addr)
      continue;
    if (!tor_addr_is_loopback(&port->addr)) {
      if (forbid_nonlocal) {
        if (!warned)
          log_warn(LD_CONFIG,
                 "You have a ControlPort set to accept "
                 "unauthenticated connections from a non-local address.  "
                 "This means that programs not running on your computer "
                 "can reconfigure your Tor, without even having to guess a "
                 "password.  That's so bad that I'm closing your ControlPort "
                 "for you.  If you need to control your Tor remotely, try "
                 "enabling authentication and using a tool like stunnel or "
                 "ssh to encrypt remote access.");
        warned = 1;
        port_cfg_free(port);
        SMARTLIST_DEL_CURRENT(ports, port);
      } else {
        log_warn(LD_CONFIG, "You have a ControlPort set to accept "
                 "connections from a non-local address.  This means that "
                 "programs not running on your computer can reconfigure your "
                 "Tor.  That's pretty bad, since the controller "
                 "protocol isn't encrypted!  Maybe you should just listen on "
                 "127.0.0.1 and use a tool like stunnel or ssh to encrypt "
                 "remote connections to your control port.");
        return; /* No point in checking the rest */
      }
    }
  } SMARTLIST_FOREACH_END(port);
}

/**
 * Take a string (<b>line</b>) that begins with either an address:port, a
 * port, or an AF_UNIX address, optionally quoted, prefixed with
 * "unix:". Parse that line, and on success, set <b>addrport_out</b> to a new
 * string containing the beginning portion (without prefix).  Iff there was a
 * unix: prefix, set <b>is_unix_out</b> to true.  On success, also set
 * <b>rest_out</b> to point to the part of the line after the address portion.
 *
 * Return 0 on success, -1 on failure.
 */
int
port_cfg_line_extract_addrport(const char *line,
                               char **addrport_out,
                               int *is_unix_out,
                               const char **rest_out)
{
  tor_assert(line);
  tor_assert(addrport_out);
  tor_assert(is_unix_out);
  tor_assert(rest_out);

  line = eat_whitespace(line);

  if (!strcmpstart(line, unix_q_socket_prefix)) {
    // It starts with unix:"
    size_t sz;
    *is_unix_out = 1;
    *addrport_out = NULL;
    line += strlen(unix_socket_prefix); /*No q: Keep the quote */
    *rest_out = unescape_string(line, addrport_out, &sz);
    if (!*rest_out || (*addrport_out && sz != strlen(*addrport_out))) {
      tor_free(*addrport_out);
      return -1;
    }
    *rest_out = eat_whitespace(*rest_out);
    return 0;
  } else {
    // Is there a unix: prefix?
    if (!strcmpstart(line, unix_socket_prefix)) {
      line += strlen(unix_socket_prefix);
      *is_unix_out = 1;
    } else {
      *is_unix_out = 0;
    }

    const char *end = find_whitespace(line);
    if (BUG(!end)) {
      end = strchr(line, '\0'); // LCOV_EXCL_LINE -- this can't be NULL
    }
    tor_assert(end && end >= line);
    *addrport_out = tor_strndup(line, end - line);
    *rest_out = eat_whitespace(end);
    return 0;
  }
}

static void
warn_client_dns_cache(const char *option, int disabling)
{
  if (disabling)
    return;

  warn_deprecated_option(option,
      "Client-side DNS cacheing enables a wide variety of route-"
      "capture attacks. If a single bad exit node lies to you about "
      "an IP address, cacheing that address would make you visit "
      "an address of the attacker's choice every time you connected "
      "to your destination.");
}

/**
 * Validate the configured bridge distribution method from a BridgeDistribution
 * config line.
 *
 * The input <b>bd</b>, is a string taken from the BridgeDistribution config
 * line (if present).  If the option wasn't set, return 0 immediately.  The
 * BridgeDistribution option is then validated.  Currently valid, recognised
 * options are:
 *
 * - "none"
 * - "any"
 * - "https"
 * - "email"
 * - "moat"
 * - "hyphae"
 *
 * If the option string is unrecognised, a warning will be logged and 0 is
 * returned.  If the option string contains an invalid character, -1 is
 * returned.
 **/
STATIC int
check_bridge_distribution_setting(const char *bd)
{
  if (bd == NULL)
    return 0;

  const char *RECOGNIZED[] = {
    "none", "any", "https", "email", "moat", "hyphae"
  };
  unsigned i;
  for (i = 0; i < ARRAY_LENGTH(RECOGNIZED); ++i) {
    if (!strcmp(bd, RECOGNIZED[i]))
      return 0;
  }

  const char *cp = bd;
  //  Method = (KeywordChar | "_") +
  while (TOR_ISALNUM(*cp) || *cp == '-' || *cp == '_')
    ++cp;

  if (*cp == 0) {
    log_warn(LD_CONFIG, "Unrecognized BridgeDistribution value %s. I'll "
           "assume you know what you are doing...", escaped(bd));
    return 0; // we reached the end of the string; all is well
  } else {
    return -1; // we found a bad character in the string.
  }
}

/**
 * Parse port configuration for a single port type.
 *
 * Read entries of the "FooPort" type from the list <b>ports</b>.  Syntax is
 * that FooPort can have any number of entries of the format
 *  "[Address:][Port] IsolationOptions".
 *
 * In log messages, describe the port type as <b>portname</b>.
 *
 * If no address is specified, default to <b>defaultaddr</b>.  If no
 * FooPort is given, default to defaultport (if 0, there is no default).
 *
 * If CL_PORT_NO_STREAM_OPTIONS is set in <b>flags</b>, do not allow stream
 * isolation options in the FooPort entries.
 *
 * If CL_PORT_WARN_NONLOCAL is set in <b>flags</b>, warn if any of the
 * ports are not on a local address.  If CL_PORT_FORBID_NONLOCAL is set,
 * this is a control port with no password set: don't even allow it.
 *
 * If CL_PORT_SERVER_OPTIONS is set in <b>flags</b>, do not allow stream
 * isolation options in the FooPort entries; instead allow the
 * server-port option set.
 *
 * If CL_PORT_TAKES_HOSTNAMES is set in <b>flags</b>, allow the options
 * {No,}IPv{4,6}Traffic.
 *
 * On success, if <b>out</b> is given, add a new port_cfg_t entry to
 * <b>out</b> for every port that the client should listen on.  Return 0
 * on success, -1 on failure.
 */
STATIC int
parse_port_config(smartlist_t *out,
                  const config_line_t *ports,
                  const char *portname,
                  int listener_type,
                  const char *defaultaddr,
                  int defaultport,
                  const unsigned flags)
{
  smartlist_t *elts;
  int retval = -1;
  const unsigned is_control = (listener_type == CONN_TYPE_CONTROL_LISTENER);
  const unsigned is_ext_orport = (listener_type == CONN_TYPE_EXT_OR_LISTENER);
  const unsigned allow_no_stream_options = flags & CL_PORT_NO_STREAM_OPTIONS;
  const unsigned use_server_options = flags & CL_PORT_SERVER_OPTIONS;
  const unsigned warn_nonlocal = flags & CL_PORT_WARN_NONLOCAL;
  const unsigned forbid_nonlocal = flags & CL_PORT_FORBID_NONLOCAL;
  const unsigned default_to_group_writable =
    flags & CL_PORT_DFLT_GROUP_WRITABLE;
  const unsigned takes_hostnames = flags & CL_PORT_TAKES_HOSTNAMES;
  const unsigned is_unix_socket = flags & CL_PORT_IS_UNIXSOCKET;
  int got_zero_port=0, got_nonzero_port=0;
  char *unix_socket_path = NULL;

  /* If there's no FooPort, then maybe make a default one. */
  if (! ports) {
    if (defaultport && defaultaddr && out) {
      port_cfg_t *cfg = port_cfg_new(is_unix_socket ? strlen(defaultaddr) : 0);
       cfg->type = listener_type;
       if (is_unix_socket) {
         tor_addr_make_unspec(&cfg->addr);
         memcpy(cfg->unix_addr, defaultaddr, strlen(defaultaddr) + 1);
         cfg->is_unix_addr = 1;
       } else {
         cfg->port = defaultport;
         tor_addr_parse(&cfg->addr, defaultaddr);
       }
       cfg->entry_cfg.session_group = SESSION_GROUP_UNSET;
       cfg->entry_cfg.isolation_flags = ISO_DEFAULT;
       smartlist_add(out, cfg);
    }
    return 0;
  }

  /* At last we can actually parse the FooPort lines.  The syntax is:
   * [Addr:](Port|auto) [Options].*/
  elts = smartlist_new();
  char *addrport = NULL;

  for (; ports; ports = ports->next) {
    tor_addr_t addr;
    tor_addr_make_unspec(&addr);

    int port;
    int sessiongroup = SESSION_GROUP_UNSET;
    unsigned isolation = ISO_DEFAULT;
    int prefer_no_auth = 0;
    int socks_iso_keep_alive = 0;

    uint16_t ptmp=0;
    int ok;
    /* This must be kept in sync with port_cfg_new's defaults */
    int no_listen = 0, no_advertise = 0, all_addrs = 0,
      bind_ipv4_only = 0, bind_ipv6_only = 0,
      ipv4_traffic = 1, ipv6_traffic = 1, prefer_ipv6 = 0, dns_request = 1,
      onion_traffic = 1,
      cache_ipv4 = 0, use_cached_ipv4 = 0,
      cache_ipv6 = 0, use_cached_ipv6 = 0,
      prefer_ipv6_automap = 1, world_writable = 0, group_writable = 0,
      relax_dirmode_check = 0,
      has_used_unix_socket_only_option = 0;

    int is_unix_tagged_addr = 0;
    const char *rest_of_line = NULL;
    if (port_cfg_line_extract_addrport(ports->value,
                          &addrport, &is_unix_tagged_addr, &rest_of_line)<0) {
      log_warn(LD_CONFIG, "Invalid %sPort line with unparsable address",
               portname);
      goto err;
    }
    if (strlen(addrport) == 0) {
      log_warn(LD_CONFIG, "Invalid %sPort line with no address", portname);
      goto err;
    }

    /* Split the remainder... */
    smartlist_split_string(elts, rest_of_line, NULL,
                           SPLIT_SKIP_SPACE|SPLIT_IGNORE_BLANK, 0);

    /* Let's start to check if it's a Unix socket path. */
    if (is_unix_tagged_addr) {
#ifndef HAVE_SYS_UN_H
      log_warn(LD_CONFIG, "Unix sockets not supported on this system.");
      goto err;
#endif
      unix_socket_path = addrport;
      addrport = NULL;
    }

    if (unix_socket_path &&
        ! conn_listener_type_supports_af_unix(listener_type)) {
      log_warn(LD_CONFIG, "%sPort does not support unix sockets", portname);
      goto err;
    }

    if (unix_socket_path) {
      port = 1;
    } else if (is_unix_socket) {
      if (BUG(!addrport))
        goto err; // LCOV_EXCL_LINE unreachable, but coverity can't tell that
      unix_socket_path = tor_strdup(addrport);
      if (!strcmp(addrport, "0"))
        port = 0;
      else
        port = 1;
    } else if (!strcasecmp(addrport, "auto")) {
      port = CFG_AUTO_PORT;
      int af = tor_addr_parse(&addr, defaultaddr);
      tor_assert(af >= 0);
    } else if (!strcasecmpend(addrport, ":auto")) {
      char *addrtmp = tor_strndup(addrport, strlen(addrport)-5);
      port = CFG_AUTO_PORT;
      if (tor_addr_port_lookup(addrtmp, &addr, &ptmp)<0 || ptmp) {
        log_warn(LD_CONFIG, "Invalid address '%s' for %sPort",
                 escaped(addrport), portname);
        tor_free(addrtmp);
        goto err;
      }
      tor_free(addrtmp);
    } else {
      /* Try parsing integer port before address, because, who knows?
         "9050" might be a valid address. */
      port = (int) tor_parse_long(addrport, 10, 0, 65535, &ok, NULL);
      if (ok) {
        int af = tor_addr_parse(&addr, defaultaddr);
        tor_assert(af >= 0);
      } else if (tor_addr_port_lookup(addrport, &addr, &ptmp) == 0) {
        if (ptmp == 0) {
          log_warn(LD_CONFIG, "%sPort line has address but no port", portname);
          goto err;
        }
        port = ptmp;
      } else {
        log_warn(LD_CONFIG, "Couldn't parse address %s for %sPort",
                 escaped(addrport), portname);
        goto err;
      }
    }

    if (unix_socket_path && default_to_group_writable)
      group_writable = 1;

    /* Now parse the rest of the options, if any. */
    if (use_server_options) {
      /* This is a server port; parse advertising options */
      SMARTLIST_FOREACH_BEGIN(elts, char *, elt) {
        if (!strcasecmp(elt, "NoAdvertise")) {
          no_advertise = 1;
        } else if (!strcasecmp(elt, "NoListen")) {
          no_listen = 1;
#if 0
        /* not implemented yet. */
        } else if (!strcasecmp(elt, "AllAddrs")) {

          all_addrs = 1;
#endif /* 0 */
        } else if (!strcasecmp(elt, "IPv4Only")) {
          bind_ipv4_only = 1;
        } else if (!strcasecmp(elt, "IPv6Only")) {
          bind_ipv6_only = 1;
        } else {
          log_warn(LD_CONFIG, "Unrecognized %sPort option '%s'",
                   portname, escaped(elt));
        }
      } SMARTLIST_FOREACH_END(elt);

      if (no_advertise && no_listen) {
        log_warn(LD_CONFIG, "Tried to set both NoListen and NoAdvertise "
                 "on %sPort line '%s'",
                 portname, escaped(ports->value));
        goto err;
      }
      if (bind_ipv4_only && bind_ipv6_only) {
        log_warn(LD_CONFIG, "Tried to set both IPv4Only and IPv6Only "
                 "on %sPort line '%s'",
                 portname, escaped(ports->value));
        goto err;
      }
      if (bind_ipv4_only && tor_addr_family(&addr) != AF_INET) {
        log_warn(LD_CONFIG, "Could not interpret %sPort address as IPv4",
                 portname);
        goto err;
      }
      if (bind_ipv6_only && tor_addr_family(&addr) != AF_INET6) {
        log_warn(LD_CONFIG, "Could not interpret %sPort address as IPv6",
                 portname);
        goto err;
      }
    } else {
      /* This is a client port; parse isolation options */
      SMARTLIST_FOREACH_BEGIN(elts, char *, elt) {
        int no = 0, isoflag = 0;
        const char *elt_orig = elt;

        if (!strcasecmpstart(elt, "SessionGroup=")) {
          int group = (int)tor_parse_long(elt+strlen("SessionGroup="),
                                          10, 0, INT_MAX, &ok, NULL);
          if (!ok || allow_no_stream_options) {
            log_warn(LD_CONFIG, "Invalid %sPort option '%s'",
                     portname, escaped(elt));
            goto err;
          }
          if (sessiongroup >= 0) {
            log_warn(LD_CONFIG, "Multiple SessionGroup options on %sPort",
                     portname);
            goto err;
          }
          sessiongroup = group;
          continue;
        }

        if (!strcasecmpstart(elt, "No")) {
          no = 1;
          elt += 2;
        }

        if (!strcasecmp(elt, "GroupWritable")) {
          group_writable = !no;
          has_used_unix_socket_only_option = 1;
          continue;
        } else if (!strcasecmp(elt, "WorldWritable")) {
          world_writable = !no;
          has_used_unix_socket_only_option = 1;
          continue;
        } else if (!strcasecmp(elt, "RelaxDirModeCheck")) {
          relax_dirmode_check = !no;
          has_used_unix_socket_only_option = 1;
          continue;
        }

        if (allow_no_stream_options) {
          log_warn(LD_CONFIG, "Unrecognized %sPort option '%s'",
                   portname, escaped(elt));
          continue;
        }

        if (takes_hostnames) {
          if (!strcasecmp(elt, "IPv4Traffic")) {
            ipv4_traffic = ! no;
            continue;
          } else if (!strcasecmp(elt, "IPv6Traffic")) {
            ipv6_traffic = ! no;
            continue;
          } else if (!strcasecmp(elt, "PreferIPv6")) {
            prefer_ipv6 = ! no;
            continue;
          } else if (!strcasecmp(elt, "DNSRequest")) {
            dns_request = ! no;
            continue;
          } else if (!strcasecmp(elt, "OnionTraffic")) {
            onion_traffic = ! no;
            continue;
          } else if (!strcasecmp(elt, "OnionTrafficOnly")) {
            /* Only connect to .onion addresses.  Equivalent to
             * NoDNSRequest, NoIPv4Traffic, NoIPv6Traffic. The option
             * NoOnionTrafficOnly is not supported, it's too confusing. */
            if (no) {
              log_warn(LD_CONFIG, "Unsupported %sPort option 'No%s'. Use "
                       "DNSRequest, IPv4Traffic, and/or IPv6Traffic instead.",
                       portname, escaped(elt));
            } else {
              ipv4_traffic = ipv6_traffic = dns_request = 0;
            }
            continue;
          }
        }
        if (!strcasecmp(elt, "CacheIPv4DNS")) {
          warn_client_dns_cache(elt, no); // since 0.2.9.2-alpha
          cache_ipv4 = ! no;
          continue;
        } else if (!strcasecmp(elt, "CacheIPv6DNS")) {
          warn_client_dns_cache(elt, no); // since 0.2.9.2-alpha
          cache_ipv6 = ! no;
          continue;
        } else if (!strcasecmp(elt, "CacheDNS")) {
          warn_client_dns_cache(elt, no); // since 0.2.9.2-alpha
          cache_ipv4 = cache_ipv6 = ! no;
          continue;
        } else if (!strcasecmp(elt, "UseIPv4Cache")) {
          warn_client_dns_cache(elt, no); // since 0.2.9.2-alpha
          use_cached_ipv4 = ! no;
          continue;
        } else if (!strcasecmp(elt, "UseIPv6Cache")) {
          warn_client_dns_cache(elt, no); // since 0.2.9.2-alpha
          use_cached_ipv6 = ! no;
          continue;
        } else if (!strcasecmp(elt, "UseDNSCache")) {
          warn_client_dns_cache(elt, no); // since 0.2.9.2-alpha
          use_cached_ipv4 = use_cached_ipv6 = ! no;
          continue;
        } else if (!strcasecmp(elt, "PreferIPv6Automap")) {
          prefer_ipv6_automap = ! no;
          continue;
        } else if (!strcasecmp(elt, "PreferSOCKSNoAuth")) {
          prefer_no_auth = ! no;
          continue;
        } else if (!strcasecmp(elt, "KeepAliveIsolateSOCKSAuth")) {
          socks_iso_keep_alive = ! no;
          continue;
        }

        if (!strcasecmpend(elt, "s"))
          elt[strlen(elt)-1] = '\0'; /* kill plurals. */

        if (!strcasecmp(elt, "IsolateDestPort")) {
          isoflag = ISO_DESTPORT;
        } else if (!strcasecmp(elt, "IsolateDestAddr")) {
          isoflag = ISO_DESTADDR;
        } else if (!strcasecmp(elt, "IsolateSOCKSAuth")) {
          isoflag = ISO_SOCKSAUTH;
        } else if (!strcasecmp(elt, "IsolateClientProtocol")) {
          isoflag = ISO_CLIENTPROTO;
        } else if (!strcasecmp(elt, "IsolateClientAddr")) {
          isoflag = ISO_CLIENTADDR;
        } else {
          log_warn(LD_CONFIG, "Unrecognized %sPort option '%s'",
                   portname, escaped(elt_orig));
        }

        if (no) {
          isolation &= ~isoflag;
        } else {
          isolation |= isoflag;
        }
      } SMARTLIST_FOREACH_END(elt);
    }

    if (port)
      got_nonzero_port = 1;
    else
      got_zero_port = 1;

    if (dns_request == 0 && listener_type == CONN_TYPE_AP_DNS_LISTENER) {
      log_warn(LD_CONFIG, "You have a %sPort entry with DNS disabled; that "
               "won't work.", portname);
      goto err;
    }

    if (ipv4_traffic == 0 && ipv6_traffic == 0 && onion_traffic == 0
        && listener_type != CONN_TYPE_AP_DNS_LISTENER) {
      log_warn(LD_CONFIG, "You have a %sPort entry with all of IPv4 and "
               "IPv6 and .onion disabled; that won't work.", portname);
      goto err;
    }

    if (dns_request == 1 && ipv4_traffic == 0 && ipv6_traffic == 0
        && listener_type != CONN_TYPE_AP_DNS_LISTENER) {
      log_warn(LD_CONFIG, "You have a %sPort entry with DNSRequest enabled, "
               "but IPv4 and IPv6 disabled; DNS-based sites won't work.",
               portname);
      goto err;
    }

    if ( has_used_unix_socket_only_option && ! unix_socket_path) {
      log_warn(LD_CONFIG, "You have a %sPort entry with GroupWritable, "
               "WorldWritable, or RelaxDirModeCheck, but it is not a "
               "unix socket.", portname);
      goto err;
    }

    if (!(isolation & ISO_SOCKSAUTH) && socks_iso_keep_alive) {
      log_warn(LD_CONFIG, "You have a %sPort entry with both "
               "NoIsolateSOCKSAuth and KeepAliveIsolateSOCKSAuth set.",
               portname);
      goto err;
    }

    if (unix_socket_path && (isolation & ISO_CLIENTADDR)) {
      /* `IsolateClientAddr` is nonsensical in the context of AF_LOCAL.
       * just silently remove the isolation flag.
       */
      isolation &= ~ISO_CLIENTADDR;
    }

    if (out && port) {
      size_t namelen = unix_socket_path ? strlen(unix_socket_path) : 0;
      port_cfg_t *cfg = port_cfg_new(namelen);
      if (unix_socket_path) {
        tor_addr_make_unspec(&cfg->addr);
        memcpy(cfg->unix_addr, unix_socket_path, namelen + 1);
        cfg->is_unix_addr = 1;
        tor_free(unix_socket_path);
      } else {
        tor_addr_copy(&cfg->addr, &addr);
        cfg->port = port;
      }
      cfg->type = listener_type;
      cfg->is_world_writable = world_writable;
      cfg->is_group_writable = group_writable;
      cfg->relax_dirmode_check = relax_dirmode_check;
      cfg->entry_cfg.isolation_flags = isolation;
      cfg->entry_cfg.session_group = sessiongroup;
      cfg->server_cfg.no_advertise = no_advertise;
      cfg->server_cfg.no_listen = no_listen;
      cfg->server_cfg.all_addrs = all_addrs;
      cfg->server_cfg.bind_ipv4_only = bind_ipv4_only;
      cfg->server_cfg.bind_ipv6_only = bind_ipv6_only;
      cfg->entry_cfg.ipv4_traffic = ipv4_traffic;
      cfg->entry_cfg.ipv6_traffic = ipv6_traffic;
      cfg->entry_cfg.prefer_ipv6 = prefer_ipv6;
      cfg->entry_cfg.dns_request = dns_request;
      cfg->entry_cfg.onion_traffic = onion_traffic;
      cfg->entry_cfg.cache_ipv4_answers = cache_ipv4;
      cfg->entry_cfg.cache_ipv6_answers = cache_ipv6;
      cfg->entry_cfg.use_cached_ipv4_answers = use_cached_ipv4;
      cfg->entry_cfg.use_cached_ipv6_answers = use_cached_ipv6;
      cfg->entry_cfg.prefer_ipv6_virtaddr = prefer_ipv6_automap;
      cfg->entry_cfg.socks_prefer_no_auth = prefer_no_auth;
      if (! (isolation & ISO_SOCKSAUTH))
        cfg->entry_cfg.socks_prefer_no_auth = 1;
      cfg->entry_cfg.socks_iso_keep_alive = socks_iso_keep_alive;

      smartlist_add(out, cfg);
    }
    SMARTLIST_FOREACH(elts, char *, cp, tor_free(cp));
    smartlist_clear(elts);
    tor_free(addrport);
    tor_free(unix_socket_path);
  }

  if (warn_nonlocal && out) {
    if (is_control)
      warn_nonlocal_controller_ports(out, forbid_nonlocal);
    else if (is_ext_orport)
      warn_nonlocal_ext_orports(out, portname);
    else
      warn_nonlocal_client_ports(out, portname, listener_type);
  }

  if (got_zero_port && got_nonzero_port) {
    log_warn(LD_CONFIG, "You specified a nonzero %sPort along with '%sPort 0' "
             "in the same configuration. Did you mean to disable %sPort or "
             "not?", portname, portname, portname);
    goto err;
  }

  retval = 0;
 err:
  SMARTLIST_FOREACH(elts, char *, cp, tor_free(cp));
  smartlist_free(elts);
  tor_free(unix_socket_path);
  tor_free(addrport);
  return retval;
}

/** Return the number of ports which are actually going to listen with type
 * <b>listenertype</b>.  Do not count no_listen ports.  Only count unix
 * sockets if count_sockets is true. */
static int
count_real_listeners(const smartlist_t *ports, int listenertype,
                     int count_sockets)
{
  int n = 0;
  SMARTLIST_FOREACH_BEGIN(ports, port_cfg_t *, port) {
    if (port->server_cfg.no_listen)
      continue;
    if (!count_sockets && port->is_unix_addr)
      continue;
    if (port->type != listenertype)
      continue;
    ++n;
  } SMARTLIST_FOREACH_END(port);
  return n;
}

/** Parse all ports from <b>options</b>. On success, set *<b>n_ports_out</b>
 * to the number of ports that are listed, update the *Port_set values in
 * <b>options</b>, and return 0.  On failure, set *<b>msg</b> to a
 * description of the problem and return -1.
 *
 * If <b>validate_only</b> is false, set configured_client_ports to the
 * new list of ports parsed from <b>options</b>.
 **/
static int
parse_ports(or_options_t *options, int validate_only,
            char **msg, int *n_ports_out,
            int *world_writable_control_socket)
{
  smartlist_t *ports;
  int retval = -1;

  ports = smartlist_new();

  *n_ports_out = 0;

  const unsigned gw_flag = options->UnixSocksGroupWritable ?
    CL_PORT_DFLT_GROUP_WRITABLE : 0;
  if (parse_port_config(ports,
             options->SocksPort_lines,
             "Socks", CONN_TYPE_AP_LISTENER,
             "127.0.0.1", 9050,
             ((validate_only ? 0 : CL_PORT_WARN_NONLOCAL)
              | CL_PORT_TAKES_HOSTNAMES | gw_flag)) < 0) {
    *msg = tor_strdup("Invalid SocksPort configuration");
    goto err;
  }
  if (parse_port_config(ports,
                        options->DNSPort_lines,
                        "DNS", CONN_TYPE_AP_DNS_LISTENER,
                        "127.0.0.1", 0,
                        CL_PORT_WARN_NONLOCAL|CL_PORT_TAKES_HOSTNAMES) < 0) {
    *msg = tor_strdup("Invalid DNSPort configuration");
    goto err;
  }
  if (parse_port_config(ports,
                        options->TransPort_lines,
                        "Trans", CONN_TYPE_AP_TRANS_LISTENER,
                        "127.0.0.1", 0,
                        CL_PORT_WARN_NONLOCAL) < 0) {
    *msg = tor_strdup("Invalid TransPort configuration");
    goto err;
  }
  if (parse_port_config(ports,
                        options->NATDPort_lines,
                        "NATD", CONN_TYPE_AP_NATD_LISTENER,
                        "127.0.0.1", 0,
                        CL_PORT_WARN_NONLOCAL) < 0) {
    *msg = tor_strdup("Invalid NatdPort configuration");
    goto err;
  }
  if (parse_port_config(ports,
                        options->HTTPTunnelPort_lines,
                        "HTTP Tunnel", CONN_TYPE_AP_HTTP_CONNECT_LISTENER,
                        "127.0.0.1", 0,
                        ((validate_only ? 0 : CL_PORT_WARN_NONLOCAL)
                         | CL_PORT_TAKES_HOSTNAMES | gw_flag)) < 0) {
    *msg = tor_strdup("Invalid HTTPTunnelPort configuration");
    goto err;
  }
  {
    unsigned control_port_flags = CL_PORT_NO_STREAM_OPTIONS |
      CL_PORT_WARN_NONLOCAL;
    const int any_passwords = (options->HashedControlPassword ||
                               options->HashedControlSessionPassword ||
                               options->CookieAuthentication);
    if (! any_passwords)
      control_port_flags |= CL_PORT_FORBID_NONLOCAL;
    if (options->ControlSocketsGroupWritable)
      control_port_flags |= CL_PORT_DFLT_GROUP_WRITABLE;

    if (parse_port_config(ports,
                          options->ControlPort_lines,
                          "Control", CONN_TYPE_CONTROL_LISTENER,
                          "127.0.0.1", 0,
                          control_port_flags) < 0) {
      *msg = tor_strdup("Invalid ControlPort configuration");
      goto err;
    }

    if (parse_port_config(ports, options->ControlSocket,
                          "ControlSocket",
                          CONN_TYPE_CONTROL_LISTENER, NULL, 0,
                          control_port_flags | CL_PORT_IS_UNIXSOCKET) < 0) {
      *msg = tor_strdup("Invalid ControlSocket configuration");
      goto err;
    }
  }
  if (! options->ClientOnly) {
    if (parse_port_config(ports,
                          options->ORPort_lines,
                          "OR", CONN_TYPE_OR_LISTENER,
                          "0.0.0.0", 0,
                          CL_PORT_SERVER_OPTIONS) < 0) {
      *msg = tor_strdup("Invalid ORPort configuration");
      goto err;
    }
    if (parse_port_config(ports,
                          options->ExtORPort_lines,
                          "ExtOR", CONN_TYPE_EXT_OR_LISTENER,
                          "127.0.0.1", 0,
                          CL_PORT_SERVER_OPTIONS|CL_PORT_WARN_NONLOCAL) < 0) {
      *msg = tor_strdup("Invalid ExtORPort configuration");
      goto err;
    }
    if (parse_port_config(ports,
                          options->DirPort_lines,
                          "Dir", CONN_TYPE_DIR_LISTENER,
                          "0.0.0.0", 0,
                          CL_PORT_SERVER_OPTIONS) < 0) {
      *msg = tor_strdup("Invalid DirPort configuration");
      goto err;
    }
  }

  int n_low_ports = 0;
  if (check_server_ports(ports, options, &n_low_ports) < 0) {
    *msg = tor_strdup("Misconfigured server ports");
    goto err;
  }
  if (have_low_ports < 0)
    have_low_ports = (n_low_ports > 0);

  *n_ports_out = smartlist_len(ports);

  retval = 0;

  /* Update the *Port_set options.  The !! here is to force a boolean out of
     an integer. */
  options->ORPort_set =
    !! count_real_listeners(ports, CONN_TYPE_OR_LISTENER, 0);
  options->SocksPort_set =
    !! count_real_listeners(ports, CONN_TYPE_AP_LISTENER, 1);
  options->TransPort_set =
    !! count_real_listeners(ports, CONN_TYPE_AP_TRANS_LISTENER, 1);
  options->NATDPort_set =
    !! count_real_listeners(ports, CONN_TYPE_AP_NATD_LISTENER, 1);
  options->HTTPTunnelPort_set =
    !! count_real_listeners(ports, CONN_TYPE_AP_HTTP_CONNECT_LISTENER, 1);
  /* Use options->ControlSocket to test if a control socket is set */
  options->ControlPort_set =
    !! count_real_listeners(ports, CONN_TYPE_CONTROL_LISTENER, 0);
  options->DirPort_set =
    !! count_real_listeners(ports, CONN_TYPE_DIR_LISTENER, 0);
  options->DNSPort_set =
    !! count_real_listeners(ports, CONN_TYPE_AP_DNS_LISTENER, 1);
  options->ExtORPort_set =
    !! count_real_listeners(ports, CONN_TYPE_EXT_OR_LISTENER, 0);

  if (world_writable_control_socket) {
    SMARTLIST_FOREACH(ports, port_cfg_t *, p,
      if (p->type == CONN_TYPE_CONTROL_LISTENER &&
          p->is_unix_addr &&
          p->is_world_writable) {
        *world_writable_control_socket = 1;
        break;
      });
  }

  if (!validate_only) {
    if (configured_ports) {
      SMARTLIST_FOREACH(configured_ports,
                        port_cfg_t *, p, port_cfg_free(p));
      smartlist_free(configured_ports);
    }
    configured_ports = ports;
    ports = NULL; /* prevent free below. */
  }

 err:
  if (ports) {
    SMARTLIST_FOREACH(ports, port_cfg_t *, p, port_cfg_free(p));
    smartlist_free(ports);
  }
  return retval;
}

/* Does port bind to IPv4? */
static int
port_binds_ipv4(const port_cfg_t *port)
{
  return tor_addr_family(&port->addr) == AF_INET ||
         (tor_addr_family(&port->addr) == AF_UNSPEC
          && !port->server_cfg.bind_ipv6_only);
}

/* Does port bind to IPv6? */
static int
port_binds_ipv6(const port_cfg_t *port)
{
  return tor_addr_family(&port->addr) == AF_INET6 ||
         (tor_addr_family(&port->addr) == AF_UNSPEC
          && !port->server_cfg.bind_ipv4_only);
}

/** Given a list of <b>port_cfg_t</b> in <b>ports</b>, check them for internal
 * consistency and warn as appropriate.  Set *<b>n_low_ports_out</b> to the
 * number of sub-1024 ports we will be binding. */
static int
check_server_ports(const smartlist_t *ports,
                   const or_options_t *options,
                   int *n_low_ports_out)
{
  int n_orport_advertised = 0;
  int n_orport_advertised_ipv4 = 0;
  int n_orport_listeners = 0;
  int n_dirport_advertised = 0;
  int n_dirport_listeners = 0;
  int n_low_port = 0;
  int r = 0;

  SMARTLIST_FOREACH_BEGIN(ports, const port_cfg_t *, port) {
    if (port->type == CONN_TYPE_DIR_LISTENER) {
      if (! port->server_cfg.no_advertise)
        ++n_dirport_advertised;
      if (! port->server_cfg.no_listen)
        ++n_dirport_listeners;
    } else if (port->type == CONN_TYPE_OR_LISTENER) {
      if (! port->server_cfg.no_advertise) {
        ++n_orport_advertised;
        if (port_binds_ipv4(port))
          ++n_orport_advertised_ipv4;
      }
      if (! port->server_cfg.no_listen)
        ++n_orport_listeners;
    } else {
      continue;
    }
#ifndef _WIN32
    if (!port->server_cfg.no_listen && port->port < 1024)
      ++n_low_port;
#endif
  } SMARTLIST_FOREACH_END(port);

  if (n_orport_advertised && !n_orport_listeners) {
    log_warn(LD_CONFIG, "We are advertising an ORPort, but not actually "
             "listening on one.");
    r = -1;
  }
  if (n_orport_listeners && !n_orport_advertised) {
    log_warn(LD_CONFIG, "We are listening on an ORPort, but not advertising "
             "any ORPorts. This will keep us from building a %s "
             "descriptor, and make us impossible to use.",
             options->BridgeRelay ? "bridge" : "router");
    r = -1;
  }
  if (n_dirport_advertised && !n_dirport_listeners) {
    log_warn(LD_CONFIG, "We are advertising a DirPort, but not actually "
             "listening on one.");
    r = -1;
  }
  if (n_dirport_advertised > 1) {
    log_warn(LD_CONFIG, "Can't advertise more than one DirPort.");
    r = -1;
  }
  if (n_orport_advertised && !n_orport_advertised_ipv4 &&
      !options->BridgeRelay) {
    log_warn(LD_CONFIG, "Configured public relay to listen only on an IPv6 "
             "address. Tor needs to listen on an IPv4 address too.");
    r = -1;
  }

  if (n_low_port && options->AccountingMax &&
      (!have_capability_support() || options->KeepBindCapabilities == 0)) {
    const char *extra = "";
    if (options->KeepBindCapabilities == 0 && have_capability_support())
      extra = ", and you have disabled KeepBindCapabilities.";
    log_warn(LD_CONFIG,
          "You have set AccountingMax to use hibernation. You have also "
          "chosen a low DirPort or OrPort%s."
          "This combination can make Tor stop "
          "working when it tries to re-attach the port after a period of "
          "hibernation. Please choose a different port or turn off "
          "hibernation unless you know this combination will work on your "
          "platform.", extra);
  }

  if (n_low_ports_out)
    *n_low_ports_out = n_low_port;

  return r;
}

/** Return a list of port_cfg_t for client ports parsed from the
 * options. */
MOCK_IMPL(const smartlist_t *,
get_configured_ports,(void))
{
  if (!configured_ports)
    configured_ports = smartlist_new();
  return configured_ports;
}

/** Return an address:port string representation of the address
 *  where the first <b>listener_type</b> listener waits for
 *  connections. Return NULL if we couldn't find a listener. The
 *  string is allocated on the heap and it's the responsibility of the
 *  caller to free it after use.
 *
 *  This function is meant to be used by the pluggable transport proxy
 *  spawning code, please make sure that it fits your purposes before
 *  using it. */
char *
get_first_listener_addrport_string(int listener_type)
{
  static const char *ipv4_localhost = "127.0.0.1";
  static const char *ipv6_localhost = "[::1]";
  const char *address;
  uint16_t port;
  char *string = NULL;

  if (!configured_ports)
    return NULL;

  SMARTLIST_FOREACH_BEGIN(configured_ports, const port_cfg_t *, cfg) {
    if (cfg->server_cfg.no_listen)
      continue;

    if (cfg->type == listener_type &&
        tor_addr_family(&cfg->addr) != AF_UNSPEC) {

      /* We found the first listener of the type we are interested in! */

      /* If a listener is listening on INADDR_ANY, assume that it's
         also listening on 127.0.0.1, and point the transport proxy
         there: */
      if (tor_addr_is_null(&cfg->addr))
        address = tor_addr_is_v4(&cfg->addr) ? ipv4_localhost : ipv6_localhost;
      else
        address = fmt_and_decorate_addr(&cfg->addr);

      /* If a listener is configured with port 'auto', we are forced
         to iterate all listener connections and find out in which
         port it ended up listening: */
      if (cfg->port == CFG_AUTO_PORT) {
        port = router_get_active_listener_port_by_type_af(listener_type,
                                                  tor_addr_family(&cfg->addr));
        if (!port)
          return NULL;
      } else {
        port = cfg->port;
      }

      tor_asprintf(&string, "%s:%u", address, port);

      return string;
    }

  } SMARTLIST_FOREACH_END(cfg);

  return NULL;
}

/** Return the first advertised port of type <b>listener_type</b> in
 * <b>address_family</b>. Returns 0 when no port is found, and when passed
 * AF_UNSPEC. */
int
get_first_advertised_port_by_type_af(int listener_type, int address_family)
{
  if (address_family == AF_UNSPEC)
    return 0;

  const smartlist_t *conf_ports = get_configured_ports();
  SMARTLIST_FOREACH_BEGIN(conf_ports, const port_cfg_t *, cfg) {
    if (cfg->type == listener_type &&
        !cfg->server_cfg.no_advertise) {
      if ((address_family == AF_INET && port_binds_ipv4(cfg)) ||
          (address_family == AF_INET6 && port_binds_ipv6(cfg))) {
        return cfg->port;
      }
    }
  } SMARTLIST_FOREACH_END(cfg);
  return 0;
}

/** Return the first advertised address of type <b>listener_type</b> in
 * <b>address_family</b>. Returns NULL if there is no advertised address,
 * and when passed AF_UNSPEC. */
const tor_addr_t *
get_first_advertised_addr_by_type_af(int listener_type, int address_family)
{
  if (address_family == AF_UNSPEC)
    return NULL;
  if (!configured_ports)
    return NULL;
  SMARTLIST_FOREACH_BEGIN(configured_ports, const port_cfg_t *, cfg) {
    if (cfg->type == listener_type &&
        !cfg->server_cfg.no_advertise) {
      if ((address_family == AF_INET && port_binds_ipv4(cfg)) ||
          (address_family == AF_INET6 && port_binds_ipv6(cfg))) {
        return &cfg->addr;
      }
    }
  } SMARTLIST_FOREACH_END(cfg);
  return NULL;
}

/** Return 1 if a port exists of type <b>listener_type</b> on <b>addr</b> and
 * <b>port</b>. If <b>check_wildcard</b> is true, INADDR[6]_ANY and AF_UNSPEC
 * addresses match any address of the appropriate family; and port -1 matches
 * any port.
 * To match auto ports, pass CFG_PORT_AUTO. (Does not match on the actual
 * automatically chosen listener ports.) */
int
port_exists_by_type_addr_port(int listener_type, const tor_addr_t *addr,
                              int port, int check_wildcard)
{
  if (!configured_ports || !addr)
    return 0;
  SMARTLIST_FOREACH_BEGIN(configured_ports, const port_cfg_t *, cfg) {
    if (cfg->type == listener_type) {
      if (cfg->port == port || (check_wildcard && port == -1)) {
        /* Exact match */
        if (tor_addr_eq(&cfg->addr, addr)) {
          return 1;
        }
        /* Skip wildcard matches if we're not doing them */
        if (!check_wildcard) {
          continue;
        }
        /* Wildcard matches IPv4 */
        const int cfg_v4 = port_binds_ipv4(cfg);
        const int cfg_any_v4 = tor_addr_is_null(&cfg->addr) && cfg_v4;
        const int addr_v4 = tor_addr_family(addr) == AF_INET ||
                            tor_addr_family(addr) == AF_UNSPEC;
        const int addr_any_v4 = tor_addr_is_null(&cfg->addr) && addr_v4;
        if ((cfg_any_v4 && addr_v4) || (cfg_v4 && addr_any_v4)) {
          return 1;
        }
        /* Wildcard matches IPv6 */
        const int cfg_v6 = port_binds_ipv6(cfg);
        const int cfg_any_v6 = tor_addr_is_null(&cfg->addr) && cfg_v6;
        const int addr_v6 = tor_addr_family(addr) == AF_INET6 ||
                            tor_addr_family(addr) == AF_UNSPEC;
        const int addr_any_v6 = tor_addr_is_null(&cfg->addr) && addr_v6;
        if ((cfg_any_v6 && addr_v6) || (cfg_v6 && addr_any_v6)) {
          return 1;
        }
      }
    }
  } SMARTLIST_FOREACH_END(cfg);
  return 0;
}

/* Like port_exists_by_type_addr_port, but accepts a host-order IPv4 address
 * instead. */
int
port_exists_by_type_addr32h_port(int listener_type, uint32_t addr_ipv4h,
                                 int port, int check_wildcard)
{
  tor_addr_t ipv4;
  tor_addr_from_ipv4h(&ipv4, addr_ipv4h);
  return port_exists_by_type_addr_port(listener_type, &ipv4, port,
                                       check_wildcard);
}

/** Allocate and return a good value for the DataDirectory based on
 *  <b>val</b>, which may be NULL.  Return NULL on failure. */
static char *
get_data_directory(const char *val)
{
#ifdef _WIN32
  if (val) {
    return tor_strdup(val);
  } else {
    return tor_strdup(get_windows_conf_root());
  }
#else /* !defined(_WIN32) */
  const char *d = val;
  if (!d)
    d = "~/.tor";

  if (!strcmpstart(d, "~/")) {
    char *fn = expand_filename(d);
    if (!fn) {
      log_warn(LD_CONFIG,"Failed to expand filename \"%s\".", d);
      return NULL;
    }
    if (!val && !strcmp(fn,"/.tor")) {
      /* If our homedir is /, we probably don't want to use it. */
      /* Default to LOCALSTATEDIR/tor which is probably closer to what we
       * want. */
      log_warn(LD_CONFIG,
               "Default DataDirectory is \"~/.tor\".  This expands to "
               "\"%s\", which is probably not what you want.  Using "
               "\"%s"PATH_SEPARATOR"tor\" instead", fn, LOCALSTATEDIR);
      tor_free(fn);
      fn = tor_strdup(LOCALSTATEDIR PATH_SEPARATOR "tor");
    }
    return fn;
  }
  return tor_strdup(d);
#endif /* defined(_WIN32) */
}

/** Check and normalize the values of options->{Key,Data,Cache}Directory;
 * return 0 if it is sane, -1 otherwise. */
static int
validate_data_directories(or_options_t *options)
{
  tor_free(options->DataDirectory);
  options->DataDirectory = get_data_directory(options->DataDirectory_option);
  if (!options->DataDirectory)
    return -1;
  if (strlen(options->DataDirectory) > (512-128)) {
    log_warn(LD_CONFIG, "DataDirectory is too long.");
    return -1;
  }

  tor_free(options->KeyDirectory);
  if (options->KeyDirectory_option) {
    options->KeyDirectory = get_data_directory(options->KeyDirectory_option);
    if (!options->KeyDirectory)
      return -1;
  } else {
    /* Default to the data directory's keys subdir */
    tor_asprintf(&options->KeyDirectory, "%s"PATH_SEPARATOR"keys",
                 options->DataDirectory);
  }

  tor_free(options->CacheDirectory);
  if (options->CacheDirectory_option) {
    options->CacheDirectory = get_data_directory(
                                             options->CacheDirectory_option);
    if (!options->CacheDirectory)
      return -1;
  } else {
    /* Default to the data directory. */
    options->CacheDirectory = tor_strdup(options->DataDirectory);
  }

  return 0;
}

/** This string must remain the same forevermore. It is how we
 * recognize that the torrc file doesn't need to be backed up. */
#define GENERATED_FILE_PREFIX "# This file was generated by Tor; " \
  "if you edit it, comments will not be preserved"
/** This string can change; it tries to give the reader an idea
 * that editing this file by hand is not a good plan. */
#define GENERATED_FILE_COMMENT "# The old torrc file was renamed " \
  "to torrc.orig.1 or similar, and Tor will ignore it"

/** Save a configuration file for the configuration in <b>options</b>
 * into the file <b>fname</b>.  If the file already exists, and
 * doesn't begin with GENERATED_FILE_PREFIX, rename it.  Otherwise
 * replace it.  Return 0 on success, -1 on failure. */
static int
write_configuration_file(const char *fname, const or_options_t *options)
{
  char *old_val=NULL, *new_val=NULL, *new_conf=NULL;
  int rename_old = 0, r;

  if (!fname)
    return -1;

  switch (file_status(fname)) {
    /* create backups of old config files, even if they're empty */
    case FN_FILE:
    case FN_EMPTY:
      old_val = read_file_to_str(fname, 0, NULL);
      if (!old_val || strcmpstart(old_val, GENERATED_FILE_PREFIX)) {
        rename_old = 1;
      }
      tor_free(old_val);
      break;
    case FN_NOENT:
      break;
    case FN_ERROR:
    case FN_DIR:
    default:
      log_warn(LD_CONFIG,
               "Config file \"%s\" is not a file? Failing.", fname);
      return -1;
  }

  if (!(new_conf = options_dump(options, OPTIONS_DUMP_MINIMAL))) {
    log_warn(LD_BUG, "Couldn't get configuration string");
    goto err;
  }

  tor_asprintf(&new_val, "%s\n%s\n\n%s",
               GENERATED_FILE_PREFIX, GENERATED_FILE_COMMENT, new_conf);

  if (rename_old) {
    int i = 1;
    char *fn_tmp = NULL;
    while (1) {
      tor_asprintf(&fn_tmp, "%s.orig.%d", fname, i);
      if (file_status(fn_tmp) == FN_NOENT)
        break;
      tor_free(fn_tmp);
      ++i;
    }
    log_notice(LD_CONFIG, "Renaming old configuration file to \"%s\"", fn_tmp);
    if (tor_rename(fname, fn_tmp) < 0) {//XXXX sandbox doesn't allow
      log_warn(LD_FS,
               "Couldn't rename configuration file \"%s\" to \"%s\": %s",
               fname, fn_tmp, strerror(errno));
      tor_free(fn_tmp);
      goto err;
    }
    tor_free(fn_tmp);
  }

  if (write_str_to_file(fname, new_val, 0) < 0)
    goto err;

  r = 0;
  goto done;
 err:
  r = -1;
 done:
  tor_free(new_val);
  tor_free(new_conf);
  return r;
}

/**
 * Save the current configuration file value to disk.  Return 0 on
 * success, -1 on failure.
 **/
int
options_save_current(void)
{
  /* This fails if we can't write to our configuration file.
   *
   * If we try falling back to datadirectory or something, we have a better
   * chance of saving the configuration, but a better chance of doing
   * something the user never expected. */
  return write_configuration_file(get_torrc_fname(0), get_options());
}

/** Return the number of cpus configured in <b>options</b>.  If we are
 * told to auto-detect the number of cpus, return the auto-detected number. */
int
get_num_cpus(const or_options_t *options)
{
  if (options->NumCPUs == 0) {
    int n = compute_num_cpus();
    return (n >= 1) ? n : 1;
  } else {
    return options->NumCPUs;
  }
}

/**
 * Initialize the libevent library.
 */
static void
init_libevent(const or_options_t *options)
{
  tor_libevent_cfg cfg;

  tor_assert(options);

  configure_libevent_logging();
  /* If the kernel complains that some method (say, epoll) doesn't
   * exist, we don't care about it, since libevent will cope.
   */
  suppress_libevent_log_msg("Function not implemented");

  memset(&cfg, 0, sizeof(cfg));
  cfg.num_cpus = get_num_cpus(options);
  cfg.msec_per_tick = options->TokenBucketRefillInterval;

  tor_libevent_initialize(&cfg);

  suppress_libevent_log_msg(NULL);
}

/** Return a newly allocated string holding a filename relative to the
 * directory in <b>options</b> specified by <b>roottype</b>.
 * If <b>sub1</b> is present, it is the first path component after
 * the data directory.  If <b>sub2</b> is also present, it is the second path
 * component after the data directory.  If <b>suffix</b> is present, it
 * is appended to the filename.
 *
 * Note: Consider using macros in config.h that wrap this function;
 * you should probably never need to call it as-is.
 */
MOCK_IMPL(char *,
options_get_dir_fname2_suffix,(const or_options_t *options,
                               directory_root_t roottype,
                               const char *sub1, const char *sub2,
                               const char *suffix))
{
  tor_assert(options);

  const char *rootdir = NULL;
  switch (roottype) {
    case DIRROOT_DATADIR:
      rootdir = options->DataDirectory;
      break;
    case DIRROOT_CACHEDIR:
      rootdir = options->CacheDirectory;
      break;
    case DIRROOT_KEYDIR:
      rootdir = options->KeyDirectory;
      break;
    default:
      tor_assert_unreached();
      break;
  }
  tor_assert(rootdir);

  if (!suffix)
    suffix = "";

  char *fname = NULL;

  if (sub1 == NULL) {
    tor_asprintf(&fname, "%s%s", rootdir, suffix);
    tor_assert(!sub2); /* If sub2 is present, sub1 must be present. */
  } else if (sub2 == NULL) {
    tor_asprintf(&fname, "%s"PATH_SEPARATOR"%s%s", rootdir, sub1, suffix);
  } else {
    tor_asprintf(&fname, "%s"PATH_SEPARATOR"%s"PATH_SEPARATOR"%s%s",
                 rootdir, sub1, sub2, suffix);
  }

  return fname;
}

/** Check wether the data directory has a private subdirectory
 * <b>subdir</b>. If not, try to create it. Return 0 on success,
 * -1 otherwise. */
int
check_or_create_data_subdir(const char *subdir)
{
  char *statsdir = get_datadir_fname(subdir);
  int return_val = 0;

  if (check_private_dir(statsdir, CPD_CREATE, get_options()->User) < 0) {
    log_warn(LD_HIST, "Unable to create %s/ directory!", subdir);
    return_val = -1;
  }
  tor_free(statsdir);
  return return_val;
}

/** Create a file named <b>fname</b> with contents <b>str</b> in the
 * subdirectory <b>subdir</b> of the data directory. <b>descr</b>
 * should be a short description of the file's content and will be
 * used for the warning message, if it's present and the write process
 * fails. Return 0 on success, -1 otherwise.*/
int
write_to_data_subdir(const char* subdir, const char* fname,
                     const char* str, const char* descr)
{
  char *filename = get_datadir_fname2(subdir, fname);
  int return_val = 0;

  if (write_str_to_file(filename, str, 0) < 0) {
    log_warn(LD_HIST, "Unable to write %s to disk!", descr ? descr : fname);
    return_val = -1;
  }
  tor_free(filename);
  return return_val;
}

/** Return a smartlist of ports that must be forwarded by
 *  tor-fw-helper. The smartlist contains the ports in a string format
 *  that is understandable by tor-fw-helper. */
smartlist_t *
get_list_of_ports_to_forward(void)
{
  smartlist_t *ports_to_forward = smartlist_new();
  int port = 0;

  /** XXX TODO tor-fw-helper does not support forwarding ports to
      other hosts than the local one. If the user is binding to a
      different IP address, tor-fw-helper won't work.  */
  port = router_get_advertised_or_port(get_options());  /* Get ORPort */
  if (port)
    smartlist_add_asprintf(ports_to_forward, "%d:%d", port, port);

  port = router_get_advertised_dir_port(get_options(), 0); /* Get DirPort */
  if (port)
    smartlist_add_asprintf(ports_to_forward, "%d:%d", port, port);

  /* Get ports of transport proxies */
  {
    smartlist_t *transport_ports = get_transport_proxy_ports();
    if (transport_ports) {
      smartlist_add_all(ports_to_forward, transport_ports);
      smartlist_free(transport_ports);
    }
  }

  if (!smartlist_len(ports_to_forward)) {
    smartlist_free(ports_to_forward);
    ports_to_forward = NULL;
  }

  return ports_to_forward;
}

/** Helper to implement GETINFO functions about configuration variables (not
 * their values).  Given a "config/names" question, set *<b>answer</b> to a
 * new string describing the supported configuration variables and their
 * types. */
int
getinfo_helper_config(control_connection_t *conn,
                      const char *question, char **answer,
                      const char **errmsg)
{
  (void) conn;
  (void) errmsg;
  if (!strcmp(question, "config/names")) {
    smartlist_t *sl = smartlist_new();
    smartlist_t *vars = config_mgr_list_vars(get_options_mgr());
    SMARTLIST_FOREACH_BEGIN(vars, const config_var_t *, var) {
      /* don't tell controller about invisible options */
      if (! config_var_is_listable(var))
        continue;
      const char *type = struct_var_get_typename(&var->member);
      if (!type)
        continue;
      smartlist_add_asprintf(sl, "%s %s\n",var->member.name,type);
    } SMARTLIST_FOREACH_END(var);
    *answer = smartlist_join_strings(sl, "", 0, NULL);
    SMARTLIST_FOREACH(sl, char *, c, tor_free(c));
    smartlist_free(sl);
    smartlist_free(vars);
  } else if (!strcmp(question, "config/defaults")) {
    smartlist_t *sl = smartlist_new();
    int dirauth_lines_seen = 0, fallback_lines_seen = 0;
    /* Possibly this should check whether the variables are listable,
     * but currently it does not.  See ticket 31654. */
    smartlist_t *vars = config_mgr_list_vars(get_options_mgr());
    SMARTLIST_FOREACH_BEGIN(vars, const config_var_t *, var) {
      if (var->initvalue != NULL) {
        if (strcmp(var->member.name, "DirAuthority") == 0) {
          /*
           * Count dirauth lines we have a default for; we'll use the
           * count later to decide whether to add the defaults manually
           */
          ++dirauth_lines_seen;
        }
        if (strcmp(var->member.name, "FallbackDir") == 0) {
          /*
           * Similarly count fallback lines, so that we can decide later
           * to add the defaults manually.
           */
          ++fallback_lines_seen;
        }
        char *val = esc_for_log(var->initvalue);
        smartlist_add_asprintf(sl, "%s %s\n",var->member.name,val);
        tor_free(val);
      }
    } SMARTLIST_FOREACH_END(var);
    smartlist_free(vars);

    if (dirauth_lines_seen == 0) {
      /*
       * We didn't see any directory authorities with default values,
       * so add the list of default authorities manually.
       */

      /*
       * default_authorities is defined earlier in this file and
       * is a const char ** NULL-terminated array of dirauth config
       * lines.
       */
      for (const char **i = default_authorities; *i != NULL; ++i) {
        char *val = esc_for_log(*i);
        smartlist_add_asprintf(sl, "DirAuthority %s\n", val);
        tor_free(val);
      }
    }

    if (fallback_lines_seen == 0 &&
        get_options()->UseDefaultFallbackDirs == 1) {
      /*
       * We didn't see any explicitly configured fallback mirrors,
       * so add the defaults to the list manually.
       *
       * default_fallbacks is included earlier in this file and
       * is a const char ** NULL-terminated array of fallback config lines.
       */
      const char **i;

      for (i = default_fallbacks; *i != NULL; ++i) {
        char *val = esc_for_log(*i);
        smartlist_add_asprintf(sl, "FallbackDir %s\n", val);
        tor_free(val);
      }
    }

    *answer = smartlist_join_strings(sl, "", 0, NULL);
    SMARTLIST_FOREACH(sl, char *, c, tor_free(c));
    smartlist_free(sl);
  }
  return 0;
}

/* Check whether an address has already been set against the options
 * depending on address family and destination type. Any exsting
 * value will lead to a fail, even if it is the same value. If not
 * set and not only validating, copy it into this location too.
 * Returns 0 on success or -1 if this address is already set.
 */
static int
verify_and_store_outbound_address(sa_family_t family, tor_addr_t *addr,
       outbound_addr_t type, or_options_t *options, int validate_only)
{
  if (type>=OUTBOUND_ADDR_MAX || (family!=AF_INET && family!=AF_INET6)) {
    return -1;
  }
  int fam_index=0;
  if (family==AF_INET6) {
    fam_index=1;
  }
  tor_addr_t *dest=&options->OutboundBindAddresses[type][fam_index];
  if (!tor_addr_is_null(dest)) {
    return -1;
  }
  if (!validate_only) {
    tor_addr_copy(dest, addr);
  }
  return 0;
}

/* Parse a list of address lines for a specific destination type.
 * Will store them into the options if not validate_only. If a
 * problem occurs, a suitable error message is store in msg.
 * Returns 0 on success or -1 if any address is already set.
 */
static int
parse_outbound_address_lines(const config_line_t *lines, outbound_addr_t type,
           or_options_t *options, int validate_only, char **msg)
{
  tor_addr_t addr;
  sa_family_t family;
  while (lines) {
    family = tor_addr_parse(&addr, lines->value);
    if (verify_and_store_outbound_address(family, &addr, type,
                                 options, validate_only)) {
      if (msg)
        tor_asprintf(msg, "Multiple%s%s outbound bind addresses "
                     "configured: %s",
                     family==AF_INET?" IPv4":(family==AF_INET6?" IPv6":""),
                     type==OUTBOUND_ADDR_OR?" OR":
                     (type==OUTBOUND_ADDR_EXIT?" exit":""), lines->value);
      return -1;
    }
    lines = lines->next;
  }
  return 0;
}

/** Parse outbound bind address option lines. If <b>validate_only</b>
 * is not 0 update OutboundBindAddresses in <b>options</b>.
 * Only one address can be set for any of these values.
 * On failure, set <b>msg</b> (if provided) to a newly allocated string
 * containing a description of the problem and return -1.
 */
static int
parse_outbound_addresses(or_options_t *options, int validate_only, char **msg)
{
  if (!validate_only) {
    memset(&options->OutboundBindAddresses, 0,
           sizeof(options->OutboundBindAddresses));
  }

  if (parse_outbound_address_lines(options->OutboundBindAddress,
                                   OUTBOUND_ADDR_EXIT_AND_OR, options,
                                   validate_only, msg) < 0) {
    goto err;
  }

  if (parse_outbound_address_lines(options->OutboundBindAddressOR,
                                   OUTBOUND_ADDR_OR, options, validate_only,
                                   msg) < 0) {
    goto err;
  }

  if (parse_outbound_address_lines(options->OutboundBindAddressExit,
                                   OUTBOUND_ADDR_EXIT, options, validate_only,
                                   msg)  < 0) {
    goto err;
  }

  return 0;
 err:
  return -1;
}

/** Load one of the geoip files, <a>family</a> determining which
 * one. <a>default_fname</a> is used if on Windows and
 * <a>fname</a> equals "<default>". */
static void
config_load_geoip_file_(sa_family_t family,
                        const char *fname,
                        const char *default_fname)
{
  const or_options_t *options = get_options();
  const char *msg = "";
  int severity = options_need_geoip_info(options, &msg) ? LOG_WARN : LOG_INFO;
  int r;

#ifdef _WIN32
  char *free_fname = NULL; /* Used to hold any temporary-allocated value */
  /* XXXX Don't use this "<default>" junk; make our filename options
   * understand prefixes somehow. -NM */
  if (!strcmp(fname, "<default>")) {
    const char *conf_root = get_windows_conf_root();
    tor_asprintf(&free_fname, "%s\\%s", conf_root, default_fname);
    fname = free_fname;
  }
  r = geoip_load_file(family, fname, severity);
  tor_free(free_fname);
#else /* !defined(_WIN32) */
  (void)default_fname;
  r = geoip_load_file(family, fname, severity);
#endif /* defined(_WIN32) */

  if (r < 0 && severity == LOG_WARN) {
    log_warn(LD_GENERAL, "%s", msg);
  }
}

/** Load geoip files for IPv4 and IPv6 if <a>options</a> and
 * <a>old_options</a> indicate we should. */
static void
config_maybe_load_geoip_files_(const or_options_t *options,
                               const or_options_t *old_options)
{
  /* XXXX Reload GeoIPFile on SIGHUP. -NM */

  if (options->GeoIPFile &&
      ((!old_options || !opt_streq(old_options->GeoIPFile,
                                   options->GeoIPFile))
       || !geoip_is_loaded(AF_INET))) {
    config_load_geoip_file_(AF_INET, options->GeoIPFile, "geoip");
    /* Okay, now we need to maybe change our mind about what is in
     * which country. We do this for IPv4 only since that's what we
     * store in node->country. */
    refresh_all_country_info();
  }
  if (options->GeoIPv6File &&
      ((!old_options || !opt_streq(old_options->GeoIPv6File,
                                   options->GeoIPv6File))
       || !geoip_is_loaded(AF_INET6))) {
    config_load_geoip_file_(AF_INET6, options->GeoIPv6File, "geoip6");
  }
}

/** Initialize cookie authentication (used so far by the ControlPort
 *  and Extended ORPort).
 *
 *  Allocate memory and create a cookie (of length <b>cookie_len</b>)
 *  in <b>cookie_out</b>.
 *  Then write it down to <b>fname</b> and prepend it with <b>header</b>.
 *
 *  If <b>group_readable</b> is set, set <b>fname</b> to be readable
 *  by the default GID.
 *
 *  If the whole procedure was successful, set
 *  <b>cookie_is_set_out</b> to True. */
int
init_cookie_authentication(const char *fname, const char *header,
                           int cookie_len, int group_readable,
                           uint8_t **cookie_out, int *cookie_is_set_out)
{
  char cookie_file_str_len = strlen(header) + cookie_len;
  char *cookie_file_str = tor_malloc(cookie_file_str_len);
  int retval = -1;

  /* We don't want to generate a new cookie every time we call
   * options_act(). One should be enough. */
  if (*cookie_is_set_out) {
    retval = 0; /* we are all set */
    goto done;
  }

  /* If we've already set the cookie, free it before re-setting
     it. This can happen if we previously generated a cookie, but
     couldn't write it to a disk. */
  if (*cookie_out)
    tor_free(*cookie_out);

  /* Generate the cookie */
  *cookie_out = tor_malloc(cookie_len);
  crypto_rand((char *)*cookie_out, cookie_len);

  /* Create the string that should be written on the file. */
  memcpy(cookie_file_str, header, strlen(header));
  memcpy(cookie_file_str+strlen(header), *cookie_out, cookie_len);
  if (write_bytes_to_file(fname, cookie_file_str, cookie_file_str_len, 1)) {
    log_warn(LD_FS,"Error writing auth cookie to %s.", escaped(fname));
    goto done;
  }

#ifndef _WIN32
  if (group_readable) {
    if (chmod(fname, 0640)) {
      log_warn(LD_FS,"Unable to make %s group-readable.", escaped(fname));
    }
  }
#else /* defined(_WIN32) */
  (void) group_readable;
#endif /* !defined(_WIN32) */

  /* Success! */
  log_info(LD_GENERAL, "Generated auth cookie file in '%s'.", escaped(fname));
  *cookie_is_set_out = 1;
  retval = 0;

 done:
  memwipe(cookie_file_str, 0, cookie_file_str_len);
  tor_free(cookie_file_str);
  return retval;
}

/**
 * Return true if any option is set in <b>options</b> to make us behave
 * as a client.
 */
int
options_any_client_port_set(const or_options_t *options)
{
  return (options->SocksPort_set ||
          options->TransPort_set ||
          options->NATDPort_set ||
          options->DNSPort_set ||
          options->HTTPTunnelPort_set);
}<|MERGE_RESOLUTION|>--- conflicted
+++ resolved
@@ -601,13 +601,8 @@
   V(PathsNeededToBuildCircuits,  DOUBLE,   "-1"),
   V(PerConnBWBurst,              MEMUNIT,  "0"),
   V(PerConnBWRate,               MEMUNIT,  "0"),
-<<<<<<< HEAD
-  V(PidFile,                     FILENAME,   NULL),
-  V(TestingTorNetwork,           BOOL,     "0"),
-=======
-  V_IMMUTABLE(PidFile,           STRING,   NULL),
+  V_IMMUTABLE(PidFile,           FILENAME,   NULL),
   V_IMMUTABLE(TestingTorNetwork, BOOL,     "0"),
->>>>>>> b985cf24
   V(TestingMinExitFlagThreshold, MEMUNIT,  "0"),
   V(TestingMinFastFlagThreshold, MEMUNIT,  "0"),
 
